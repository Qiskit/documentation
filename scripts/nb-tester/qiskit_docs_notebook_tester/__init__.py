--- conflicted
+++ resolved
@@ -157,29 +157,7 @@
                 )
     return notebook_warnings
 
-<<<<<<< HEAD
-async def execute_notebook(path: Path, args: argparse.Namespace, config: Config) -> bool:
-=======
-@contextmanager
-def patch_runtime(nb: nbformat.NotebookNode, *, should_patch: bool):
-    if should_patch:
-        nb.cells.insert(0, nbformat.v4.new_code_cell(source=MOCKING_CODE))
-    yield
-    if not should_patch:
-         return
-    nb.cells.pop(0)
-    # Reset execution counts (offset by the MOCKING_CODE cell)
-    for cell in nb.cells:
-        if hasattr(cell, "execution_count"):
-            cell.execution_count -= 1
-        if not hasattr(cell, "outputs"):
-            continue
-        for output in cell.outputs:
-            if hasattr(output, "execution_count"):
-                output.execution_count -= 1
-
 async def execute_notebook(path: Path, config: Config) -> bool:
->>>>>>> 4c854333
     """
     Wrapper function for `_execute_notebook` to print status and write result
     """
@@ -192,11 +170,7 @@
         nbclient.exceptions.CellTimeoutError,
     )
     try:
-<<<<<<< HEAD
-        nb = await _execute_notebook(path, args, is_patched)
-=======
         nb = await _execute_notebook(path, config)
->>>>>>> 4c854333
     except possible_exceptions as err:
         print(f"❌ Problem in {path}:\n{err}")
         return False
@@ -217,11 +191,7 @@
     print(f"✅ No problems in {path} (written)")
     return True
 
-<<<<<<< HEAD
-async def _execute_notebook(filepath: Path, args: argparse.Namespace, patch: bool) -> nbformat.NotebookNode:
-=======
 async def _execute_notebook(filepath: Path, config: Config) -> nbformat.NotebookNode:
->>>>>>> 4c854333
     """
     Use nbclient to execute notebook. The steps are:
     1. Read notebook from file
@@ -232,19 +202,12 @@
     """
     nb = nbformat.read(filepath, as_version=4)
 
-<<<<<<< HEAD
     kernel_manager, kernel = await start_new_async_kernel(
-=======
-    processor = nbconvert.preprocessors.ExecutePreprocessor(
-        # If submitting jobs, we want to wait forever (-1 means no timeout)
-        timeout=-1 if config.args.submit_jobs else 300,
->>>>>>> 4c854333
         kernel_name="python3",
         extra_arguments=["--InlineBackend.figure_format='svg'"],
     )
 
-<<<<<<< HEAD
-    if patch:
+    if config.should_patch(filepath):
         kernel.execute(MOCKING_CODE, store_history=False)
 
     notebook_client = nbclient.NotebookClient(
@@ -252,17 +215,10 @@
         km=kernel_manager,
         kc=kernel,
         # If submitting jobs, we want to wait forever (-1 means no timeout)
-        timeout=-1 if args.submit_jobs else 300,
+        timeout=-1 if config.args.submit_jobs else 300,
     )
     await notebook_client.async_execute()
 
-=======
-    # This runs the notebook, including possibly submitting jobs. We run it in a
-    # new thread to avoid blocking other notebooks from submitting jobs.
-    with patch_runtime(nb, should_patch=not config.args.submit_jobs):
-        await asyncio.to_thread(processor.preprocess, nb)
-
->>>>>>> 4c854333
     for cell in nb.cells:
         # Remove execution metadata to avoid noisy diffs.
         cell.metadata.pop("execution", None)
