# This code is a Qiskit project.
#
# (C) Copyright IBM 2023.
#
# This code is licensed under the Apache License, Version 2.0. You may obtain a
# copy of this license in the LICENSE file in the root directory of this source
# tree or at http://www.apache.org/licenses/LICENSE-2.0.
#
# Any modifications or derivative works of this code must retain this copyright
# notice, and modified files need to carry a notice indicating that they have
# been altered from the originals.

import argparse
import sys
import warnings
import textwrap
from dataclasses import dataclass
from datetime import datetime
from pathlib import Path
from typing import Iterator

import nbclient
import nbconvert
import nbformat
from qiskit_ibm_runtime import QiskitRuntimeService
from squeaky import clean_notebook

NOTEBOOKS_GLOB = "{tutorials,docs}/**/*.ipynb"
NOTEBOOKS_EXCLUDE = [
    "docs/api/**",
    "**/.ipynb_checkpoints/**",
]
NOTEBOOKS_THAT_SUBMIT_JOBS = [
    "docs/start/hello-world.ipynb",
<<<<<<< HEAD
    "docs/run/save-and-retrieve.ipynb",
=======
    "docs/analyze/saving-and-retrieving.ipynb",
    "tutorials/build-repitition-codes/notebook.ipynb",
    "tutorials/chsh-inequality/notebook.ipynb",
    "tutorials/grovers-algorithm/notebook.ipynb",
    "tutorials/quantum-approximate-optimization-algorithm/notebook.ipynb",
    "tutorials/repeat-until-success/notebook.ipynb",
    "tutorials/submitting-transpiled-circuits/notebook.ipynb",
    "tutorials/variational-quantum-eigensolver/notebook.ipynb",
>>>>>>> 9eab3b62
]


def matches(path: Path, glob_list: list[str]) -> bool:
    return any(path.match(glob) for glob in glob_list)

def filter_paths(paths: list[Path], args: argparse.Namespace) -> Iterator[Path]:
    """
    Filter out any paths we don't want to run, printing messages.
    """
    submit_jobs = args.submit_jobs or args.only_submit_jobs
    for path in paths:
        if path.suffix != ".ipynb":
            print(f"ℹ️ Skipping {path}; file is not `.ipynb` format.")
            continue

        if matches(path, NOTEBOOKS_EXCLUDE):
            this_file = Path(__file__).resolve()
            print(
                f"ℹ️ Skipping {path}; to run it, edit `NOTEBOOKS_EXCLUDE` in {this_file}."
            )
            continue

        if not submit_jobs and matches(path, NOTEBOOKS_THAT_SUBMIT_JOBS):
            print(
                f"ℹ️ Skipping {path} as it submits jobs; use the --submit-jobs flag to run it."
            )
            continue

        if args.only_submit_jobs and not matches(path, NOTEBOOKS_THAT_SUBMIT_JOBS):
            print(
                f"ℹ️ Skipping {path} as it does not submit jobs and the --only-submit-jobs flag is set."
            )
            continue

        yield path


@dataclass(frozen=True)
class NotebookWarning:
    cell_index: int
    msg: str

    def report(self):
        """
        Format warning and print it
        """
        message = f"Warning detected in cell {self.cell_index}:\n"
        for line in self.msg.splitlines():
            message += (
                textwrap.fill(
                    line, width=77, initial_indent=" │ ", subsequent_indent=" │ "
                )
                + "\n"
            )
        print_yellow(message, flush=True)


def print_yellow(s: str, **kwargs):
    """
    Use ANSI escape codes to print yellow text
    """
    print(f"\033[0;33m{s}\033[0m", **kwargs)


def extract_warnings(notebook: nbformat.NotebookNode) -> list[NotebookWarning]:
    """
    Detect warning messages in cell outputs
    """
    notebook_warnings = []
    for cell_index, cell in enumerate(notebook.cells):
        if not hasattr(cell, "outputs"):
            continue
        if "ignore-warnings" in cell.metadata.get("tags", []):
            continue
        for output in cell.outputs:
            if hasattr(output, "name") and output.name == "stderr":
                notebook_warnings.append(
                    NotebookWarning(cell_index=cell_index, msg=output.text)
                )
    return notebook_warnings


def execute_notebook(path: Path, args: argparse.Namespace) -> bool:
    """
    Wrapper function for `_execute_notebook` to print status
    """
    print(f"▶️  {path}", end="", flush=True)
    possible_exceptions = (
        nbconvert.preprocessors.CellExecutionError,
        nbclient.exceptions.CellTimeoutError,
    )
    try:
        nb = _execute_notebook(path, args)
    except possible_exceptions as err:
        print("\r❌\n")
        print(err)
        return False

    notebook_warnings = extract_warnings(nb)
    if notebook_warnings:
        print("\r⚠️")
        [w.report() for w in notebook_warnings]
        return False

    print("\r✅")
    return True


def _execute_notebook(filepath: Path, args: argparse.Namespace) -> nbformat.NotebookNode:
    """
    Use nbconvert to execute notebook
    """
    submit_jobs = args.submit_jobs or args.only_submit_jobs
    nb = nbformat.read(filepath, as_version=4)

    processor = nbconvert.preprocessors.ExecutePreprocessor(
        # If submitting jobs, we want to wait forever (-1 means no timeout)
        timeout=-1 if submit_jobs else 100,
        kernel_name="python3",
        extra_arguments=["--InlineBackend.figure_format='svg'"]
    )

    processor.preprocess(nb)

    if not args.write:
        return nb

    for cell in nb.cells:
        # Remove execution metadata to avoid noisy diffs.
        cell.metadata.pop("execution", None)
    nb, _ = clean_notebook(nb)
    nbformat.write(nb, filepath)
    return nb


def find_notebooks() -> list[Path]:
    """
    Get paths to all notebooks in NOTEBOOKS_GLOB that are not excluded by
    NOTEBOOKS_EXCLUDE
    """
    all_notebooks = Path(".").rglob(NOTEBOOKS_GLOB)
    return [
        path
        for path in all_notebooks
        if not matches(path, NOTEBOOKS_EXCLUDE)
    ]


def cancel_trailing_jobs(start_time: datetime) -> bool:
    """
    Cancel any runtime jobs created after `start_time`.
    Return True if non exist, False otherwise.

    Notebooks should not submit jobs during a normal test run. If they do, the
    cell will time out and this function will cancel the job to avoid wasting
    device time.

    If a notebook submits a job but does not wait for the result, this check
    will also catch it and cancel the job.
    """
    # QiskitRuntimeService().jobs() includes qiskit-ibm-provider jobs too
    service = QiskitRuntimeService()

    def _is_not_finished(job):
        # Force runtime to update job status
        # Workaround for Qiskit/qiskit-ibm-runtime#1547
        job.status()
        return not job.in_final_state()

    jobs = list(filter(_is_not_finished, service.jobs(created_after=start_time)))
    if not jobs:
        return True

    print(
        f"⚠️ Cancelling {len(jobs)} job(s) created after {start_time}.\n"
        "Add any notebooks that submit jobs to NOTEBOOKS_EXCLUDE in "
        "`scripts/nb-tester/test-notebook.py`."
    )
    for job in jobs:
        job.cancel()
    return False


def create_argument_parser() -> argparse.ArgumentParser:
    parser = argparse.ArgumentParser(
        prog="Notebook executor",
        description="For testing notebooks and updating their outputs",
    )
    parser.add_argument(
        "filenames",
        help=(
            "Paths to notebooks. If not provided, the script will search for "
            "notebooks in `docs/`. To exclude a notebook from this process, add it "
            "to `NOTEBOOKS_EXCLUDE` in the script."
        ),
        nargs="*",
    )
    parser.add_argument(
        "-w",
        "--write",
        action="store_true",
        help="Overwrite notebooks with the results of this script's execution.",
    )
    parser.add_argument(
        "--submit-jobs",
        action="store_true",
        help=(
            "Run notebooks that submit jobs to IBM Quantum and wait indefinitely "
            "for jobs to complete. Warning: this has a real cost because it uses "
            "quantum resources! Only use this argument occasionally and intentionally." 
        ),
    )
    parser.add_argument(
        "--only-submit-jobs",
        action="store_true",
        help="Same as --submit-jobs, but also skips notebooks that do not submit jobs to IBM Quantum",
    )
    return parser


if __name__ == "__main__":
    args = create_argument_parser().parse_args()
    paths = map(Path, args.filenames or find_notebooks())
    filtered_paths = filter_paths(paths, args)

    # Execute notebooks
    start_time = datetime.now()
    print("Executing notebooks:")
    results = [execute_notebook(path, args) for path in filtered_paths]
    print("Checking for trailing jobs...")
    results.append(cancel_trailing_jobs(start_time))
    if not all(results):
        sys.exit(1)
    sys.exit(0)<|MERGE_RESOLUTION|>--- conflicted
+++ resolved
@@ -32,10 +32,7 @@
 ]
 NOTEBOOKS_THAT_SUBMIT_JOBS = [
     "docs/start/hello-world.ipynb",
-<<<<<<< HEAD
     "docs/run/save-and-retrieve.ipynb",
-=======
-    "docs/analyze/saving-and-retrieving.ipynb",
     "tutorials/build-repitition-codes/notebook.ipynb",
     "tutorials/chsh-inequality/notebook.ipynb",
     "tutorials/grovers-algorithm/notebook.ipynb",
@@ -43,7 +40,6 @@
     "tutorials/repeat-until-success/notebook.ipynb",
     "tutorials/submitting-transpiled-circuits/notebook.ipynb",
     "tutorials/variational-quantum-eigensolver/notebook.ipynb",
->>>>>>> 9eab3b62
 ]
 
 
