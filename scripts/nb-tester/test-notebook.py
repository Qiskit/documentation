# This code is a Qiskit project.
#
# (C) Copyright IBM 2023.
#
# This code is licensed under the Apache License, Version 2.0. You may obtain a
# copy of this license in the LICENSE file in the root directory of this source
# tree or at http://www.apache.org/licenses/LICENSE-2.0.
#
# Any modifications or derivative works of this code must retain this copyright
# notice, and modified files need to carry a notice indicating that they have
# been altered from the originals.

import argparse
import asyncio
import sys
import textwrap
from dataclasses import dataclass
from datetime import datetime
from pathlib import Path
from typing import Iterator

import nbclient
import nbconvert
import nbformat
from qiskit_ibm_runtime import QiskitRuntimeService
from squeaky import clean_notebook

NOTEBOOKS_GLOB = "[!.]*/**/*.ipynb"
NOTEBOOKS_EXCLUDE = [
    "docs/api/**",
    "**/.ipynb_checkpoints/**",
]
NOTEBOOKS_THAT_SUBMIT_JOBS = [
    "docs/start/hello-world.ipynb",
    "tutorials/build-repitition-codes/notebook.ipynb",
    "tutorials/chsh-inequality/notebook.ipynb",
    "tutorials/grovers-algorithm/notebook.ipynb",
    "tutorials/quantum-approximate-optimization-algorithm/notebook.ipynb",
    "tutorials/repeat-until-success/notebook.ipynb",
    "tutorials/submitting-transpiled-circuits/notebook.ipynb",
    "tutorials/variational-quantum-eigensolver/notebook.ipynb",
]


def matches(path: Path, glob_list: list[str]) -> bool:
    return any(path.match(glob) for glob in glob_list)

def filter_paths(paths: list[Path], args: argparse.Namespace) -> Iterator[Path]:
    """
    Filter out any paths we don't want to run, printing messages.
    """
    submit_jobs = args.submit_jobs or args.only_submit_jobs
    for path in paths:
        if path.suffix != ".ipynb":
            print(f"ℹ️ Skipping {path}; file is not `.ipynb` format.")
            continue

        if matches(path, NOTEBOOKS_EXCLUDE):
            this_file = Path(__file__).resolve()
            print(
                f"ℹ️ Skipping {path}; to run it, edit `NOTEBOOKS_EXCLUDE` in {this_file}."
            )
            continue

        if not submit_jobs and matches(path, NOTEBOOKS_THAT_SUBMIT_JOBS):
            print(
                f"ℹ️ Skipping {path} as it submits jobs; use the --submit-jobs flag to run it."
            )
            continue

        if args.only_submit_jobs and not matches(path, NOTEBOOKS_THAT_SUBMIT_JOBS):
            print(
                f"ℹ️ Skipping {path} as it does not submit jobs and the --only-submit-jobs flag is set."
            )
            continue

        yield path


@dataclass(frozen=True)
class NotebookWarning:
    cell_index: int
    msg: str

    def report(self):
        """
        Format warning and print it
        """
        message = f"Warning detected in cell {self.cell_index}:\n"
        for line in self.msg.splitlines():
            message += (
                textwrap.fill(
                    line, width=77, initial_indent=" │ ", subsequent_indent=" │ "
                )
                + "\n"
            )
        print_yellow(message, flush=True)


def print_yellow(s: str, **kwargs):
    """
    Use ANSI escape codes to print yellow text
    """
    print(f"\033[0;33m{s}\033[0m", **kwargs)


def extract_warnings(notebook: nbformat.NotebookNode) -> list[NotebookWarning]:
    """
    Detect warning messages in cell outputs
    """
    notebook_warnings = []
    for cell_index, cell in enumerate(notebook.cells):
        if not hasattr(cell, "outputs"):
            continue
        if "ignore-warnings" in cell.metadata.get("tags", []):
            continue
        for output in cell.outputs:
            if hasattr(output, "name") and output.name == "stderr":
                notebook_warnings.append(
                    NotebookWarning(cell_index=cell_index, msg=output.text)
                )
    return notebook_warnings


async def execute_notebook(path: Path, args: argparse.Namespace) -> bool:
    """
    Wrapper function for `_execute_notebook` to print status
    """
    print(f"▶️  {path}")
    possible_exceptions = (
        nbconvert.preprocessors.CellExecutionError,
        nbclient.exceptions.CellTimeoutError,
    )
    try:
        nb = await _execute_notebook(path, args)
    except possible_exceptions as err:
        print("\r❌\n")
        print(err)
        return False

    notebook_warnings = extract_warnings(nb)
    if notebook_warnings:
        print("\r⚠️")
        [w.report() for w in notebook_warnings]
        return False

    print("\r✅")
    return True


async def _execute_notebook(filepath: Path, args: argparse.Namespace) -> nbformat.NotebookNode:
    """
    Use nbconvert to execute notebook.
    """
    submit_jobs = args.submit_jobs or args.only_submit_jobs
    nb = nbformat.read(filepath, as_version=4)

    processor = nbconvert.preprocessors.ExecutePreprocessor(
        # If submitting jobs, we want to wait forever (-1 means no timeout)
        timeout=-1 if submit_jobs else 100,
        kernel_name="python3",
        extra_arguments=["--InlineBackend.figure_format='svg'"]
    )

    # This runs the notebook, including possibly submitting jobs. We run it in a
    # new thread to avoid blocking other notebooks from submitting jobs.
    await asyncio.to_thread(processor.preprocess(nb))

    if not args.write:
        return nb

    for cell in nb.cells:
        # Remove execution metadata to avoid noisy diffs.
        cell.metadata.pop("execution", None)
    nb, _ = clean_notebook(nb)
    nbformat.write(nb, filepath)
    return nb


def find_notebooks() -> list[Path]:
    """
    Get paths to all notebooks in NOTEBOOKS_GLOB that are not excluded by
    NOTEBOOKS_EXCLUDE
    """
    all_notebooks = Path(".").glob(NOTEBOOKS_GLOB)
    return [
        path
        for path in all_notebooks
        if not matches(path, NOTEBOOKS_EXCLUDE)
    ]


def cancel_trailing_jobs(start_time: datetime) -> bool:
    """
    Cancel any runtime jobs created after `start_time`.

<<<<<<< HEAD
    Return True if none exist, False otherwise.
=======
    Return True if non exist, False otherwise.
>>>>>>> c46e6123

    Notebooks should not submit jobs during a normal test run. If they do, the
    cell will time out and this function will cancel the job to avoid wasting
    device time.

    If a notebook submits a job but does not wait for the result, this check
    will also catch it and cancel the job.
    """
    jobs = [
        job
        for job in QiskitRuntimeService().jobs(created_after=start_time)
        if not job.in_final_state()
    ]
    if not jobs:
        return True

    print(
        f"⚠️ Cancelling {len(jobs)} job(s) created after {start_time}.\n"
        "Add any notebooks that submit jobs to NOTEBOOKS_EXCLUDE in "
        "`scripts/nb-tester/test-notebook.py`."
    )
    for job in jobs:
        job.cancel()
    return False


def create_argument_parser() -> argparse.ArgumentParser:
    parser = argparse.ArgumentParser(
        prog="Notebook executor",
        description="For testing notebooks and updating their outputs",
    )
    parser.add_argument(
        "filenames",
        help=(
            "Paths to notebooks. If not provided, the script will search for "
            "notebooks in `docs/`. To exclude a notebook from this process, add it "
            "to `NOTEBOOKS_EXCLUDE` in the script."
        ),
        nargs="*",
    )
    parser.add_argument(
        "-w",
        "--write",
        action="store_true",
        help="Overwrite notebooks with the results of this script's execution.",
    )
    parser.add_argument(
        "--submit-jobs",
        action="store_true",
        help=(
            "Run notebooks that submit jobs to IBM Quantum and wait indefinitely "
            "for jobs to complete. Warning: this has a real cost because it uses "
            "quantum resources! Only use this argument occasionally and intentionally." 
        ),
    )
    parser.add_argument(
        "--only-submit-jobs",
        action="store_true",
        help="Same as --submit-jobs, but also skips notebooks that do not submit jobs to IBM Quantum",
    )
    return parser


<<<<<<< HEAD
async def main() -> None:
=======
def main() -> None:
>>>>>>> c46e6123
    args = create_argument_parser().parse_args()
    paths = map(Path, args.filenames or find_notebooks())
    filtered_paths = filter_paths(paths, args)

    # Execute notebooks
    start_time = datetime.now()
    print("Executing notebooks:")
    results = await asyncio.gather(*(execute_notebook(path, args) for path in filtered_paths))
    print("Checking for trailing jobs...")
    results.append(cancel_trailing_jobs(start_time))
    if not all(results):
        sys.exit(1)
    sys.exit(0)


if __name__ == "__main__":
<<<<<<< HEAD
    asyncio.run(main())
=======
    main()
>>>>>>> c46e6123
<|MERGE_RESOLUTION|>--- conflicted
+++ resolved
@@ -194,11 +194,7 @@
     """
     Cancel any runtime jobs created after `start_time`.
 
-<<<<<<< HEAD
     Return True if none exist, False otherwise.
-=======
-    Return True if non exist, False otherwise.
->>>>>>> c46e6123
 
     Notebooks should not submit jobs during a normal test run. If they do, the
     cell will time out and this function will cancel the job to avoid wasting
@@ -262,11 +258,7 @@
     return parser
 
 
-<<<<<<< HEAD
 async def main() -> None:
-=======
-def main() -> None:
->>>>>>> c46e6123
     args = create_argument_parser().parse_args()
     paths = map(Path, args.filenames or find_notebooks())
     filtered_paths = filter_paths(paths, args)
@@ -283,8 +275,4 @@
 
 
 if __name__ == "__main__":
-<<<<<<< HEAD
-    asyncio.run(main())
-=======
-    main()
->>>>>>> c46e6123
+    asyncio.run(main())