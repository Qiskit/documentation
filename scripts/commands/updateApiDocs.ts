// This code is a Qiskit project.
//
// (C) Copyright IBM 2023.
//
// This code is licensed under the Apache License, Version 2.0. You may
// obtain a copy of this license in the LICENSE file in the root directory
// of this source tree or at http://www.apache.org/licenses/LICENSE-2.0.
//
// Any modifications or derivative works of this code must retain this
// copyright notice, and modified files need to carry a notice indicating
// that they have been altered from the originals.

import { $ } from "zx";
import { zxMain } from "../lib/zx";
import { pathExists, getRoot } from "../lib/fs";
import { readFile, writeFile, readdir } from "fs/promises";
import { globby } from "globby";
import { join, parse, relative } from "path";
import { sphinxHtmlToMarkdown } from "../lib/sphinx/sphinxHtmlToMarkdown";
import { uniq, uniqBy } from "lodash";
import { mkdirp } from "mkdirp";
import { WebCrawler } from "../lib/WebCrawler";
import { downloadImages } from "../lib/downloadImages";
import { generateToc } from "../lib/sphinx/generateToc";
import { SphinxToMdResult } from "../lib/sphinx/SphinxToMdResult";
import { mergeClassMembers } from "../lib/sphinx/mergeClassMembers";
import { flatFolders } from "../lib/sphinx/flatFolders";
import { updateLinks } from "../lib/sphinx/updateLinks";
import { renameUrls } from "../lib/sphinx/renameUrls";
import { addFrontMatter } from "../lib/sphinx/addFrontMatter";
import { dedupeResultIds } from "../lib/sphinx/dedupeIds";
import { removePrefix, removeSuffix } from "../lib/stringUtils";
import yargs from "yargs/yargs";
import { hideBin } from "yargs/helpers";
import { Pkg, PkgInfo, Link } from "../lib/sharedTypes";
import transformLinks from "transform-markdown-links";
<<<<<<< HEAD
import { release } from "os";
=======
import {
  findLegacyReleaseNotes,
  addNewReleaseNotes,
  generateReleaseNotesIndex,
  copyReleaseNotesToHistoricalVersions,
  currentReleaseNotesPath,
} from "../lib/releaseNotes";
>>>>>>> 07f76d3c

interface Arguments {
  [x: string]: unknown;
  package: string;
  version: string;
  historical: boolean;
}

function transformLink(link: Link): Link | undefined {
  const updateText = link.url === link.text;
  const prefixes = [
    "https://qiskit.org/documentation/apidoc/",
    "https://qiskit.org/documentation/stubs/",
  ];
  const prefix = prefixes.find((prefix) => link.url.startsWith(prefix));
  if (!prefix) {
    return;
  }
  let [url, anchor] = link.url.split("#");
  url = removePrefix(url, prefix);
  url = removeSuffix(url, ".html");
  if (anchor && anchor !== url) {
    url = `${url}#${anchor}`;
  }
  const newText = updateText ? url : undefined;
  return { url: `/api/qiskit/${url}`, text: newText };
}

const PACKAGES: PkgInfo[] = [
  {
    title: "Qiskit Runtime IBM Client",
    name: "qiskit-ibm-runtime",
    githubSlug: "qiskit/qiskit-ibm-runtime",
    baseUrl: `https://qiskit.org/ecosystem/ibm-runtime`,
    initialUrls: [
      `https://qiskit.org/ecosystem/ibm-runtime/apidocs/ibm-runtime.html`,
    ],
    transformLink,
  },
  {
    title: "Qiskit IBM Provider",
    name: "qiskit-ibm-provider",
    githubSlug: "qiskit/qiskit-ibm-provider",
    baseUrl: `https://qiskit.org/ecosystem/ibm-provider`,
    initialUrls: [
      `https://qiskit.org/ecosystem/ibm-provider/apidocs/ibm-provider.html`,
    ],
    transformLink,
  },
  {
    title: "Qiskit",
    name: "qiskit",
    githubSlug: "qiskit/qiskit",
    baseUrl: `https://qiskit.org/documentation`,
    initialUrls: [`https://qiskit.org/documentation/apidoc/index.html`],
    hasSeparateReleaseNotes: true,
    tocOptions: {
      collapsed: true,
      nestModule(id: string) {
        return id.split(".").length > 2;
      },
    },
  },
];

const readArgs = (): Arguments => {
  return yargs(hideBin(process.argv))
    .version(false)
    .option("package", {
      alias: "p",
      type: "string",
      choices: PACKAGES.map((p) => p.name),
      demandOption: true,
      description: "Which package to update",
    })
    .option("version", {
      alias: "v",
      type: "string",
      demandOption: true,
      description: "The full version string of the --package, e.g. 0.44.0",
    })
    .option("historical", {
      type: "boolean",
      default: false,
      description: "Is this a prior release? Only works with `-p qiskit`.",
    })
    .parseSync();
};

zxMain(async () => {
  const args = readArgs();

  // Determine the minor version, e.g. 0.44.0 -> 0.44
  const versionMatch = args.version.match(/^(\d+\.\d+)/);
  if (versionMatch === null) {
    throw new Error(
      `Invalid --version. Expected the format 0.44.0, but received ${args.version}`,
    );
  }

  const pkgInfo = PACKAGES.find((pkg) => pkg.name === args.package);
  if (pkgInfo === undefined) {
    throw new Error(`Unrecognized package: ${args.package}`);
  }

  const pkg: Pkg = {
    version: args.version,
    versionWithoutPatch: versionMatch[0],
    historical: args.historical,
    releaseNoteEntries: [],
    ...pkgInfo,
  };

  if (pkg.historical) {
    if (pkg.name !== "qiskit") {
      throw new Error("`--historical` can only be used with `-p qiskit`");
    }
    pkg.baseUrl = `https://qiskit.org/documentation/stable/${pkg.versionWithoutPatch}`;
    const htmlFile =
      +pkg.versionWithoutPatch >= 0.44 ? "index.html" : "terra.html";
    pkg.initialUrls = [`${pkg.baseUrl}/apidoc/${htmlFile}`];
  }

  const destination = `${getRoot()}/.out/python/sources/${pkg.name}/${
    pkg.version
  }`;
  if (await pathExists(destination)) {
    console.log(`Skip downloading sources for ${pkg.name}:${pkg.version}`);
  } else {
    await downloadHtml({
      baseUrl: pkg.baseUrl,
      initialUrls: pkg.initialUrls,
      destination,
    });
  }

  const baseSourceUrl = `https://github.com/${pkg.githubSlug}/tree/${pkg.versionWithoutPatch}/`;
  const outputDir = pkg.historical
    ? `${getRoot()}/docs/api/${pkg.name}/${pkg.versionWithoutPatch}`
    : `${getRoot()}/docs/api/${pkg.name}`;

  pkg.releaseNoteEntries = await findLegacyReleaseNotes(pkg);

  await rmFilesInFolder(outputDir, `${pkg.name}:${pkg.versionWithoutPatch}`);

  console.log(
    `Convert sphinx html to markdown for ${pkg.name}:${pkg.versionWithoutPatch}`,
  );
  await convertHtmlToMarkdown(destination, outputDir, baseSourceUrl, pkg);
});

/**
 * Deletes all the files in the folder, but preserves subfolders. That's important
 * to avoid accidentally deleting other historical versions of the API.
 *
 * We delete files when regenerating API docs to capture when APIs have been deleted.
 */
async function rmFilesInFolder(
  dir: string,
  description: string,
): Promise<void> {
  console.log(`Deleting existing markdown for ${description}`);
  await $`find ${dir}/* -maxdepth 0 -type f | xargs rm -f {}`;
}

async function downloadHtml(options: {
  baseUrl: string;
  initialUrls: string[];
  destination: string;
}): Promise<void> {
  const { baseUrl, destination, initialUrls } = options;
  let successCount = 0;
  let errorCount = 0;
  const crawler = new WebCrawler({
    initialUrls: initialUrls,
    followUrl(url) {
      return (
        url.startsWith(`${baseUrl}/apidocs`) ||
        url.startsWith(`${baseUrl}/apidoc`) ||
        url.startsWith(`${baseUrl}/stubs`) ||
        url.startsWith(`${baseUrl}/release_notes`)
      );
    },
    async onSuccess(url: string, content: string) {
      successCount++;
      const relativePath = url.substring(`${baseUrl}/`.length);
      const destinationPath = `${destination}/${relativePath}`;
      const { dir } = parse(destinationPath);
      await mkdirp(dir); // TODO track the folders already created
      await writeFile(destinationPath, content);
    },
    async onError(url: string, error: unknown) {
      errorCount++;
      console.error(`Error ${url}`, error);
    },
  });
  await crawler.run();
  console.log(`Download summary from ${baseUrl}`, {
    success: successCount,
    error: errorCount,
  });
}

async function convertHtmlToMarkdown(
  htmlPath: string,
  markdownPath: string,
  baseSourceUrl: string,
  pkg: Pkg,
) {
  const files = await globby(
    [
      "apidocs/**.html",
      "apidoc/**.html",
      "stubs/**.html",
      "release_notes.html",
    ],
    {
      cwd: htmlPath,
    },
  );

  const ignore = pkg.ignore ?? (() => false);

  let results: Array<SphinxToMdResult & { url: string }> = [];
  for (const file of files) {
    const html = await readFile(join(htmlPath, file), "utf-8");
    const result = await sphinxHtmlToMarkdown({
      html,
      url: `${pkg.baseUrl}/${file}`,
      baseSourceUrl,
      imageDestination: pkg.historical
        ? `/images/api/${pkg.name}/${pkg.versionWithoutPatch}`
        : `/images/api/${pkg.name}`,
      releaseNotesTitle: `${pkg.title} ${pkg.versionWithoutPatch} release notes`,
    });

    const { dir, name } = parse(`${markdownPath}/${file}`);
    let url = `/${relative(`${getRoot()}/docs`, dir)}/${name}`;

    if (!result.meta.python_api_name || !ignore(result.meta.python_api_name)) {
      results.push({ ...result, url });
    }
    if (pkg.hasSeparateReleaseNotes && file.endsWith("release_notes.html")) {
      addNewReleaseNotes(pkg);
    }
  }

  const allImages = uniqBy(
    results.flatMap((result) => result.images),
    (image) => image.src,
  );

  const dirsNeeded = uniq(
    results.map((result) => parse(urlToPath(result.url)).dir),
  );
  for (const dir of dirsNeeded) {
    await mkdirp(dir);
  }

  results = await mergeClassMembers(results);
  flatFolders(results);
  renameUrls(results);
  await updateLinks(results, pkg.transformLink);
  await dedupeResultIds(results);
  addFrontMatter(results, pkg);

  for (const result of results) {
    let path = urlToPath(result.url);
    if (pkg.hasSeparateReleaseNotes && path.endsWith("release-notes.md")) {
      const projectFolder = pkg.historical
        ? `${pkg.name}/${pkg.versionWithoutPatch}`
        : `${pkg.name}`;

      // Convert the relative links to absolute links
      result.markdown = transformLinks(result.markdown, (link, _) =>
        link.startsWith("http") || link.startsWith("#") || link.startsWith("/")
          ? link
          : `/api/${projectFolder}/${link}`,
      );

      path = currentReleaseNotesPath(pkg);
    }
    await writeFile(path, result.markdown);
  }

  console.log("Generating toc");
  const toc = generateToc(pkg, results);
  await writeFile(
    `${markdownPath}/_toc.json`,
    JSON.stringify(toc, null, 2) + "\n",
  );

  if (pkg.hasSeparateReleaseNotes) {
    console.log("Generating release-notes/index");
    const markdown = generateReleaseNotesIndex(pkg);
    await writeFile(`${markdownPath}/release-notes/index.md`, markdown);
  }

<<<<<<< HEAD
  if (historical) {
    copyReleaseNotes(pkg.name, markdownPath);
  } else {
    syncReleaseNotes(pkg.name, markdownPath);
=======
  if (pkg.historical) {
    copyReleaseNotesToHistoricalVersions(pkg.name, markdownPath);
>>>>>>> 07f76d3c
  }

  console.log("Generating version file");
  const pkg_json = { name: pkg.name, version: pkg.version };
  await writeFile(
    `${markdownPath}/_package.json`,
    JSON.stringify(pkg_json, null, 2) + "\n",
  );

  console.log("Downloading images");
  await downloadImages(
    allImages.map((img) => ({
      src: img.src,
      dest: `${getRoot()}/public${img.dest}`,
    })),
  );
}

function urlToPath(url: string) {
  return `${getRoot()}/docs${url}.md`;
<<<<<<< HEAD
}

async function syncReleaseNotes(projectName: string, pathAPIFolder: string) {
  console.log("Synchronizing the release notes with the historical versions");
  const historicalFolders = (
    await readdir(`${pathAPIFolder}`, { withFileTypes: true })
  ).filter((file) => file.isDirectory() && file.name.match(/[0-9].*/));

  for (let folder of historicalFolders) {
    // All projects except Qiskit have a single release notes file.
    // Therefore, we only need to copy the `release-notes.md` file
    // to the historical version folders. We don't need to update
    // any links because we use relative paths.
    if (projectName != "qiskit") {
      await $`rm -f ${pathAPIFolder}/${folder.name}/release-notes.md`;
      await $`cp -a ${pathAPIFolder}/release-notes.md ${pathAPIFolder}/${folder.name}/`;
      continue;
    }

    copyReleaseNotes(projectName, `${pathAPIFolder}/${folder.name}`);

    let markdownIndex = await readFile(
      `${pathAPIFolder}/release-notes/index.md`,
      { encoding: "utf8" },
    );

    // Regex to capture the links containing /api/projectName and not followed
    // by any subfolder starting with a number (historical version folders)
    const regexAbsolutePath = new RegExp("/api/" + projectName + "/(?![0-9])");
    markdownIndex = transformLinks(markdownIndex, (link, _) =>
      link.replace(regexAbsolutePath, `/api/${projectName}/${folder.name}/`),
    );

    // Add the specific release note version as the first entry of the index.md
    markdownIndex = markdownIndex.replace(
      "*",
      `* [${folder.name}](/api/${projectName}/${folder.name}/release-notes/${folder.name})\n*`,
    );

    await writeFile(
      `${pathAPIFolder}/${folder.name}/release-notes/index.md`,
      markdownIndex,
    );
  }
}

async function copyReleaseNotes(
  projectName: string,
  pathHistoricalFolder: string,
) {
  await $`find ${pathHistoricalFolder}/release-notes/* -not -path "*index.md" | xargs rm -rf {}`;
  await $`find docs/api/${projectName}/release-notes/* -not -path "*index.md" | xargs -I {} cp -a {} ${pathHistoricalFolder}/release-notes/`;
=======
>>>>>>> 07f76d3c
}<|MERGE_RESOLUTION|>--- conflicted
+++ resolved
@@ -34,9 +34,6 @@
 import { hideBin } from "yargs/helpers";
 import { Pkg, PkgInfo, Link } from "../lib/sharedTypes";
 import transformLinks from "transform-markdown-links";
-<<<<<<< HEAD
-import { release } from "os";
-=======
 import {
   findLegacyReleaseNotes,
   addNewReleaseNotes,
@@ -44,7 +41,6 @@
   copyReleaseNotesToHistoricalVersions,
   currentReleaseNotesPath,
 } from "../lib/releaseNotes";
->>>>>>> 07f76d3c
 
 interface Arguments {
   [x: string]: unknown;
@@ -343,15 +339,10 @@
     await writeFile(`${markdownPath}/release-notes/index.md`, markdown);
   }
 
-<<<<<<< HEAD
   if (historical) {
-    copyReleaseNotes(pkg.name, markdownPath);
+    copyReleaseNotesToHistoricalVersions(pkg.name, markdownPath);
   } else {
     syncReleaseNotes(pkg.name, markdownPath);
-=======
-  if (pkg.historical) {
-    copyReleaseNotesToHistoricalVersions(pkg.name, markdownPath);
->>>>>>> 07f76d3c
   }
 
   console.log("Generating version file");
@@ -372,7 +363,6 @@
 
 function urlToPath(url: string) {
   return `${getRoot()}/docs${url}.md`;
-<<<<<<< HEAD
 }
 
 async function syncReleaseNotes(projectName: string, pathAPIFolder: string) {
@@ -392,7 +382,7 @@
       continue;
     }
 
-    copyReleaseNotes(projectName, `${pathAPIFolder}/${folder.name}`);
+    copyReleaseNotesToHistoricalVersions(projectName, `${pathAPIFolder}/${folder.name}`);
 
     let markdownIndex = await readFile(
       `${pathAPIFolder}/release-notes/index.md`,
@@ -417,14 +407,4 @@
       markdownIndex,
     );
   }
-}
-
-async function copyReleaseNotes(
-  projectName: string,
-  pathHistoricalFolder: string,
-) {
-  await $`find ${pathHistoricalFolder}/release-notes/* -not -path "*index.md" | xargs rm -rf {}`;
-  await $`find docs/api/${projectName}/release-notes/* -not -path "*index.md" | xargs -I {} cp -a {} ${pathHistoricalFolder}/release-notes/`;
-=======
->>>>>>> 07f76d3c
 }