--- conflicted
+++ resolved
@@ -32,12 +32,8 @@
 import { removePrefix, removeSuffix } from "../lib/stringUtils";
 import yargs from "yargs/yargs";
 import { hideBin } from "yargs/helpers";
-<<<<<<< HEAD
 import { Pkg, PkgInfo, Link } from "../lib/sharedTypes";
-=======
-import { Pkg, Link } from "../lib/sharedTypes";
 import transformLinks from "transform-markdown-links";
->>>>>>> 6f30fd34
 
 interface Arguments {
   [x: string]: unknown;
@@ -199,14 +195,10 @@
     if (pkg.name !== "qiskit") {
       throw new Error("`--historical` can only be used with `-p qiskit`");
     }
-<<<<<<< HEAD
     pkg.baseUrl = `https://qiskit.org/documentation/stable/${pkg.versionWithoutPatch}`;
-    pkg.initialUrls = [`${pkg.baseUrl}/apidoc/index.html`];
-=======
-    pkg.baseUrl = `https://qiskit.org/documentation/stable/${versionWithoutPatch}`;
-    const htmlFile = +versionWithoutPatch >= 0.44 ? "index.html" : "terra.html";
+    const htmlFile =
+      +pkg.versionWithoutPatch >= 0.44 ? "index.html" : "terra.html";
     pkg.initialUrls = [`${pkg.baseUrl}/apidoc/${htmlFile}`];
->>>>>>> 6f30fd34
   }
 
   const destination = `${getRoot()}/.out/python/sources/${pkg.name}/${
@@ -365,11 +357,6 @@
       const projectFolder = pkg.historical
         ? `${pkg.name}/${pkg.versionWithoutPatch}`
         : `${pkg.name}`;
-<<<<<<< HEAD
-      path = `${getRoot()}/docs/api/${projectFolder}/release-notes/${
-        pkg.versionWithoutPatch
-      }.md`;
-=======
 
       // Convert the relative links to absolute links
       result.markdown = transformLinks(result.markdown, (link, _) =>
@@ -378,8 +365,9 @@
           : `/api/${projectFolder}/${link}`,
       );
 
-      path = `${getRoot()}/docs/api/${projectFolder}/release-notes/${versionWithoutPatch}.md`;
->>>>>>> 6f30fd34
+      path = `${getRoot()}/docs/api/${projectFolder}/release-notes/${
+        pkg.versionWithoutPatch
+      }.md`;
     }
     await writeFile(path, result.markdown);
   }
@@ -411,11 +399,7 @@
   }
 
   console.log("Generating version file");
-<<<<<<< HEAD
-  const pkg_json = { name: pkg.name, version: pkg.versionWithoutPatch };
-=======
-  const pkg_json = { name: pkg.name, version: version };
->>>>>>> 6f30fd34
+  const pkg_json = { name: pkg.name, version: pkg.version };
   await writeFile(
     `${markdownPath}/_package.json`,
     JSON.stringify(pkg_json, null, 2) + "\n",
