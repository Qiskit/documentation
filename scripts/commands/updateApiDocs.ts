--- conflicted
+++ resolved
@@ -208,14 +208,8 @@
     ? `${getRoot()}/docs/api/${pkg.name}/${versionWithoutPatch}`
     : `${getRoot()}/docs/api/${pkg.name}`;
 
-<<<<<<< HEAD
+  const legacyReleaseNoteEntries = await processLegacyReleaseNotes(pkg);
   await rmFilesInFolder(outputDir, `${pkg.name}:${versionWithoutPatch}`);
-=======
-  const legacyReleaseNoteEntries = await processLegacyReleaseNotes(pkg);
-
-  console.log(`Deleting existing markdown for ${pkg.name}`);
-  await $`find ${outputDir}/* -not -path "*release-notes*" | xargs rm -rf {}`;
->>>>>>> d6ad97ba
 
   console.log(
     `Convert sphinx html to markdown for ${pkg.name}:${versionWithoutPatch}`,
