// This code is a Qiskit project.
//
// (C) Copyright IBM 2023.
//
// This code is licensed under the Apache License, Version 2.0. You may
// obtain a copy of this license in the LICENSE file in the root directory
// of this source tree or at http://www.apache.org/licenses/LICENSE-2.0.
//
// Any modifications or derivative works of this code must retain this
// copyright notice, and modified files need to carry a notice indicating
// that they have been altered from the originals.

import { $ } from "zx";
import { zxMain } from "../lib/zx";
import { pathExists, getRoot } from "../lib/fs";
import { readFile, writeFile } from "fs/promises";
import { globby } from "globby";
import { join, parse, relative } from "path";
import { sphinxHtmlToMarkdown } from "../lib/sphinx/sphinxHtmlToMarkdown";
import { uniq, uniqBy } from "lodash";
import { mkdirp } from "mkdirp";
import { WebCrawler } from "../lib/WebCrawler";
import { downloadImages } from "../lib/downloadImages";
import { generateToc } from "../lib/sphinx/generateToc";
import { SphinxToMdResult } from "../lib/sphinx/SphinxToMdResult";
import { mergeClassMembers } from "../lib/sphinx/mergeClassMembers";
import { flatFolders } from "../lib/sphinx/flatFolders";
import { updateLinks } from "../lib/sphinx/updateLinks";
import { renameUrls } from "../lib/sphinx/renameUrls";
import { addFrontMatter } from "../lib/sphinx/addFrontMatter";
import { dedupeResultIds } from "../lib/sphinx/dedupeIds";
import { removePrefix, removeSuffix } from "../lib/stringUtils";
import yargs from "yargs/yargs";
import { hideBin } from "yargs/helpers";
import { Pkg, Link } from "../lib/sharedTypes";

interface Arguments {
  [x: string]: unknown;
  package: string;
  version: string;
}

function transformLink(link: Link): Link | undefined {
  const updateText = link.url === link.text;
  const prefixes = [
    "https://qiskit.org/documentation/apidoc/",
    "https://qiskit.org/documentation/stubs/",
  ];
  const prefix = prefixes.find((prefix) => link.url.startsWith(prefix));
  if (!prefix) {
    return;
  }
  let [url, anchor] = link.url.split("#");
  url = removePrefix(url, prefix);
  url = removeSuffix(url, ".html");
  if (anchor && anchor !== url) {
    url = `${url}#${anchor}`;
  }
  const newText = updateText ? url : undefined;
  return { url: `/api/qiskit/${url}`, text: newText };
}

const PACKAGES: Pkg[] = [
  {
    title: "Qiskit Runtime IBM Client",
    name: "qiskit-ibm-runtime",
    githubSlug: "qiskit/qiskit-ibm-runtime",
    baseUrl: `https://qiskit.org/ecosystem/ibm-runtime`,
    initialUrls: [
      `https://qiskit.org/ecosystem/ibm-runtime/apidocs/ibm-runtime.html`,
    ],
    transformLink,
  },
  {
    title: "Qiskit IBM Provider",
    name: "qiskit-ibm-provider",
    githubSlug: "qiskit/qiskit-ibm-provider",
    baseUrl: `https://qiskit.org/ecosystem/ibm-provider`,
    initialUrls: [
      `https://qiskit.org/ecosystem/ibm-provider/apidocs/ibm-provider.html`,
    ],
    transformLink,
  },
  {
    title: "Qiskit",
    name: "qiskit",
    githubSlug: "qiskit/qiskit",
    baseUrl: `https://qiskit.org/documentation`,
    initialUrls: [`https://qiskit.org/documentation/apidoc/index.html`],
    hasSeparateReleaseNotes: true,
    tocOptions: {
      collapsed: true,
      nestModule(id: string) {
        return id.split(".").length > 2;
      },
    },
  },
];

const readArgs = (): Arguments => {
  return yargs(hideBin(process.argv))
    .version(false)
    .option("package", {
      alias: "p",
      type: "string",
      choices: PACKAGES.map((p) => p.name),
      demandOption: true,
      description: "Which package to update",
    })
    .option("version", {
      alias: "v",
      type: "string",
      demandOption: true,
      description: "The full version string of the --package, e.g. 0.44.0",
    })
    .parseSync();
};

/**
 * Check for markdown files in `docs/api/package-name/release-notes/
 * then sort them and create entries for the TOC.
 */
const processLegacyReleaseNotes = async (
  pkg: Pkg,
): Promise<{ title: string; url: string }[]> => {
  if (!(pkg.name === "qiskit")) {
    return [];
  }
  const legacyReleaseNoteVersions = (
    await $`ls ${getRoot()}/docs/api/${pkg.name}/release-notes`.quiet()
  ).stdout
    .trim()
    .split("\n")
    .map((x) => parse(x).name)
    .sort((a: string, b: string) => {
      const aParts = a.split(".").map((x) => Number(x));
      const bParts = b.split(".").map((x) => Number(x));
      for (let i = 0; i < 2; i++) {
        if (aParts[i] > bParts[i]) {
          return 1;
        }
        if (aParts[i] < bParts[i]) {
          return -1;
        }
      }
      return 0;
    })
    .reverse();

  const legacyReleaseNoteEntries = [];
  for (let version of legacyReleaseNoteVersions) {
    legacyReleaseNoteEntries.push({
      title: version,
      url: `/api/${pkg.name}/release-notes/${version}`,
    });
  }
  return legacyReleaseNoteEntries;
};

zxMain(async () => {
  const args = readArgs();

  // Determine the minor version, e.g. 0.44.0 -> 0.44
  const versionMatch = args.version.match(/^(\d+\.\d+)/);
  if (versionMatch === null) {
    throw new Error(
      `Invalid --version. Expected the format 0.44.0, but received ${args.version}`,
    );
  }
  const versionWithoutPatch = versionMatch[0];

  const pkg = PACKAGES.find((pkg) => pkg.name === args.package);
  if (pkg === undefined) {
    throw new Error(`Unrecognized package: ${args.package}`);
  }

  const destination = `${getRoot()}/.out/python/sources/${pkg.name}/${
    args.version
  }`;
  if (await pathExists(destination)) {
    console.log(`Skip downloading sources for ${pkg.name}:${args.version}`);
  } else {
    await downloadHtml({
      baseUrl: pkg.baseUrl,
      initialUrls: pkg.initialUrls,
      destination,
    });
  }

  const baseSourceUrl = `https://github.com/${pkg.githubSlug}/tree/${versionWithoutPatch}/`;
  const outputDir = `${getRoot()}/docs/api/${pkg.name}`;

  const legacyReleaseNoteEntries = await processLegacyReleaseNotes(pkg);

  console.log(`Deleting existing markdown for ${pkg.name}`);
  await $`find ${outputDir}/* -not -path "*release-notes*" | xargs rm -rf {}`;
<<<<<<< HEAD

  const legacyReleaseNoteVersions = (
    await $`ls ${getRoot()}/docs/api/${pkg.name}/release-notes`.quiet()
  ).stdout
    .split("\n")
    .map((x) => parse(x).name)
    .filter((x) => x.match(/^\d/))
    .sort((a: string, b: string) => {
      const aParts = a.split(".").map((x) => Number(x));
      const bParts = b.split(".").map((x) => Number(x));
      for (let i = 0; i < 2; i++) {
        if (aParts[i] > bParts[i]) {
          return 1;
        }
        if (aParts[i] < bParts[i]) {
          return -1;
        }
      }
      return 0;
    })
    .reverse();

  const legacyReleaseNoteEntries = [];
  for (let version of legacyReleaseNoteVersions) {
    legacyReleaseNoteEntries.push({
      title: version,
      url: `/api/${pkg.name}/release-notes/${version}`,
    });
  }
=======
>>>>>>> 20843983

  console.log(
    `Convert sphinx html to markdown for ${pkg.name}:${versionWithoutPatch}`,
  );
  await convertHtmlToMarkdown(
    destination,
    outputDir,
    baseSourceUrl,
    pkg,
    args.version,
<<<<<<< HEAD
    versionWithoutPatch,
=======
>>>>>>> 20843983
    legacyReleaseNoteEntries,
  );
});

async function downloadHtml(options: {
  baseUrl: string;
  initialUrls: string[];
  destination: string;
}): Promise<void> {
  const { baseUrl, destination, initialUrls } = options;
  let successCount = 0;
  let errorCount = 0;
  const crawler = new WebCrawler({
    initialUrls: initialUrls,
    followUrl(url) {
      return (
        url.startsWith(`${baseUrl}/apidocs`) ||
        url.startsWith(`${baseUrl}/apidoc`) ||
        url.startsWith(`${baseUrl}/stubs`) ||
        url.startsWith(`${baseUrl}/release_notes`)
      );
    },
    async onSuccess(url: string, content: string) {
      successCount++;
      const relativePath = url.substring(`${baseUrl}/`.length);
      const destinationPath = `${destination}/${relativePath}`;
      const { dir } = parse(destinationPath);
      await mkdirp(dir); // TODO track the folders already created
      await writeFile(destinationPath, content);
    },
    async onError(url: string, error: unknown) {
      errorCount++;
      console.error(`Error ${url}`, error);
    },
  });
  await crawler.run();
  console.log(`Download summary from ${baseUrl}`, {
    success: successCount,
    error: errorCount,
  });
}

async function convertHtmlToMarkdown(
  htmlPath: string,
  markdownPath: string,
  baseSourceUrl: string,
  pkg: Pkg,
  version: string,
<<<<<<< HEAD
  versionWithoutPatch: string,
  releaseNoteEntries: { title: string; url: string }[],
=======
  legacyReleaseNoteEntries: { title: string; url: string }[],
>>>>>>> 20843983
) {
  const files = await globby(
    [
      "apidocs/**.html",
      "apidoc/**.html",
      "stubs/**.html",
      "release_notes.html",
    ],
    {
      cwd: htmlPath,
    },
  );

  const ignore = pkg.ignore ?? (() => false);

  let results: Array<SphinxToMdResult & { url: string }> = [];
  for (const file of files) {
    const html = await readFile(join(htmlPath, file), "utf-8");
    const result = await sphinxHtmlToMarkdown({
      html,
      url: `${pkg.baseUrl}/${file}`,
      baseSourceUrl,
      imageDestination: `/images/api/${pkg.name}`,
      releaseNotesTitle: `${pkg.title} ${versionWithoutPatch} release notes`,
    });
    const { dir, name } = parse(`${markdownPath}/${file}`);
    let url = `/${relative(`${getRoot()}/docs`, dir)}/${name}`;

    if (!result.meta.python_api_name || !ignore(result.meta.python_api_name)) {
      results.push({ ...result, url });
    }
    if (pkg.hasSeparateReleaseNotes && file.endsWith("release_notes.html")) {
      if (releaseNoteEntries[0].title !== versionWithoutPatch) {
        releaseNoteEntries.unshift({
          title: versionWithoutPatch,
          url: `/api/${pkg.name}/release-notes/${versionWithoutPatch}`,
        });
      }
    }
  }

  const allImages = uniqBy(
    results.flatMap((result) => result.images),
    (image) => image.src,
  );

  const dirsNeeded = uniq(
    results.map((result) => parse(urlToPath(result.url)).dir),
  );
  for (const dir of dirsNeeded) {
    await mkdirp(dir);
  }

  results = await mergeClassMembers(results);
<<<<<<< HEAD
  results = flatFolders(results);
  results = await updateLinks(results, pkg.transformLink);
  results = await dedupeResultIds(results);
  results = addFrontMatter(results, pkg, versionWithoutPatch);
=======
  flatFolders(results);
  renameUrls(results);
  await updateLinks(results, pkg.transformLink);
  await dedupeResultIds(results);
  addFrontMatter(results, pkg);
>>>>>>> 20843983

  for (const result of results) {
    let path = urlToPath(result.url);
    if (pkg.hasSeparateReleaseNotes && path.endsWith("release-notes.md")) {
      path = `${getRoot()}/docs/api/${
        pkg.name
      }/release-notes/${versionWithoutPatch}.md`;
    }
    await writeFile(path, result.markdown);
  }

  console.log("Generating toc");
  const toc = generateToc({
    pkg: {
      title: pkg.title,
      name: pkg.name,
      version,
<<<<<<< HEAD
      releaseNoteEntries,
      releaseNotesUrl: `/api/${pkg.name}/release-notes`,
=======
      releaseNoteEntries: legacyReleaseNoteEntries,
      releaseNotesUrl:
        pkg.name !== "qiskit"
          ? `/api/${pkg.name}/release-notes`
          : "https://github.com/qiskit/qiskit/releases",
>>>>>>> 20843983
      tocOptions: pkg.tocOptions,
    },
    results,
  });
  await writeFile(
    `${markdownPath}/_toc.json`,
    JSON.stringify(toc, null, 2) + "\n",
  );

  if (pkg.hasSeparateReleaseNotes) {
    console.log("Generating release-notes/index");
    let markdown = `# ${pkg.title} release notes\n\n`;
    markdown += `New features, bug fixes, and other changes in previous versions of ${pkg.title}.\n\n`;
    markdown += `## Release notes by version\n\n`;
    for (const entry of releaseNoteEntries) {
      markdown += `* [${entry.title}](${entry.url})\n`;
    }
    await writeFile(`${markdownPath}/release-notes/index.md`, markdown);
  }

  console.log("Generating version file");
  const pkg_json = { name: pkg.name, version: version };
  await writeFile(
    `${markdownPath}/_package.json`,
    JSON.stringify(pkg_json, null, 2) + "\n",
  );

  console.log("Downloading images");
  await downloadImages(
    allImages.map((img) => ({
      src: img.src,
      dest: `${getRoot()}/public${img.dest}`,
    })),
  );
}

function urlToPath(url: string) {
  return `${getRoot()}/docs${url}.md`;
}<|MERGE_RESOLUTION|>--- conflicted
+++ resolved
@@ -123,7 +123,7 @@
 const processLegacyReleaseNotes = async (
   pkg: Pkg,
 ): Promise<{ title: string; url: string }[]> => {
-  if (!(pkg.name === "qiskit")) {
+  if (!(pkg.hasSeparateReleaseNotes)) {
     return [];
   }
   const legacyReleaseNoteVersions = (
@@ -132,6 +132,7 @@
     .trim()
     .split("\n")
     .map((x) => parse(x).name)
+    .filter((x) => x.match(/^\d/))  // remove index
     .sort((a: string, b: string) => {
       const aParts = a.split(".").map((x) => Number(x));
       const bParts = b.split(".").map((x) => Number(x));
@@ -194,38 +195,6 @@
 
   console.log(`Deleting existing markdown for ${pkg.name}`);
   await $`find ${outputDir}/* -not -path "*release-notes*" | xargs rm -rf {}`;
-<<<<<<< HEAD
-
-  const legacyReleaseNoteVersions = (
-    await $`ls ${getRoot()}/docs/api/${pkg.name}/release-notes`.quiet()
-  ).stdout
-    .split("\n")
-    .map((x) => parse(x).name)
-    .filter((x) => x.match(/^\d/))
-    .sort((a: string, b: string) => {
-      const aParts = a.split(".").map((x) => Number(x));
-      const bParts = b.split(".").map((x) => Number(x));
-      for (let i = 0; i < 2; i++) {
-        if (aParts[i] > bParts[i]) {
-          return 1;
-        }
-        if (aParts[i] < bParts[i]) {
-          return -1;
-        }
-      }
-      return 0;
-    })
-    .reverse();
-
-  const legacyReleaseNoteEntries = [];
-  for (let version of legacyReleaseNoteVersions) {
-    legacyReleaseNoteEntries.push({
-      title: version,
-      url: `/api/${pkg.name}/release-notes/${version}`,
-    });
-  }
-=======
->>>>>>> 20843983
 
   console.log(
     `Convert sphinx html to markdown for ${pkg.name}:${versionWithoutPatch}`,
@@ -236,11 +205,8 @@
     baseSourceUrl,
     pkg,
     args.version,
-<<<<<<< HEAD
+    legacyReleaseNoteEntries,
     versionWithoutPatch,
-=======
->>>>>>> 20843983
-    legacyReleaseNoteEntries,
   );
 });
 
@@ -288,12 +254,8 @@
   baseSourceUrl: string,
   pkg: Pkg,
   version: string,
-<<<<<<< HEAD
+  releaseNoteEntries: { title: string; url: string }[],
   versionWithoutPatch: string,
-  releaseNoteEntries: { title: string; url: string }[],
-=======
-  legacyReleaseNoteEntries: { title: string; url: string }[],
->>>>>>> 20843983
 ) {
   const files = await globby(
     [
@@ -348,18 +310,10 @@
   }
 
   results = await mergeClassMembers(results);
-<<<<<<< HEAD
-  results = flatFolders(results);
-  results = await updateLinks(results, pkg.transformLink);
-  results = await dedupeResultIds(results);
-  results = addFrontMatter(results, pkg, versionWithoutPatch);
-=======
   flatFolders(results);
-  renameUrls(results);
   await updateLinks(results, pkg.transformLink);
   await dedupeResultIds(results);
-  addFrontMatter(results, pkg);
->>>>>>> 20843983
+  addFrontMatter(results, pkg, versionWithoutPatch);
 
   for (const result of results) {
     let path = urlToPath(result.url);
@@ -377,16 +331,8 @@
       title: pkg.title,
       name: pkg.name,
       version,
-<<<<<<< HEAD
       releaseNoteEntries,
       releaseNotesUrl: `/api/${pkg.name}/release-notes`,
-=======
-      releaseNoteEntries: legacyReleaseNoteEntries,
-      releaseNotesUrl:
-        pkg.name !== "qiskit"
-          ? `/api/${pkg.name}/release-notes`
-          : "https://github.com/qiskit/qiskit/releases",
->>>>>>> 20843983
       tocOptions: pkg.tocOptions,
     },
     results,
