--- conflicted
+++ resolved
@@ -111,20 +111,10 @@
     result.push(...devBatches);
   }
 
-<<<<<<< HEAD
-  const provider = await determineHistoricalFileBatches("qiskit-ibm-provider", [
-    "docs/api/qiskit/*.md",
-  ]);
-  const runtime = await determineHistoricalFileBatches("qiskit-ibm-runtime", [
-    "docs/api/qiskit/providers_models.md",
-  ]);
-  let qiskit: FileBatch[] = [];
-  if (!args.skipBrokenHistorical) {
-    qiskit = await determineHistoricalFileBatches("qiskit");
-=======
   if (args.historicalApis) {
     const provider = await determineHistoricalFileBatches(
       "qiskit-ibm-provider",
+      ["docs/api/qiskit/*.md"],
     );
     const runtime = await determineHistoricalFileBatches("qiskit-ibm-runtime", [
       "docs/api/qiskit/providers_models.md",
@@ -134,7 +124,6 @@
       qiskit = await determineHistoricalFileBatches("qiskit");
     }
     result.push(...provider, ...runtime, ...qiskit);
->>>>>>> 36e6f142
   }
 
   return result;
