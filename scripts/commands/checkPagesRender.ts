// This code is a Qiskit project.
//
// (C) Copyright IBM 2024.
//
// This code is licensed under the Apache License, Version 2.0. You may
// obtain a copy of this license in the LICENSE file in the root directory
// of this source tree or at http://www.apache.org/licenses/LICENSE-2.0.
//
// Any modifications or derivative works of this code must retain this
// copyright notice, and modified files need to carry a notice indicating
// that they have been altered from the originals.

import fs from "fs/promises";

import { globby } from "globby";
import yargs from "yargs/yargs";
import { hideBin } from "yargs/helpers";

import { zxMain } from "../lib/zx";

const PORT = 3000;

interface Arguments {
  [x: string]: unknown;
  fromFile?: string;
  nonApi: boolean;
  currentApis: boolean;
  devApis: boolean;
  historicalApis: boolean;
  qiskitReleaseNotes: boolean;
  translations: boolean;
}

const readArgs = (): Arguments => {
  return yargs(hideBin(process.argv))
    .version(false)
    .option("from-file", {
      type: "string",
      normalize: true,
      description:
        "Read the file path for file paths and globs to check, like `docs/start/index.md`. Entries should be separated by a newline and should be valid file types (.md, .mdx, .ipynb).",
    })
    .option("non-api", {
      type: "boolean",
      default: false,
      description: "Check all the non-API docs, like start/.",
    })
    .option("current-apis", {
      type: "boolean",
      default: false,
      description: "Check the pages in the current API docs.",
    })
    .option("dev-apis", {
      type: "boolean",
      default: false,
      description: "Check the /dev API docs.",
    })
    .option("historical-apis", {
      type: "boolean",
      default: false,
      description:
        "Check the pages in the historical API docs, e.g. `api/qiskit/0.44`. " +
        "Warning: this is slow.",
    })
    .option("qiskit-release-notes", {
      type: "boolean",
      default: false,
      description: "Check the pages in the `api/qiskit/release-notes` folder.",
    })
    .option("translations", {
      type: "boolean",
      default: false,
      description: "Check the pages in the `translations/` subfolders.",
    })
    .parseSync();
};

zxMain(async () => {
  const args = readArgs();
  await validateDockerRunning();
  const files = await determineFilePaths(args);

  let failures: string[] = [];
  let numFilesChecked = 1;
  for (const fp of files) {
    const rendered = await canRender(fp);
    if (!rendered) {
      console.error(`❌ Failed to render: ${fp}`);
      failures.push(fp);
    }

    // This script can be slow, so log progress every 10 files.
    if (numFilesChecked % 10 == 0) {
      console.log(`Checked ${numFilesChecked} / ${files.length} pages`);
    }
    numFilesChecked++;
  }

  if (failures.length === 0) {
    console.info("✅ All pages render without crashing");
  } else {
    console.error(
      "💔 Some pages crash when rendering. This is usually due to invalid syntax, such as forgetting " +
        "the closing component tag, like `</Admonition>`. You can sometimes get a helpful error message " +
        "by previewing the docs locally or in CI. See the README for instructions.\n\n" +
        failures.join("\n"),
    );
    process.exit(1);
  }
});

async function canRender(fp: string): Promise<boolean> {
  const url = pathToUrl(fp);
  try {
    const response = await fetch(url);
    if (response.status >= 300) {
      return false;
    }
  } catch (error) {
    return false;
  }

  return true;
}

function pathToUrl(path: string): string {
  const strippedPath = path
    .replace("docs/", "")
    .replace("translations/", "")
    .replace(/\.(?:md|mdx|ipynb)$/g, "");
  return `http://localhost:${PORT}/${strippedPath}`;
}

async function validateDockerRunning(): Promise<void> {
  try {
    const response = await fetch(`http://localhost:${PORT}`);
    if (response.status !== 404) {
      console.error(
        "Failed to access http://localhost:3000. Have you started the Docker server with `./start`? " +
          "Refer to the README for instructions.",
      );
      process.exit(1);
    }
  } catch (error) {
    console.error(
      "Error when accessing http://localhost:3000. Make sure that you've started the Docker server " +
        "with `./start`. Refer to the README for instructions.\n\n" +
        `${error}`,
    );
    process.exit(1);
  }
}

async function determineFilePaths(args: Arguments): Promise<string[]> {
  const globs = [];
  if (args.fromFile) {
    const content = await fs.readFile(args.fromFile, "utf-8");
    globs.push(...content.split("\n").filter((entry) => entry));
  }

  if (args.nonApi) {
<<<<<<< HEAD
    globs.push(
      "docs/support.mdx",
      "docs/{build,run,start,transpile,verify}/*.{ipynb,mdx}",
      "docs/api/migration-guides/**/*.{ipynb,mdx}",
    );
  }
  if (args.currentApis) {
    globs.push(
      "docs/api/{qiskit,qiskit-ibm-provider,qiskit-ibm-runtime}/*.{ipynb,mdx}",
    );
  }
  if (args.historicalApis) {
    globs.push(
      "docs/api/{qiskit,qiskit-ibm-provider,qiskit-ibm-runtime}/[0-9]*/*.{ipynb,mdx}",
    );
  }
  if (args.devApis) {
    globs.push(
      "docs/api/{qiskit,qiskit-ibm-provider,qiskit-ibm-runtime}/dev/*.{ipynb,mdx}",
    );
  }
  if (args.qiskitReleaseNotes) {
    globs.push("docs/api/qiskit/release-notes/*.{ipynb,mdx}");
  }
  if (args.translations) {
    globs.push("translations/**/*.{ipynb,mdx}");
=======
    globs.push("docs/**/*.{ipynb,md,mdx}");
  }

  for (const [isIncluded, glob] of [
    [
      args.currentApis,
      "docs/api/{qiskit,qiskit-ibm-provider,qiskit-ibm-runtime}/*.{md,mdx}",
    ],
    [
      args.historicalApis,
      "docs/api/{qiskit,qiskit-ibm-provider,qiskit-ibm-runtime}/[0-9]*/*.{md,mdx}",
    ],
    [
      args.devApis,
      "docs/api/{qiskit,qiskit-ibm-provider,qiskit-ibm-runtime}/dev/*.{md,mdx}",
    ],
    [args.qiskitReleaseNotes, "docs/api/qiskit/release-notes/*.{md,mdx}"],
    [args.translations, "translations/**/*.{ipynb,md,mdx}"],
  ]) {
    const prefix = isIncluded ? "" : "!";
    globs.push(`${prefix}${glob}`);
>>>>>>> f5fb2b69
  }
  return globby(globs);
}<|MERGE_RESOLUTION|>--- conflicted
+++ resolved
@@ -159,56 +159,27 @@
   }
 
   if (args.nonApi) {
-<<<<<<< HEAD
-    globs.push(
-      "docs/support.mdx",
-      "docs/{build,run,start,transpile,verify}/*.{ipynb,mdx}",
-      "docs/api/migration-guides/**/*.{ipynb,mdx}",
-    );
-  }
-  if (args.currentApis) {
-    globs.push(
-      "docs/api/{qiskit,qiskit-ibm-provider,qiskit-ibm-runtime}/*.{ipynb,mdx}",
-    );
-  }
-  if (args.historicalApis) {
-    globs.push(
-      "docs/api/{qiskit,qiskit-ibm-provider,qiskit-ibm-runtime}/[0-9]*/*.{ipynb,mdx}",
-    );
-  }
-  if (args.devApis) {
-    globs.push(
-      "docs/api/{qiskit,qiskit-ibm-provider,qiskit-ibm-runtime}/dev/*.{ipynb,mdx}",
-    );
-  }
-  if (args.qiskitReleaseNotes) {
-    globs.push("docs/api/qiskit/release-notes/*.{ipynb,mdx}");
-  }
-  if (args.translations) {
-    globs.push("translations/**/*.{ipynb,mdx}");
-=======
-    globs.push("docs/**/*.{ipynb,md,mdx}");
+    globs.push("docs/**/*.{ipynb,mdx}");
   }
 
   for (const [isIncluded, glob] of [
     [
       args.currentApis,
-      "docs/api/{qiskit,qiskit-ibm-provider,qiskit-ibm-runtime}/*.{md,mdx}",
+      "docs/api/{qiskit,qiskit-ibm-provider,qiskit-ibm-runtime}/*.mdx",
     ],
     [
       args.historicalApis,
-      "docs/api/{qiskit,qiskit-ibm-provider,qiskit-ibm-runtime}/[0-9]*/*.{md,mdx}",
+      "docs/api/{qiskit,qiskit-ibm-provider,qiskit-ibm-runtime}/[0-9]*/*.mdx",
     ],
     [
       args.devApis,
-      "docs/api/{qiskit,qiskit-ibm-provider,qiskit-ibm-runtime}/dev/*.{md,mdx}",
+      "docs/api/{qiskit,qiskit-ibm-provider,qiskit-ibm-runtime}/dev/*.mdx",
     ],
-    [args.qiskitReleaseNotes, "docs/api/qiskit/release-notes/*.{md,mdx}"],
-    [args.translations, "translations/**/*.{ipynb,md,mdx}"],
+    [args.qiskitReleaseNotes, "docs/api/qiskit/release-notes/*.mdx"],
+    [args.translations, "translations/**/*.{ipynb,mdx}"],
   ]) {
     const prefix = isIncluded ? "" : "!";
     globs.push(`${prefix}${glob}`);
->>>>>>> f5fb2b69
   }
   return globby(globs);
 }