// This code is a Qiskit project.
//
// (C) Copyright IBM 2024.
//
// This code is licensed under the Apache License, Version 2.0. You may
// obtain a copy of this license in the LICENSE file in the root directory
// of this source tree or at http://www.apache.org/licenses/LICENSE-2.0.
//
// Any modifications or derivative works of this code must retain this
// copyright notice, and modified files need to carry a notice indicating
// that they have been altered from the originals.

import { readFile } from "fs/promises";

import type { TocEntry } from "../lib/api/generateToc.js";

<<<<<<< HEAD
const IGNORED_URLS = ["/guides/qiskit-serverless", "/guides/qiskit-addons"];
=======
const IGNORED_URLS: string[] = [];
>>>>>>> 60e5b3e1

const INDEX_PAGES = [
  "docs/guides/map-problem-to-circuits.mdx",
  "docs/guides/optimize-for-hardware.mdx",
  "docs/guides/execute-on-hardware.mdx",
  "docs/guides/post-process-results.mdx",
  "docs/guides/intro-to-patterns.mdx",
];

const TOC_PATH = "docs/guides/_toc.json";

async function getIndexEntries(indexPath: string): Promise<string[]> {
  const rawIndex = await readFile(indexPath, "utf-8");
  const result: string[] = [];
  // The index page has several unordered lists starting with *, each with links to other pages.
  // We want to get every slug from those lists. Note that we don't care which list the slugs show
  // up in - we only care if the slug shows up at all anywhere.
  for (const line of rawIndex.split("\n")) {
    if (!line.trimStart().startsWith("* ")) {
      continue;
    }

    const slug = extractPageSlug(line);
    if (slug) {
      result.push(slug);
    }
  }

  return result;
}

function extractPageSlug(text: string): string | undefined {
  const re = /\((.*)\)/gm;
  // Ex: '* [Circuit library](./circuit-library)'.
  const match = re.exec(text);
  if (!match) {
    // Nested sections don't have any link
    return undefined;
  }
  const pageSlug = match[1];
  if (pageSlug.startsWith("http") || pageSlug.startsWith("/")) {
    return pageSlug;
  }
  const page = pageSlug.split("/").pop();
  return `/guides/${page}`;
}

function getTocSectionPageNames(sectionNode: TocEntry): string[] {
  let results = [];
  if (sectionNode.url) {
    results.push(sectionNode.url);
  }

  if (sectionNode.children) {
    for (const child of sectionNode.children) {
      results.push(...getTocSectionPageNames(child));
    }
  }

  return results;
}

async function getToolsTocEntriesToCheck(): Promise<string[]> {
  const toc = JSON.parse(await readFile(TOC_PATH, "utf-8"));
  const toolsNode = toc.children.find(
    (child: TocEntry) => child.title == "Tools",
  );
  const toolsPages = getTocSectionPageNames(toolsNode);
  return toolsPages.filter((page) => !IGNORED_URLS.includes(page));
}

async function deduplicateEntries(
  filePath: string,
  entries: string[],
): Promise<[Set<string>, string[]]> {
  const deduplicatedPages: Set<string> = new Set();
  const errors: string[] = [];

  for (const entry of entries) {
    if (deduplicatedPages.has(entry)) {
      errors.push(`❌ ${filePath}: The entry ${entry} is duplicated`);
    } else {
      deduplicatedPages.add(entry);
    }
  }

  return [deduplicatedPages, errors];
}

function getExtraIndexPagesErrors(
  indexPage: string,
  indexEntries: Set<string>,
  toolsEntries: Set<string>,
): string[] {
  return [...indexEntries]
    .filter((page) => !toolsEntries.has(page))
    .map(
      (page) =>
        `❌ ${indexPage}: The entry ${page} doesn't appear in the \`Tools\` menu.`,
    );
}

function getExtraToolsEntriesErrors(
  remainingToolsEntries: Set<string>,
): string[] {
  return [...remainingToolsEntries].map(
    (page) => `❌ The entry ${page} is not present on any index page`,
  );
}

function maybePrintErrorsAndFail(
  duplicatesErrors: string[],
  extraIndexEntriesErrors: string[],
  extraToolsEntriesErrors: string[],
): void {
  let allGood = true;

  if (duplicatesErrors.length > 0) {
    duplicatesErrors.forEach((error) => console.error(error));
    console.error(
      `\nRemove all duplicated entries on the indices and in the Tools menu, which is set in docs/guides/_toc.json.`,
    );
    console.error("--------\n");
    allGood = false;
  }

  if (extraIndexEntriesErrors.length > 0) {
    extraIndexEntriesErrors.forEach((error) => console.error(error));
    console.error(
      `\nMake sure all pages have an entry in the Tools menu, which is set in docs/guides/_toc.json.`,
    );
    console.error("--------\n");
    allGood = false;
  }

  if (extraToolsEntriesErrors.length > 0) {
    extraToolsEntriesErrors.forEach((error) => console.error(error));
    console.error(
      "\nAdd the entries in one of the following index pages, or add the URL to the `IGNORED_URLS` list at the beginning of `/scripts/js/commands/checkPatternsIndex.tsx` if it's not used in Workflow:",
    );
    INDEX_PAGES.forEach((index) => console.error(`\t➡️  ${index}`));
    allGood = false;
  }

  if (!allGood) {
    process.exit(1);
  }
}

async function main() {
  const toolsAllEntries = await getToolsTocEntriesToCheck();
  let [toolsEntries, duplicatesErrors] = await deduplicateEntries(
    TOC_PATH,
    toolsAllEntries,
  );

  let extraIndexEntriesErrors: string[] = [];
  for (const indexPage of INDEX_PAGES) {
    const indexAllEntries = await getIndexEntries(indexPage);
    let [indexEntries, indexDuplicatedErrors] = await deduplicateEntries(
      indexPage,
      indexAllEntries,
    );
    duplicatesErrors.push(...indexDuplicatedErrors);

    extraIndexEntriesErrors.push(
      ...getExtraIndexPagesErrors(indexPage, indexEntries, toolsEntries),
    );

    toolsEntries.forEach((page) => {
      if (indexEntries.has(page)) {
        toolsEntries.delete(page);
      }
    });
  }

  const extraToolsEntriesErrors = getExtraToolsEntriesErrors(toolsEntries);

  maybePrintErrorsAndFail(
    duplicatesErrors,
    extraIndexEntriesErrors,
    extraToolsEntriesErrors,
  );
  console.log("\n✅ No missing or duplicated pages were found\n");
}

main().then(() => process.exit());<|MERGE_RESOLUTION|>--- conflicted
+++ resolved
@@ -14,11 +14,7 @@
 
 import type { TocEntry } from "../lib/api/generateToc.js";
 
-<<<<<<< HEAD
-const IGNORED_URLS = ["/guides/qiskit-serverless", "/guides/qiskit-addons"];
-=======
-const IGNORED_URLS: string[] = [];
->>>>>>> 60e5b3e1
+const IGNORED_URLS: string[] = ["/guides/qiskit-addons"];
 
 const INDEX_PAGES = [
   "docs/guides/map-problem-to-circuits.mdx",
