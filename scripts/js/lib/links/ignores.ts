// This code is a Qiskit project.
//
// (C) Copyright IBM 2023.
//
// This code is licensed under the Apache License, Version 2.0. You may
// obtain a copy of this license in the LICENSE file in the root directory
// of this source tree or at http://www.apache.org/licenses/LICENSE-2.0.
//
// Any modifications or derivative works of this code must retain this
// copyright notice, and modified files need to carry a notice indicating
// that they have been altered from the originals.

// -----------------------------------------------------------------------------------
// Ignored files
// -----------------------------------------------------------------------------------

export const IGNORED_FILES = new Set([
  "public/api/qiskit-ibm-runtime/0.14/objects.inv",
  "public/api/qiskit-ibm-runtime/0.15/objects.inv",
  "public/api/qiskit-ibm-runtime/0.16/objects.inv",
  "public/api/qiskit-addon-cutting/objects.inv",
  "public/api/qiskit-addon-mpf/objects.inv",
  "public/api/qiskit-addon-obp/objects.inv",
  "public/api/qiskit-addon-sqd/objects.inv",
  "public/api/qiskit-addon-utils/objects.inv",
]);

// -----------------------------------------------------------------------------------
// Always ignored URLs - prefer to use more precise ignores
// -----------------------------------------------------------------------------------

// These external URLs were all working the last time we checked, i.e. the link checker was giving false positives.
const ALWAYS_IGNORED_URLS__EXPECTED = [
  "https://auth.quantum-computing.ibm.com/api",
  "https://www.cs.tau.ac.il/~nogaa/PDFS/r.pdf",
  "http://www.satcompetition.org/2009/format-benchmarks2009.html",
  "https://qiskit.slack.com/archives/C06KF8YHUAU",
  "https://support.us.ovhcloud.com/hc/en-us/articles/360002245784-Creating-Your-First-Public-Cloud-Project",
  "https://support.google.com/accounts/answer/27441?hl",
  "https://colab.research.google.com/",
  "https://colab.research.google.com/#create=true",
  "https://marketplace.visualstudio.com/items?itemName=qiskit.qiskit-vscode",
  "https://code.visualstudio.com/",
  "https://doi.org/10.1002/qute.201800012",
  "https://stackoverflow.com/",
  "https://stackoverflow.com/questions/1049722/what-is-2s-complement",
  "https://quantumcomputing.stackexchange.com/help/how-to-ask",
  "https://quantumcomputing.stackexchange.com/questions/",
  "https://quantumcomputing.stackexchange.com/questions/12721/how-to-calculate-destabilizer-group-of-toric-and-other-codes",
  "https://www.science.org/doi/10.1126/science.273.5278.1073",
  "https://journals.aps.org/prx/abstract/10.1103/PhysRevX.10.011022",
  "https://journals.aps.org/pra/abstract/10.1103/PhysRevA.99.032331",
  "https://link.aps.org/doi/10.1103/PhysRevLett.103.110501",
  "https://link.aps.org/doi/10.1103/PhysRevA.83.012308",
  "https://journals.aps.org/pra/abstract/10.1103/PhysRevA.71.052330",
  "https://journals.aps.org/pra/abstract/10.1103/PhysRevA.93.032318",
  "https://journals.aps.org/prapplied/abstract/10.1103/PhysRevApplied.20.024034",
  "https://journals.aps.org/pra/abstract/10.1103/PhysRevA.105.032620",
  "https://journals.aps.org/pra/abstract/10.1103/PhysRevA.94.052325",
  "https://journals.aps.org/prapplied/abstract/10.1103/PhysRevApplied.20.064027",
  "https://doi.org/10.1103/PhysRevApplied.5.034007",
  "http://dx.doi.org/10.1103/PhysRevA.83.012308",
  "https://doi.org/10.1103/PhysRevLett.103.150502",
  "https://doi.org/10.1103/PhysRevA.99.032331",
];

// These external URLs cause actual 404s and should probably be fixed.
const ALWAYS_IGNORED_URLS__SHOULD_FIX: string[] = [];

export const ALWAYS_IGNORED_URLS = new Set([
  ...ALWAYS_IGNORED_URLS__EXPECTED,
  ...ALWAYS_IGNORED_URLS__SHOULD_FIX,
]);

// -----------------------------------------------------------------------------------
// Files to ignores
// -----------------------------------------------------------------------------------

// A mapping of files to lists of links that will not be searched.
type FilesToIgnores = { [id: string]: string[] };

function mergeFilesToIgnores(...mappings: FilesToIgnores[]): FilesToIgnores {
  const result: FilesToIgnores = {};
  mappings.forEach((mapping) => {
    Object.entries(mapping).forEach(([file, ignores]) => {
      if (result[file]) {
        result[file].push(...ignores);
      } else {
        result[file] = ignores;
      }
    });
  });
  return result;
}

function _runtimeObjectsInv(): FilesToIgnores {
  const legacy = Object.fromEntries(
    ["0.16/", "0.17/", "0.18/", "0.19/", "0.20/", "0.21/", "0.22/"].map(
      (vers) => [
        `public/api/qiskit-ibm-runtime/${vers}objects.inv`,
        [
          `/api/qiskit-ibm-runtime/${vers}index#next-steps`,
          `/api/qiskit-ibm-runtime/${vers}index#qiskit-runtime-version-api-docs-preview`,
        ],
      ],
    ),
  );
  const legacy2 = Object.fromEntries(
    ["0.23/", "0.24/", "0.25/", "0.26/", "0.27/", "0.28/", "0.29/"].map(
      (vers) => [
        `public/api/qiskit-ibm-runtime/${vers}objects.inv`,
        [
          `/api/qiskit-ibm-runtime/${vers}index#qiskit-runtime-version-api-docs-preview`,
        ],
      ],
    ),
  );
  const latest = Object.fromEntries(
    ["", "dev/", "0.30/", "0.31/", "0.32/", "0.33/", "0.34/", "0.35/"].map(
      (vers) => [
        `public/api/qiskit-ibm-runtime/${vers}objects.inv`,
        [
          `/api/qiskit-ibm-runtime/${vers}index#qiskit-runtime-release-api-docs-preview`,
        ],
      ],
    ),
  );
  return { ...legacy, ...legacy2, ...latest };
}

function _qiskitUtilsData(): FilesToIgnores {
  // Qiskit docs used .. py:data:: incorrectly. We didn't fix these versions of the docs
  // because it is too tedious.
  const objectsInv = Object.fromEntries(
    ["0.45/", "1.0/", "1.1/"].map((vers) => [
      `public/api/qiskit/${vers}objects.inv`,
      [
        `/api/qiskit/${vers}utils#qiskit.utils.optionals.HAS_AER`,
        `/api/qiskit/${vers}utils#qiskit.utils.optionals.HAS_CONSTRAINT`,
        `/api/qiskit/${vers}utils#qiskit.utils.optionals.HAS_CPLEX`,
        `/api/qiskit/${vers}utils#qiskit.utils.optionals.HAS_CVXPY`,
        `/api/qiskit/${vers}utils#qiskit.utils.optionals.HAS_DOCPLEX`,
        `/api/qiskit/${vers}utils#qiskit.utils.optionals.HAS_FIXTURES`,
        `/api/qiskit/${vers}utils#qiskit.utils.optionals.HAS_GRAPHVIZ`,
        `/api/qiskit/${vers}utils#qiskit.utils.optionals.HAS_IBMQ`,
        `/api/qiskit/${vers}utils#qiskit.utils.optionals.HAS_IGNIS`,
        `/api/qiskit/${vers}utils#qiskit.utils.optionals.HAS_IPYTHON`,
        `/api/qiskit/${vers}utils#qiskit.utils.optionals.HAS_IPYWIDGETS`,
        `/api/qiskit/${vers}utils#qiskit.utils.optionals.HAS_JAX`,
        `/api/qiskit/${vers}utils#qiskit.utils.optionals.HAS_JUPYTER`,
        `/api/qiskit/${vers}utils#qiskit.utils.optionals.HAS_MATPLOTLIB`,
        `/api/qiskit/${vers}utils#qiskit.utils.optionals.HAS_NETWORKX`,
        `/api/qiskit/${vers}utils#qiskit.utils.optionals.HAS_NLOPT`,
        `/api/qiskit/${vers}utils#qiskit.utils.optionals.HAS_PDFLATEX`,
        `/api/qiskit/${vers}utils#qiskit.utils.optionals.HAS_PDFTOCAIRO`,
        `/api/qiskit/${vers}utils#qiskit.utils.optionals.HAS_PIL`,
        `/api/qiskit/${vers}utils#qiskit.utils.optionals.HAS_PYDOT`,
        `/api/qiskit/${vers}utils#qiskit.utils.optionals.HAS_PYGMENTS`,
        `/api/qiskit/${vers}utils#qiskit.utils.optionals.HAS_PYLATEX`,
        `/api/qiskit/${vers}utils#qiskit.utils.optionals.HAS_QASM3_IMPORT`,
        `/api/qiskit/${vers}utils#qiskit.utils.optionals.HAS_SEABORN`,
        `/api/qiskit/${vers}utils#qiskit.utils.optionals.HAS_SKLEARN`,
        `/api/qiskit/${vers}utils#qiskit.utils.optionals.HAS_SKQUANT`,
        `/api/qiskit/${vers}utils#qiskit.utils.optionals.HAS_SKSNFIT`,
        `/api/qiskit/${vers}utils#qiskit.utils.optionals.HAS_SQSNOBFIT`,
        `/api/qiskit/${vers}utils#qiskit.utils.optionals.HAS_SYMENGINE`,
        `/api/qiskit/${vers}utils#qiskit.utils.optionals.HAS_TESTTOOLS`,
        `/api/qiskit/${vers}utils#qiskit.utils.optionals.HAS_TOQM`,
        `/api/qiskit/${vers}utils#qiskit.utils.optionals.HAS_TWEEDLEDUM`,
        `/api/qiskit/${vers}utils#qiskit.utils.optionals.HAS_Z3`,
      ],
    ]),
  );
  const utilsFile = Object.fromEntries(
    [
      "0.35",
      "0.36",
      "0.37",
      "0.38",
      "0.39",
      "0.40",
      "0.41",
      "0.42",
      "0.43",
      "0.44",
      "0.45",
      "1.0",
      "1.1",
    ].map((vers) => [
      `docs/api/qiskit/${vers}/utils.mdx`,
      [
        "#qiskit.utils.optionals.HAS_TESTTOOLS",
        "#qiskit.utils.optionals.HAS_GRAPHVIZ",
        "#qiskit.utils.optionals.HAS_PYDOT",
      ],
    ]),
  );
  return {
    "docs/api/qiskit/release-notes/1.0.mdx": [
      "/api/qiskit/1.0/utils#qiskit.utils.optionals.HAS_SYMENGINE",
    ],
    ...objectsInv,
    ...utilsFile,
  };
}

function _patternsReorg(): FilesToIgnores {
  // We have redirects for all these files. It's best to update API docs to point directly to the new URL,
  // but we don't bother updating old docs.
  const qiskit = Object.fromEntries(
    ["", "0.45/", "0.46/", "1.0/", "1.1/"].flatMap((vers) => [
      [
        `docs/api/qiskit/${vers}qiskit.circuit.QuantumCircuit.mdx`,
        ["/build/circuit-construction"],
      ],
      [
        `docs/api/qiskit/${vers}qiskit.transpiler.passes.ValidatePulseGates.mdx`,
        ["/build/pulse"],
      ],
      [`docs/api/qiskit/${vers}qpy.mdx`, ["/build/pulse"]],
    ]),
  );
  const runtime = Object.fromEntries(
    [14, 15, 16, 17, 18, 19, 20, 21, 22, 23, 24, 25, 26].flatMap((vers) => [
      [
        `docs/api/qiskit-ibm-runtime/0.${vers}/qiskit_ibm_runtime.Batch.mdx`,
        ["/run/run-jobs-batch", "/run/max-execution-time"],
      ],
      [
        `docs/api/qiskit-ibm-runtime/0.${vers}/qiskit_ibm_runtime.Session.mdx`,
        ["/run/max-execution-time"],
      ],
      [
        `docs/api/qiskit-ibm-runtime/0.${vers}/qiskit_ibm_runtime.options.Options.mdx`,
        [
          "/run/max-execution-time",
          "/run/configure-error-mitigation",
          "/run/max-execution-time#maximum-execution-time",
        ],
      ],
      [
        `docs/api/qiskit-ibm-runtime/0.${vers}/qiskit_ibm_runtime.options.EstimatorOptions.mdx`,
        [
          "/run/configure-error-mitigation",
          "/run/configure-runtime-compilation",
        ],
      ],
      [
        `docs/api/qiskit-ibm-runtime/0.${vers}/qiskit_ibm_runtime.EstimatorV1.mdx`,
        ["/api/migration-guides/v2-primitives"],
      ],
      [
        `docs/api/qiskit-ibm-runtime/0.${vers}/qiskit_ibm_runtime.SamplerV1.mdx`,
        ["/api/migration-guides/v2-primitives"],
      ],
      [
        `docs/api/qiskit-ibm-runtime/0.${vers}/qiskit_ibm_runtime.EstimatorV2.mdx`,
        ["/run"],
      ],
      [
        `docs/api/qiskit-ibm-runtime/0.${vers}/qiskit_ibm_runtime.SamplerV2.mdx`,
        ["/run"],
      ],
      [
        `docs/api/qiskit-ibm-runtime/0.${vers}/qiskit_ibm_runtime.noise_learner.NoiseLearner.mdx`,
        ["/run"],
      ],
      [`docs/api/qiskit-ibm-runtime/0.${vers}/transpiler.mdx`, ["/transpile"]],
    ]),
  );
  return {
    ...qiskit,
    ...runtime,
    "docs/api/qiskit/release-notes/1.0.mdx": [
      "/start/install#qiskit-versioning",
      "/start/configure-qiskit-local",
    ],
    "docs/api/qiskit/release-notes/0.46.mdx": [
      "/start/install#qiskit-versioning",
    ],
    "docs/api/qiskit/1.1/qiskit.quantum_info.SparsePauliOp.mdx": [
      "/start/configure-qiskit-local#environment-variables",
    ],
  };
}

function _legacyQiskitSDKIssues(): FilesToIgnores {
  // These are all issues due to quirks in our old docs. They
  // are all safe to ignore and not worth the effort to fix.

  // The module page is missing the expected anchor, even in the original Sphinx. However,
  // the page is small enough that the link to the transpile function is easy to access.
  const transpileAnchor = Object.fromEntries(
    ["37", "38", "39", "40", "41", "42", "43"].map((vers) => [
      `docs/api/qiskit/0.${vers}/qiskit.transpiler.preset_passmanagers.generate_preset_pass_manager.mdx`,
      ["compiler#qiskit.compiler.transpile"],
    ]),
  );
  // The capitalization of the anchor link changes between the class page and the referring
  // page, and it's inconsistent in the original Sphinx. However, it doesn't matter
  // because the anchor is at the top of the page anyways.
  const pulseLibraryAnchorCapitalization = Object.fromEntries(
    ["37", "38", "39", "40", "41", "42"].flatMap((vers) => [
      [
        `docs/api/qiskit/0.${vers}/qiskit.pulse.library.gaussian_square.mdx`,
        ["qiskit.pulse.library.gaussian#qiskit.pulse.library.gaussian"],
      ],
      [
        `docs/api/qiskit/0.${vers}/pulse.mdx`,
        [
          "qiskit.pulse.library.constant#qiskit.pulse.library.constant",
          "qiskit.pulse.library.gaussian#qiskit.pulse.library.gaussian",
          "qiskit.pulse.library.drag#qiskit.pulse.library.drag",
        ],
      ],
    ]),
  );
  return {
    ...transpileAnchor,
    ...pulseLibraryAnchorCapitalization,
  };
}

<<<<<<< HEAD
function _addonsApiDocs(): FilesToIgnores {
  return {
    "docs/api/qiskit-addon-cutting/instructions-move.mdx": [
      "tutorials/03-wire-cutting-via-move-instruction",
    ],
    "docs/api/qiskit-addon-cutting/release-notes.mdx": [
      "/api/migration-guides/v2-primitives",
      "/api/migration-guides/qiskit-1.0-features#qiskitprimitives",
      "explanation/index",
      "tutorials/index#circuit-cutting-tutorials",
      "explanation/index#circuit-cutting-explanation",
    ],
    "docs/api/qiskit-addon-obp/utils-truncating-setup-budget.mdx": [
      "how_tos/truncate-operator-terms",
      "how_tos/bound-error-using-p-norm",
    ],
    "docs/api/qiskit-addon-obp/utils-truncating-truncation-error-budget.mdx": [
      "how_tos/truncate-operator-terms",
      "how_tos/bound-error-using-p-norm",
    ],
    "docs/api/qiskit-addon-obp/backpropagate.mdx": [
      "how_tos/truncate-operator-terms",
    ],
    "docs/api/qiskit-addon-utils/slicing.mdx": [
      "how_tos/create-circuit-slices",
    ],
  };
}
=======
>>>>>>> 305e99a9
const FILES_TO_IGNORES__EXPECTED: FilesToIgnores = mergeFilesToIgnores(
  _qiskitUtilsData(),
  _patternsReorg(),
  _runtimeObjectsInv(),
  _legacyQiskitSDKIssues(),
);

const FILES_TO_IGNORES__SHOULD_FIX: FilesToIgnores = {};

export const FILES_TO_IGNORES: FilesToIgnores = mergeFilesToIgnores(
  FILES_TO_IGNORES__EXPECTED,
  FILES_TO_IGNORES__SHOULD_FIX,
);<|MERGE_RESOLUTION|>--- conflicted
+++ resolved
@@ -321,37 +321,6 @@
   };
 }
 
-<<<<<<< HEAD
-function _addonsApiDocs(): FilesToIgnores {
-  return {
-    "docs/api/qiskit-addon-cutting/instructions-move.mdx": [
-      "tutorials/03-wire-cutting-via-move-instruction",
-    ],
-    "docs/api/qiskit-addon-cutting/release-notes.mdx": [
-      "/api/migration-guides/v2-primitives",
-      "/api/migration-guides/qiskit-1.0-features#qiskitprimitives",
-      "explanation/index",
-      "tutorials/index#circuit-cutting-tutorials",
-      "explanation/index#circuit-cutting-explanation",
-    ],
-    "docs/api/qiskit-addon-obp/utils-truncating-setup-budget.mdx": [
-      "how_tos/truncate-operator-terms",
-      "how_tos/bound-error-using-p-norm",
-    ],
-    "docs/api/qiskit-addon-obp/utils-truncating-truncation-error-budget.mdx": [
-      "how_tos/truncate-operator-terms",
-      "how_tos/bound-error-using-p-norm",
-    ],
-    "docs/api/qiskit-addon-obp/backpropagate.mdx": [
-      "how_tos/truncate-operator-terms",
-    ],
-    "docs/api/qiskit-addon-utils/slicing.mdx": [
-      "how_tos/create-circuit-slices",
-    ],
-  };
-}
-=======
->>>>>>> 305e99a9
 const FILES_TO_IGNORES__EXPECTED: FilesToIgnores = mergeFilesToIgnores(
   _qiskitUtilsData(),
   _patternsReorg(),
