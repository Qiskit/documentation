--- conflicted
+++ resolved
@@ -23,7 +23,6 @@
   images: Array<{ src: string; dest: string }>,
   originalImagesFolderPath: string,
 ) {
-<<<<<<< HEAD
   await pMap(
     images,
     async (img) => {
@@ -32,17 +31,6 @@
     },
     { concurrency: 4 },
   );
-}
-
-export async function downloadBlob(src: string, dest: string) {
-  const response = await fetch(src);
-  if (response.ok) {
-    await mkdirp(dirname(dest));
-    const stream = createWriteStream(dest);
-    await finished(Readable.fromWeb(response.body as any).pipe(stream));
-  } else {
-    console.log(`Error downloading ${src} to ${dest}`);
-=======
   const missingImages = (
     await Promise.all(
       images.map(async (img) => {
@@ -61,19 +49,22 @@
     await pMap(
       missingImages,
       async (img) => {
-        const response = await fetch(img.src);
-        if (response.ok) {
-          await mkdirp(dirname(img.dest));
-          const stream = createWriteStream(img.dest);
-          await finished(Readable.fromWeb(response.body as any).pipe(stream));
-        } else {
-          console.log(`Error downloading ${img.src} to ${img.dest}`);
-        }
+        downloadBlob(img.src, img.dest);
       },
       { concurrency: 4 },
     );
   } finally {
     await closeWebServer();
->>>>>>> ca0826d9
+  }
+}
+
+export async function downloadBlob(src: string, dest: string) {
+  const response = await fetch(src);
+  if (response.ok) {
+    await mkdirp(dirname(dest));
+    const stream = createWriteStream(dest);
+    await finished(Readable.fromWeb(response.body as any).pipe(stream));
+  } else {
+    console.log(`Error downloading ${src} to ${dest}`);
   }
 }