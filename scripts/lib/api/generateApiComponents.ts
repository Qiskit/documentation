// This code is a Qiskit project.
//
// (C) Copyright IBM 2024.
//
// This code is licensed under the Apache License, Version 2.0. You may
// obtain a copy of this license in the LICENSE file in the root directory
// of this source tree or at http://www.apache.org/licenses/LICENSE-2.0.
//
// Any modifications or derivative works of this code must retain this
// copyright notice, and modified files need to carry a notice indicating
// that they have been altered from the originals.

import { CheerioAPI, Cheerio, Element } from "cheerio";
import { unified } from "unified";
import rehypeParse from "rehype-parse";
import rehypeRemark from "rehype-remark";
import remarkStringify from "remark-stringify";

import { ApiType } from "./Metadata";
import {
  getLastPartFromFullIdentifier,
  APOSTROPHE_HEX_CODE,
} from "../stringUtils";

export type ComponentProps = {
  id?: string;
  attributeTypeHint?: string;
  attributeValue?: string;
  githubSourceLink?: string;
  rawSignature?: string;
  extraRawSignatures?: string[];
  isDedicatedPage?: boolean;
};

const APITYPE_TO_TAG: Record<string, string> = {
  class: "class",
  exception: "class",
  attribute: "attribute",
  property: "attribute",
  function: "function",
  method: "function",
};

export async function processMdxComponent(
  $: CheerioAPI,
  $main: Cheerio<any>,
  signatures: Cheerio<Element>[],
  $dl: Cheerio<any>,
  priorApiType: ApiType | undefined,
  apiType: ApiType,
  id: string,
): Promise<[string, string]> {
  const tagName = APITYPE_TO_TAG[apiType];

  const $firstSignature = signatures.shift()!;
  const componentProps = prepareProps(
    $,
    $main,
    $firstSignature,
    $dl,
    priorApiType,
    apiType,
    id,
  );

  const extraProps = signatures.flatMap(
    ($overloadedSignature) =>
      prepareProps($, $main, $overloadedSignature, $dl, apiType, apiType, id) ??
      [],
  );
  addExtraSignatures(componentProps, extraProps);

  return [await createOpeningTag(tagName, componentProps), `</${tagName}>`];
}

// ------------------------------------------------------------------
// Prepare props for MDX components
// ------------------------------------------------------------------

function prepareProps(
  $: CheerioAPI,
  $main: Cheerio<any>,
  $child: Cheerio<Element>,
  $dl: Cheerio<any>,
  priorApiType: ApiType | undefined,
  apiType: ApiType,
  id: string,
): ComponentProps {
  const preparePropsPerApiType: Record<string, () => ComponentProps> = {
    class: () =>
      prepareClassOrExceptionProps($, $main, $child, $dl, githubSourceLink, id),
    property: () =>
<<<<<<< HEAD
      preparePropertyProps(
        $,
        $main,
        $child,
        $dl,
        priorApiType,
        githubSourceLink,
        id,
      ),
=======
      prepareAttributeProps($, $child, $dl, priorApiType, githubSourceLink, id),
>>>>>>> b0ecfa6b
    method: () =>
      prepareMethodProps(
        $,
        $main,
        $child,
        $dl,
        priorApiType,
        githubSourceLink,
        id,
      ),
    attribute: () =>
      prepareAttributeProps(
        $,
        $main,
        $child,
        $dl,
        priorApiType,
        githubSourceLink,
        id,
      ),
    function: () =>
      prepareFunctionProps($, $main, $child, $dl, id, githubSourceLink),
    exception: () =>
      prepareClassOrExceptionProps($, $main, $child, $dl, githubSourceLink, id),
  };

  const githubSourceLink = prepareGitHubLink($child, apiType === "method");
  findByText($, $main, "em.property", apiType).remove();

  if (!(apiType in preparePropsPerApiType)) {
    throw new Error(`Unhandled Python type: ${apiType}`);
  }

  return preparePropsPerApiType[apiType]();
}

function prepareClassOrExceptionProps(
  $: CheerioAPI,
  $main: Cheerio<any>,
  $child: Cheerio<any>,
  $dl: Cheerio<any>,
  githubSourceLink: string | undefined,
  id: string,
): ComponentProps {
  const props = {
    id,
    rawSignature: $child.html()!,
    githubSourceLink,
  };

  const pageHeading = $dl.siblings("h1").text();
  if (id.endsWith(pageHeading) && pageHeading != "") {
    // Page is already dedicated to the class
    return {
      ...props,
      isDedicatedPage: true,
    };
  }
  const headerLevel = getHeaderLevel($, $main, $dl);
  $(
    `<h${headerLevel} data-header-type="class-header">${getLastPartFromFullIdentifier(
      id,
    )}</h${headerLevel}>`,
  ).insertBefore($dl);
  return props;
}

<<<<<<< HEAD
function preparePropertyProps(
  $: CheerioAPI,
  $main: Cheerio<any>,
  $child: Cheerio<any>,
  $dl: Cheerio<any>,
  priorApiType: string | undefined,
  githubSourceLink: string | undefined,
  id: string,
): ComponentProps {
  const rawSignature = $child.find("em").text()?.replace(/^:\s+/, "");
  const props = {
    id,
    rawSignature,
    githubSourceLink,
  };

  if (!priorApiType && id) {
    $dl.siblings("h1").text(getLastPartFromFullIdentifier(id));
    return {
      ...props,
      isDedicatedPage: true,
    };
  }

  const headerLevel = getHeaderLevel($, $main, $dl);
  $(
    `<h${headerLevel} data-header-type="attribute-header">${getLastPartFromFullIdentifier(
      id,
    )}</h${headerLevel}>`,
  ).insertBefore($dl);

  return props;
}

=======
>>>>>>> b0ecfa6b
function prepareMethodProps(
  $: CheerioAPI,
  $main: Cheerio<any>,
  $child: Cheerio<any>,
  $dl: Cheerio<any>,
  priorApiType: string | undefined,
  githubSourceLink: string | undefined,
  id: string,
): ComponentProps {
  const props = {
    id,
    rawSignature: $child.html()!,
    githubSourceLink,
  };

  if (id) {
    if (!priorApiType) {
      $dl.siblings("h1").text(getLastPartFromFullIdentifier(id));
      return {
        ...props,
        isDedicatedPage: true,
      };
    } else if ($child.attr("id")) {
      const headerLevel = getHeaderLevel($, $main, $dl);
      $(
        `<h${headerLevel} data-header-type="method-header">${getLastPartFromFullIdentifier(
          id,
        )}</h${headerLevel}>`,
      ).insertBefore($dl);
    }
  }
  return props;
}

function prepareAttributeProps(
  $: CheerioAPI,
  $main: Cheerio<any>,
  $child: Cheerio<any>,
  $dl: Cheerio<any>,
  priorApiType: string | undefined,
  githubSourceLink: string | undefined,
  id: string,
): ComponentProps {
  const text = $child.text();

  // Index of the default value of the attribute
  let equalIndex = text.indexOf("=");
  if (equalIndex == -1) {
    equalIndex = text.length;
  }
  // Index of the attribute's type. The type should be
  // found before the default value
  let colonIndex = text.slice(0, equalIndex).indexOf(":");
  if (colonIndex == -1) {
    colonIndex = text.length;
  }

  // The attributes have the following shape: name [: type] [= value]
  // We skip the first character to leave off the `:` and the `=` in
  // both type hint and default value
  const name = text.slice(0, Math.min(colonIndex, equalIndex)).trim();
  const attributeTypeHint = text
    .slice(Math.min(colonIndex + 1, equalIndex), equalIndex)
    .trim();
  const attributeValue = text.slice(equalIndex + 1, text.length).trim();

<<<<<<< HEAD
  const headerLevel = getHeaderLevel($, $main, $dl);
  $(
    `<h${headerLevel} data-header-type="attribute-header">${name}</h${headerLevel}>`,
  ).insertBefore($dl);

  return {
=======
  const props = {
>>>>>>> b0ecfa6b
    id,
    attributeTypeHint,
    attributeValue,
    githubSourceLink,
  };

  if (!priorApiType && id) {
    $dl.siblings("h1").text(getLastPartFromFullIdentifier(id));
    return {
      ...props,
      isDedicatedPage: true,
    };
  }

  // Else, the attribute is embedded on the class
  $(`<h3>${name}</h3>`).insertBefore($dl);

  return props;
}

function prepareFunctionProps(
  $: CheerioAPI,
  $main: Cheerio<any>,
  $child: Cheerio<any>,
  $dl: Cheerio<any>,
  id: string,
  githubSourceLink: string | undefined,
): ComponentProps {
  const props = {
    id,
    rawSignature: $child.html()!,
    githubSourceLink,
  };

  const pageHeading = $dl.siblings("h1").text();
  if (id.endsWith(pageHeading) && pageHeading != "") {
    // Page is already dedicated to apiType; no heading needed
    return {
      ...props,
      isDedicatedPage: true,
    };
  }
  const headerLevel = getHeaderLevel($, $main, $dl);
  $(
    `<h${headerLevel} data-header-type="method-header">${getLastPartFromFullIdentifier(
      id,
    )}</h${headerLevel}>`,
  ).insertBefore($dl);

  return props;
}

// ------------------------------------------------------------------
// Generate MDX components
// ------------------------------------------------------------------

/**
 * Creates the opening tag of the API components. The function sets all possible
 * props values even if they are empty or undefined. All the props without value
 * will be removed when generating the markdown file in `htmlToMd.ts`.
 */
export async function createOpeningTag(
  tagName: string,
  props: ComponentProps,
): Promise<string> {
  const attributeTypeHint = props.attributeTypeHint?.replaceAll(
    "'",
    APOSTROPHE_HEX_CODE,
  );
  const attributeValue = props.attributeValue?.replaceAll(
    "'",
    APOSTROPHE_HEX_CODE,
  );
  const signature = await htmlSignatureToMd(props.rawSignature!);
  const extraSignatures: string[] = [];
  for (const sig of props.extraRawSignatures ?? []) {
    extraSignatures.push(`"${await htmlSignatureToMd(sig!)}"`);
  }

  return `<${tagName} 
    id='${props.id}'
    attributeTypeHint='${attributeTypeHint}'
    attributeValue='${attributeValue}'
    isDedicatedPage='${props.isDedicatedPage}'
    github='${props.githubSourceLink}'
    signature='${signature}'
    extraSignatures='[${extraSignatures.join(", ")}]'
    >
  `;
}

/**
 * Removes the original link from sphinx.ext.viewcode and returns the HTML string for our own link.
 *
 * This returns the HTML string, rather than directly inserting into the HTML, because the insertion
 * logic is most easily handled by the calling code.
 *
 * This function works the same regardless of whether the Sphinx build used `sphinx.ext.viewcode`
 * or `sphinx.ext.linkcode` because they have the same HTML structure.
 *
 * If the link corresponds to a method, we only return a link if it has line numbers included,
 * which implies that the link came from `sphinx.ext.linkcode` rather than `sphinx.ext.viewcode`.
 * That's because the owning class will already have a link to the relevant file; it's
 * noisy and not helpful to repeat the same link without line numbers for the individual methods.
 */
export function prepareGitHubLink(
  $child: Cheerio<any>,
  isMethod: boolean,
): string | undefined {
  const originalLink = $child.find(".viewcode-link").closest("a");
  if (originalLink.length === 0) {
    return undefined;
  }
  const href = originalLink.attr("href")!;
  originalLink.first().remove();
  return !isMethod || href.includes(".py#") ? href : undefined;
}

/**
 * Find the element that both matches the `selector` and whose content is the same as `text`
 */
export function findByText(
  $: CheerioAPI,
  $main: Cheerio<any>,
  selector: string,
  text: string,
): Cheerio<any> {
  return $main.find(selector).filter((i, el) => $(el).text().trim() === text);
}

export function addExtraSignatures(
  componentProps: ComponentProps,
  extraRawSignatures: ComponentProps[],
): void {
  componentProps.extraRawSignatures = [
    ...extraRawSignatures.flatMap((sigProps) => sigProps.rawSignature ?? []),
  ];
}

/**
 * Converts a given HTML into markdown
 */
export async function htmlSignatureToMd(
  signatureHtml: string,
): Promise<string> {
  if (!signatureHtml) {
    return "";
  }

  const html = `<code>${signatureHtml}</code>`;
  const file = await unified()
    .use(rehypeParse)
    .use(rehypeRemark)
    .use(remarkStringify)
    .process(html);

  return String(file)
    .replaceAll("\n", "")
    .replaceAll("'", APOSTROPHE_HEX_CODE)
    .replaceAll('"', '\\"')
    .replace(/^`/, "")
    .replace(/`$/, "");
}

function getHeaderLevel($: CheerioAPI, $main: Cheerio<any>, $dl: Cheerio<any>) {
  const priorHeaderLevel = getPriorHeaderLevel($, $main, $dl);
  if (priorHeaderLevel) {
    if (+priorHeaderLevel == 6) {
      throw new Error("API component cannot set inexisting header: <h7>");
    }

    return Math.max(3, +priorHeaderLevel + 1);
  }

  // Minimum header level for components without a dedicated page. This components should
  // have an <h1> for the page and <h2> to define the section they belong to.
  return 3;
}

function getPriorHeaderLevel(
  $: CheerioAPI,
  $main: Cheerio<any>,
  $dl: Cheerio<any>,
): string | undefined {
  const siblings = $dl.siblings();
  for (const sibling of siblings) {
    const $sibling = $(sibling);
    if ($sibling.data("header-type")) {
      continue;
    }
    const tagName = $sibling.get(0)?.tagName;
    if (tagName?.startsWith("h") && tagName.length == 2) {
      return $sibling.get(0)?.tagName.substring(1);
    }
  }

  // If there's no header among the siblings, we look for the prior inline class in some
  // parent node previously set
  return $main
    .find("[data-header-type=class-header]")
    .last()
    .get(0)
    ?.tagName.substring(1);
}<|MERGE_RESOLUTION|>--- conflicted
+++ resolved
@@ -90,8 +90,7 @@
     class: () =>
       prepareClassOrExceptionProps($, $main, $child, $dl, githubSourceLink, id),
     property: () =>
-<<<<<<< HEAD
-      preparePropertyProps(
+      prepareAttributeProps(
         $,
         $main,
         $child,
@@ -100,9 +99,6 @@
         githubSourceLink,
         id,
       ),
-=======
-      prepareAttributeProps($, $child, $dl, priorApiType, githubSourceLink, id),
->>>>>>> b0ecfa6b
     method: () =>
       prepareMethodProps(
         $,
@@ -170,43 +166,6 @@
   return props;
 }
 
-<<<<<<< HEAD
-function preparePropertyProps(
-  $: CheerioAPI,
-  $main: Cheerio<any>,
-  $child: Cheerio<any>,
-  $dl: Cheerio<any>,
-  priorApiType: string | undefined,
-  githubSourceLink: string | undefined,
-  id: string,
-): ComponentProps {
-  const rawSignature = $child.find("em").text()?.replace(/^:\s+/, "");
-  const props = {
-    id,
-    rawSignature,
-    githubSourceLink,
-  };
-
-  if (!priorApiType && id) {
-    $dl.siblings("h1").text(getLastPartFromFullIdentifier(id));
-    return {
-      ...props,
-      isDedicatedPage: true,
-    };
-  }
-
-  const headerLevel = getHeaderLevel($, $main, $dl);
-  $(
-    `<h${headerLevel} data-header-type="attribute-header">${getLastPartFromFullIdentifier(
-      id,
-    )}</h${headerLevel}>`,
-  ).insertBefore($dl);
-
-  return props;
-}
-
-=======
->>>>>>> b0ecfa6b
 function prepareMethodProps(
   $: CheerioAPI,
   $main: Cheerio<any>,
@@ -273,16 +232,7 @@
     .trim();
   const attributeValue = text.slice(equalIndex + 1, text.length).trim();
 
-<<<<<<< HEAD
-  const headerLevel = getHeaderLevel($, $main, $dl);
-  $(
-    `<h${headerLevel} data-header-type="attribute-header">${name}</h${headerLevel}>`,
-  ).insertBefore($dl);
-
-  return {
-=======
   const props = {
->>>>>>> b0ecfa6b
     id,
     attributeTypeHint,
     attributeValue,
@@ -298,7 +248,10 @@
   }
 
   // Else, the attribute is embedded on the class
-  $(`<h3>${name}</h3>`).insertBefore($dl);
+    const headerLevel = getHeaderLevel($, $main, $dl);
+  $(
+    `<h${headerLevel} data-header-type="attribute-header">${name}</h${headerLevel}>`,
+  ).insertBefore($dl);
 
   return props;
 }
