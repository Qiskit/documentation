--- conflicted
+++ resolved
@@ -24,8 +24,7 @@
 import { removePart, removePrefix } from "../stringUtils";
 import { HtmlToMdResultWithUrl } from "./HtmlToMdResult";
 import { remarkStringifyOptions } from "./commonParserConfig";
-<<<<<<< HEAD
-import { Link } from "../sharedTypes";
+import { Link } from "./Pkg";
 import { ObjectsInv } from "./objectsInv";
 import { transformSpecialCaseUrl } from "./specialCaseResults";
 
@@ -50,9 +49,6 @@
   const newAnchor = anchor.toLowerCase();
   return `${base}#${newAnchor}`;
 }
-=======
-import { Link } from "./Pkg";
->>>>>>> b2e6d100
 
 export function updateUrl(
   url: string,
