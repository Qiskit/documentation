// This code is a Qiskit project.
//
// (C) Copyright IBM 2023.
//
// This code is licensed under the Apache License, Version 2.0. You may
// obtain a copy of this license in the LICENSE file in the root directory
// of this source tree or at http://www.apache.org/licenses/LICENSE-2.0.
//
// Any modifications or derivative works of this code must retain this
// copyright notice, and modified files need to carry a notice indicating
// that they have been altered from the originals.

import { Dictionary, isEmpty, keyBy, keys, orderBy } from "lodash";

import { getLastPartFromFullIdentifier } from "../stringUtils";
import { HtmlToMdResultWithUrl } from "./HtmlToMdResult";
import { Pkg } from "./Pkg";
import type { TocGrouping, TocGroupingEntry } from "./TocGrouping";

export type TocEntry = {
  title: string;
  url?: string;
  children?: TocEntry[];
};

type Toc = {
  title: string;
  subtitle?: string;
  children: TocEntry[];
  collapsed: boolean;
};

function nestModule(id: string): boolean {
  // For example, nest `qiskit.algorithms.submodule`, but
  // not `qiskit.algorithms` which should be top-level.
  return id.split(".").length > 2;
}

export function generateToc(pkg: Pkg, results: HtmlToMdResultWithUrl[]): Toc {
  const [modules, items] = getModulesAndItems(results);
  const tocModules = generateTocModules(modules);
  const tocModulesByTitle = keyBy(tocModules, (toc) => toc.title);
  const tocModuleTitles = keys(tocModulesByTitle);

  addItemsToModules(items, tocModulesByTitle, tocModuleTitles);

<<<<<<< HEAD
  let sortedTocModules;
  if (pkg.tocGrouping) {
    sortedTocModules = groupAndSortModules(
      pkg.tocGrouping,
      tocModules,
      tocModulesByTitle,
    );
  } else if (pkg.nestModulesInToc) {
    sortedTocModules = getNestedTocModulesSorted(
      tocModules,
      tocModulesByTitle,
      tocModuleTitles,
    );
  } else {
    sortedTocModules = orderEntriesByTitle(tocModules);
  }
=======
  // Most packages don't nest submodules because their module list is so small,
  // so it's more useful to show them all and have less nesting.
  const sortedTocModules = pkg.nestModulesInToc
    ? getNestedTocModulesSorted(tocModules, tocModulesByTitle, tocModuleTitles)
    : sortAndTruncateModules(tocModules);
>>>>>>> 977d53de
  generateOverviewPage(tocModules);

  return {
    title: pkg.title,
    children: [...sortedTocModules, generateReleaseNotesEntries(pkg)],
    collapsed: true,
  };
}

function getModulesAndItems(
  results: HtmlToMdResultWithUrl[],
): [HtmlToMdResultWithUrl[], HtmlToMdResultWithUrl[]] {
  const resultsWithName = results.filter(
    (result) => !isEmpty(result.meta.apiName),
  );

  const modules = resultsWithName.filter(
    (result) => result.meta.apiType === "module",
  );
  const items = resultsWithName.filter(
    (result) =>
      result.meta.apiType === "class" ||
      result.meta.apiType === "function" ||
      result.meta.apiType === "exception",
  );

  return [modules, items];
}

function generateTocModules(modules: HtmlToMdResultWithUrl[]): TocEntry[] {
  return modules.map(
    (module): TocEntry => ({
      title: module.meta.apiName!,
      // Remove the final /index from the url
      url: module.url.replace(/\/index$/, ""),
    }),
  );
}

function addItemsToModules(
  items: HtmlToMdResultWithUrl[],
  tocModulesByTitle: Dictionary<TocEntry>,
  tocModuleTitles: string[],
) {
  for (const item of items) {
    if (!item.meta.apiName) continue;
    const itemModuleTitle = findClosestParentModules(
      item.meta.apiName,
      tocModuleTitles,
    );

    if (itemModuleTitle) {
      const itemModule = tocModulesByTitle[itemModuleTitle];
      if (!itemModule.children) itemModule.children = [];
      const itemTocEntry: TocEntry = {
        title: getLastPartFromFullIdentifier(item.meta.apiName!),
        url: item.url,
      };
      itemModule.children.push(itemTocEntry);
    }
  }
}

function groupAndSortModules(
  moduleGrouping: TocGrouping,
  tocModules: TocEntry[],
  tocModulesByTitle: Dictionary<TocEntry>,
): TocEntry[] {
  const topLevelModuleIds = new Set<string>();
  const sectionsToModules = new Map<string, TocEntry[]>();
  moduleGrouping.entries.forEach((entry) => {
    if (entry.kind === "module") {
      topLevelModuleIds.add(entry.moduleId);
    } else {
      sectionsToModules.set(entry.name, []);
    }
  });

  // Go through each module in use and ensure it is either a top-level module
  // or assign it to its section.
  tocModules.forEach((tocModule) => {
    if (topLevelModuleIds.has(tocModule.title)) return;
    const section = moduleGrouping.moduleToSection(tocModule.title);
    if (!section) {
      throw new Error(
        `Unrecognized module '${tocModule.title}'. It must either be listed as a module in TocGrouping.entries or be matched in TocGrouping.moduleToSection().`,
      );
    }
    const sectionModules = sectionsToModules.get(section);
    if (!sectionModules) {
      throw new Error(
        `Unknown section '${section}' set for the module '${tocModule.title}'. This means TocGrouping.moduleToSection() is not aligned with TocGrouping.entries`,
      );
    }
    sectionModules.push(tocModule);
  });

  // Finally, create the ToC by using the ordering from moduleGrouping.entries.
  // Note that moduleGrouping.entries might be a superset of the modules/sections
  // actually in use for the API version, so we sometimes skip adding individual
  // entries to the final result.
  const result: TocEntry[] = [];
  moduleGrouping.entries.forEach((entry) => {
    if (entry.kind === "module") {
      const module = tocModulesByTitle[entry.moduleId];
      if (!module) return;
      module.title = entry.description;
      result.push(module);
    } else {
      const modules = sectionsToModules.get(entry.name);
      if (!modules || modules.length === 0) return;
      result.push({
        title: entry.name,
        // Within a section, sort alphabetically.
        children: orderEntriesByTitle(modules),
      });
    }
  });
  return result;
}

function getNestedTocModulesSorted(
  tocModules: TocEntry[],
  tocModulesByTitle: Dictionary<TocEntry>,
  tocModuleTitles: string[],
): TocEntry[] {
  const nestedTocModules: TocEntry[] = [];
  for (const tocModule of tocModules) {
    if (!nestModule(tocModule.title)) {
      nestedTocModules.push(tocModule);
      continue;
    }

    const parentModuleTitle = findClosestParentModules(
      tocModule.title,
      tocModuleTitles,
    );

    if (parentModuleTitle) {
      const parentModule = tocModulesByTitle[parentModuleTitle];
      if (!parentModule.children) parentModule.children = [];
      parentModule.children.push(tocModule);
    } else {
      nestedTocModules.push(tocModule);
    }
  }

  return orderEntriesByTitle(nestedTocModules);
}

function sortAndTruncateModules(entries: TocEntry[]): TocEntry[] {
  const sorted = orderEntriesByTitle(entries);
  sorted.forEach((entry) => {
    // E.g. qiskit_ibm_runtime.options -> ...options, but ignore
    // qiskit_ibm_runtime without a `.`.
    entry.title = entry.title.replace(/^[^.]+\./, "...");
  });
  return sorted;
}

function generateOverviewPage(tocModules: TocEntry[]): void {
  for (const tocModule of tocModules) {
    if (tocModule.children && tocModule.children.length > 0) {
      tocModule.children = [
        { title: "Module overview", url: tocModule.url },
        ...orderEntriesByChildrenAndTitle(tocModule.children),
      ];
      delete tocModule.url;
    }
  }
}

function generateReleaseNotesEntries(pkg: Pkg) {
  const releaseNotesUrl = `/api/${pkg.name}/release-notes`;
  const releaseNotesEntry: TocEntry = {
    title: "Release notes",
  };
  if (pkg.releaseNoteEntries.length) {
    releaseNotesEntry.children = pkg.releaseNoteEntries;
  } else {
    releaseNotesEntry.url = releaseNotesUrl;
  }

  return releaseNotesEntry;
}

function findClosestParentModules(
  id: string,
  possibleParents: string[],
): string | undefined {
  const idParts = id.split(".");
  for (let i = idParts.length - 1; i > 0; i--) {
    const testId = idParts.slice(0, i).join(".");
    if (possibleParents.includes(testId)) {
      return testId;
    }
  }
}

function orderEntriesByTitle(items: TocEntry[]): TocEntry[] {
  return orderBy(items, [(item) => item.title.toLowerCase()]);
}

function orderEntriesByChildrenAndTitle(items: TocEntry[]): TocEntry[] {
  return orderBy(items, [
    (item) => (isEmpty(item.children) ? 0 : 1),
    (item) => item.title.toLowerCase(),
  ]);
}<|MERGE_RESOLUTION|>--- conflicted
+++ resolved
@@ -44,7 +44,6 @@
 
   addItemsToModules(items, tocModulesByTitle, tocModuleTitles);
 
-<<<<<<< HEAD
   let sortedTocModules;
   if (pkg.tocGrouping) {
     sortedTocModules = groupAndSortModules(
@@ -59,15 +58,8 @@
       tocModuleTitles,
     );
   } else {
-    sortedTocModules = orderEntriesByTitle(tocModules);
-  }
-=======
-  // Most packages don't nest submodules because their module list is so small,
-  // so it's more useful to show them all and have less nesting.
-  const sortedTocModules = pkg.nestModulesInToc
-    ? getNestedTocModulesSorted(tocModules, tocModulesByTitle, tocModuleTitles)
-    : sortAndTruncateModules(tocModules);
->>>>>>> 977d53de
+    sortedTocModules = sortAndTruncateModules(tocModules);
+  }
   generateOverviewPage(tocModules);
 
   return {
