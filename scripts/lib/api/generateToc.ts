--- conflicted
+++ resolved
@@ -46,30 +46,17 @@
 
   addItemsToModules(items, tocModulesByTitle, tocModuleTitles);
 
-<<<<<<< HEAD
   let sortedTocModules;
   if (pkg.tocGrouping) {
-    sortedTocModules = groupAndSortModules(
-      pkg.tocGrouping,
-      tocModules,
-      tocModulesByTitle,
-    );
+    sortedTocModules = groupAndSortModules(pkg.tocGrouping, tocModulesByTitle);
   } else if (pkg.nestModulesInToc) {
     sortedTocModules = getNestedTocModulesSorted(
-      tocModules,
       tocModulesByTitle,
       tocModuleTitles,
     );
   } else {
     sortedTocModules = sortAndTruncateModules(tocModules);
   }
-=======
-  // Most packages don't nest submodules because their module list is so small,
-  // so it's more useful to show them all and have less nesting.
-  const sortedTocModules = pkg.nestModulesInToc
-    ? getNestedTocModulesSorted(tocModulesByTitle, tocModuleTitles)
-    : sortAndTruncateModules(tocModules);
->>>>>>> 823ebaee
   generateOverviewPage(tocModules);
 
   return {
@@ -133,7 +120,6 @@
   }
 }
 
-<<<<<<< HEAD
 /** Group the modules into the user-defined tocGrouping, which defines the order
  * of the top-level entries in the ToC.
  *
@@ -141,8 +127,7 @@
  */
 function groupAndSortModules(
   tocGrouping: TocGrouping,
-  tocModules: TocEntry[],
-  tocModulesByTitle: Dictionary<TocEntry>,
+  tocModulesByTitle: Map<string, TocEntry>,
 ): TocEntry[] {
   // First, record every valid section and top-level module.
   const topLevelModuleIds = new Set<string>();
@@ -157,8 +142,8 @@
 
   // Go through each module in use and ensure it is either a top-level module
   // or assign it to its section.
-  tocModules.forEach((tocModule) => {
-    if (topLevelModuleIds.has(tocModule.title)) return;
+  for (const tocModule of tocModulesByTitle.values()) {
+    if (topLevelModuleIds.has(tocModule.title)) continue;
     const section = tocGrouping.moduleToSection(tocModule.title);
     if (!section) {
       throw new Error(
@@ -172,7 +157,7 @@
       );
     }
     sectionModules.push(tocModule);
-  });
+  }
 
   // Finally, create the ToC by using the ordering from moduleGrouping.entries.
   // Note that moduleGrouping.entries might be a superset of the modules/sections
@@ -181,7 +166,7 @@
   const result: TocEntry[] = [];
   tocGrouping.entries.forEach((entry) => {
     if (entry.kind === "module") {
-      const module = tocModulesByTitle[entry.moduleId];
+      const module = tocModulesByTitle.get(entry.moduleId);
       if (!module) return;
       module.title = entry.title;
       result.push(module);
@@ -198,8 +183,6 @@
   return result;
 }
 
-=======
->>>>>>> 823ebaee
 /** Nest modules so that only top-level modules like qiskit.circuit are at the top
  * and submodules like qiskit.circuit.library are nested.
  *
