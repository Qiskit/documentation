--- conflicted
+++ resolved
@@ -126,27 +126,15 @@
     tocChildren.push(...orderEntriesByTitle(nestedTocModules));
   }
 
-<<<<<<< HEAD
   const releaseNotesEntry: TocEntry = {
     title: "Release notes",
   };
-  if (pkg.releaseNoteEntries && pkg.releaseNoteEntries.length) {
+  if (pkg.releaseNoteEntries.length) {
     releaseNotesEntry.children = pkg.releaseNoteEntries;
   } else {
     releaseNotesEntry.url = pkg.releaseNotesUrl;
   }
   tocChildren.push(releaseNotesEntry);
-=======
-  const releaseNoteEntry: TocEntry = {
-    title: "Release notes",
-  };
-  if (pkg.releaseNoteEntries.length) {
-    releaseNoteEntry.children = pkg.releaseNoteEntries;
-  } else {
-    releaseNoteEntry.url = pkg.releaseNotesUrl;
-  }
-  tocChildren.push(releaseNoteEntry);
->>>>>>> 20843983
 
   const toc: Toc = {
     title: pkg.title,
