--- conflicted
+++ resolved
@@ -68,48 +68,6 @@
 
   test("remove permalink", async () => {
     expect(
-<<<<<<< HEAD
-      await toMd(`<div
-  role='main'
-  class='main-content'
-  itemscope='itemscope'
-  itemtype='http://schema.org/Article'
->
-  <article itemprop='articleBody' id='pytorch-article' class='pytorch-article'>
-    <section id='qiskit-ibm-runtime-api-reference'>
-      <h1>
-        qiskit-ibm-runtime API reference<a
-        class='headerlink'
-        href='#qiskit-ibm-runtime-api-reference'
-        title='Permalink to this heading'
-      >¶</a
-      >
-      </h1>
-      <div class='toctree-wrapper compound'>
-        <ul>
-          <li class='toctree-l1'>
-            <a class='reference internal' href='runtime_service.html'
-            >Qiskit Runtime (<code
-              class='xref py py-mod docutils literal notranslate'
-            ><span class='pre'>qiskit_ibm_runtime</span></code
-            >)</a
-            >
-          </li>
-          <li class='toctree-l1'>
-            <a class='reference internal' href='options.html'
-            >Primitive options (<code
-              class='xref py py-mod docutils literal notranslate'
-            ><span class='pre'>qiskit_ibm_runtime.options</span></code
-            >)</a
-            >
-          </li>
-        </ul>
-      </div>
-    </section>
-  </article>
-</div>
-`),
-=======
       await toMd(`<article role="main">
         <section id="qiskit-ibm-runtime-api-reference">
           <h1>qiskit-ibm-runtime API reference<a class="headerlink" href="#qiskit-ibm-runtime-api-reference" title="Link to this heading">#</a></h1>
@@ -120,8 +78,7 @@
            </ul>
          </div>
        </section>
-    </article>`)
->>>>>>> 510e5a97
+    </article>`),
     ).toMatchInlineSnapshot(`
       "<span id="qiskit-ibm-runtime-api-reference" />
 
