--- conflicted
+++ resolved
@@ -37,11 +37,7 @@
 Gosset
 Gottesman
 Gushu
-<<<<<<< HEAD
-=======
-Häner
 Hanhee
->>>>>>> 68c9e6fc
 Hardamard
 Harkins
 Hartree
@@ -118,11 +114,7 @@
 Simonetto
 Smolin
 Solovay
-<<<<<<< HEAD
-=======
-Sørensen
 Statevectors
->>>>>>> 68c9e6fc
 Sutter
 Svore
 Sørensen
