--- conflicted
+++ resolved
@@ -148,12 +148,8 @@
 
     # This notebook might work but we didn't have time to test it before merging
     "docs/guides/kipu-optimization.ipynb",
-<<<<<<< HEAD
     "docs/guides/global-data-quantum-optimizer.ipynb",
-
-=======
     "docs/guides/colibri-td-pde.ipynb",
->>>>>>> 83ba33d6
 
     # This is broken with the most recent versions of Qiskit/Runtime, but we're
     # removing the page soon so we've decided not to fix it.
@@ -197,12 +193,8 @@
     "docs/tutorials/sample-based-quantum-diagonalization.ipynb",
     "docs/tutorials/pauli-correlation-encoding-for-qaoa.ipynb",
     "docs/tutorials/nishimori-phase-transition.ipynb",
-<<<<<<< HEAD
     "docs/tutorials/global-data-quantum-optimizer.ipynb",
-=======
     "docs/tutorials/colibri-td-pde.ipynb",
-
->>>>>>> 83ba33d6
 
     # Don't test any learning notebooks
     "learning/courses/quantum-computing-in-practice/introduction.ipynb",
