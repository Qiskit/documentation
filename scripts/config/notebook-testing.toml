--- conflicted
+++ resolved
@@ -30,12 +30,9 @@
     "docs/guides/operator-class.ipynb",
     "docs/guides/error-mitigation-and-suppression-techniques.ipynb",        
     "docs/guides/error-mitigation-and-suppression-techniques.ipynb",
-<<<<<<< HEAD
     "docs/guides/serverless-manage-resources.ipynb",
-=======
     "docs/guides/serverless-first-program.ipynb",
     "docs/guides/serverless-run-first-workload.ipynb",
->>>>>>> 17e2ffcc
 ]
 
 # Don't test the following notebooks (this section can include glob patterns)
@@ -60,11 +57,5 @@
 # memory on a reasonable device.
 notebooks_no_mock = [
     "docs/guides/hello-world.ipynb",
-<<<<<<< HEAD
-    "docs/guides/serverless-first-program.ipynb",
-    "docs/guides/serverless-run-first-workload.ipynb",
-=======
-    "docs/guides/serverless-manage-resources.ipynb",
->>>>>>> 17e2ffcc
     "docs/guides/noise-learning.ipynb"
 ]