# This code is a Qiskit project.
#
# (C) Copyright IBM 2024.
#
# This code is licensed under the Apache License, Version 2.0. You may obtain a
# copy of this license in the LICENSE file in the root directory of this source
# tree or at http://www.apache.org/licenses/LICENSE-2.0.
#
# Any modifications or derivative works of this code must retain this copyright
# notice, and modified files need to carry a notice indicating that they have
# been altered from the originals.

from models import Entry, entries_as_markdown_list, filter_entries
from page_content import (
    index_page_content,
    execute_index_content,
    map_content,
    postprocess_index_content,
    optimize_content,
    patterns_index_content,
)


# ------------------------------------------------------------------------------
# Standalone pages
# ------------------------------------------------------------------------------

# These pages are standalone variables so that we have better control of
# where they show up in Tools vs the Workflow index page. For example,
# `save-jobs` is in the `Execution Modes` tool, which normally gets added
# to `execute-on-hardware.mdx`; however, we put the page
# on `postprocess-results.mdx` instead.

# Workflow: Post-Process, Tool: Execution Modes (manage jobs)
RETRIEVE_RESULTS_PAGE = Entry(
    "Retrieve and save results",
    slug="/save-jobs",
    from_file="run/save-jobs.ipynb",
)
# Workflow: Post-process, Tool: Visualization
VISUALIZE_RESULTS_PAGE = Entry(
    "Visualize results",
    slug="/visualize-results",
    from_file="run/visualize-results.ipynb",
)
# Workflow: Map problem (build circuits), Tool: Visualization
VISUALIZE_CIRCUITS_PAGE = Entry(
    "Visualize circuits",
<<<<<<< HEAD
    slug="visualize-circuits",
=======
    slug="/circuit-visualization",
>>>>>>> 3025b7cb
    from_file="build/circuit-visualization.ipynb",
)
# Workflow: Optimize for hardware (simulators), Tool: Visualization
PLOT_QUANTUM_STATES_PAGE = Entry(
    "Plot quantum states",
    slug="/plot-quantum-states",
    from_file="verify/plot-quantum-states.ipynb",
)

# Note: not used in Workflow.
SERVERLESS_PAGE = Entry(
    "Qiskit Serverless workloads",
    slug="/qiskit-serverless",
    from_file="run/quantum-serverless.mdx",
)


# ------------------------------------------------------------------------------
# Sections
# ------------------------------------------------------------------------------

GET_STARTED_CHILDREN = [
    Entry("Introduction to Qiskit", slug="", page_content=index_page_content()),
    Entry(
        "Install",
        children=(
            Entry(
                "Install Qiskit", slug="/install-qiskit", from_file="start/install.mdx"
            ),
            Entry(
                "Set up an IBM Quantum channel",
                slug="/setup-channel",
                from_file="start/setup-channel.mdx",
            ),
        ),
    ),
    Entry("Hello world", slug="/hello-world", from_file="start/hello-world.ipynb"),
    Entry(
        "Advanced setup",
        children=(
            Entry(
                "Install the Qiskit SDK from source",
                slug="/install-qiskit-source",
                from_file="start/install-qiskit-source.mdx",
            ),
            Entry(
                "Configure the Qiskit SDK locally",
                slug="/configure-qiskit-local",
                from_file="start/configure-qiskit-local.mdx",
            ),
        ),
    ),
]

CIRCUIT_CONSTRUCTION = (
    Entry(
        "Build circuits with the Qiskit SDK",
        children=(
            Entry(
                "Circuit library",
                slug="/circuit-library",
                from_file="build/circuit-library.ipynb",
            ),
            Entry(
                "Construct circuits",
<<<<<<< HEAD
                slug="construct-circuits",
=======
                slug="/circuit-construction",
>>>>>>> 3025b7cb
                from_file="build/circuit-construction.ipynb",
            ),
            VISUALIZE_CIRCUITS_PAGE,
            Entry(
                "Classical feedforward and control flow",
                slug="/classical-feedforward-and-control-flow",
                from_file="build/classical-feedforward-and-control-flow.ipynb",
            ),
            Entry(
                "Synthesize unitary operators",
<<<<<<< HEAD
                slug="synthesize-unitary-operators",
=======
                slug="/unitary-synthesis",
>>>>>>> 3025b7cb
                from_file="build/unitary-synthesis.mdx",
            ),
            Entry(
                "Bit-ordering in the Qiskit SDK",
                slug="/bit-ordering",
                from_file="build/bit-ordering.mdx",
            ),
            Entry(
                "Save circuits to disk",
                slug="/save-circuits",
                from_file="build/save-circuits.ipynb",
            ),
        ),
    ),
    Entry(
        "Build operators with the Qiskit SDK",
        children=(
            Entry(
                "Operators module overview",
                slug="/operators-overview",
                from_file="build/operators-overview.ipynb",
            ),
            Entry(
                "Specifying observables in the Pauli basis",
                slug="/specify-observables-pauli",
                from_file="build/specify-observables-pauli.mdx",
            ),
        ),
    ),
    Entry(
        "Other circuit building tools",
        children=(
            Entry("Pulse schedules", slug="/pulse", from_file="build/pulse.ipynb"),
            Entry(
                "OpenQASM",
                children=(
                    Entry(
                        "Intro to OpenQASM",
                        slug="/introduction-to-qasm",
                        from_file="build/introduction-to-qasm.mdx",
                    ),
                    Entry(
                        "OpenQASM 2 and the Qiskit SDK",
                        slug="/interoperate-qiskit-qasm2",
                        from_file="build/interoperate-qiskit-qasm2.mdx",
                    ),
                    Entry(
                        "OpenQASM 3 and the Qiskit SDK",
                        slug="/interoperate-qiskit-qasm3",
                        from_file="build/interoperate-qiskit-qasm3.mdx",
                    ),
                    Entry(
                        "OpenQASM 3 feature table",
                        slug="/qasm-feature-table",
                        from_file="build/qasm-feature-table.mdx",
                    ),
                    Entry(
                        "OpenQASM 3.x live specification",
                        external_url="https://openqasm.com/",
                    ),
                ),
            ),
        ),
    ),
)

TRANSPILER = (
    Entry(
        "Get started with the Qiskit transpiler",
        children=(
            Entry(
                "Introduction to transpilation",
                slug="/transpile",
                from_file="transpile/index.mdx",
            ),
            Entry(
                "Transpiler stages",
                slug="/transpiler-stages",
                from_file="transpile/transpiler-stages.ipynb",
            ),
            Entry(
                "Transpile with pass managers",
                slug="/transpile-with-pass-managers",
                from_file="transpile/transpile-with-pass-managers.ipynb",
            ),
        ),
    ),
    Entry(
        "Configure preset pass managers",
        children=(
            Entry(
                "Default settings and configuration options",
                slug="/defaults-and-configuration-options",
                from_file="transpile/defaults-and-configuration-options.ipynb",
            ),
            Entry(
                "Set optimization level",
                slug="/set-optimization",
                from_file="transpile/set-optimization.ipynb",
            ),
            Entry(
                "Commonly used parameters for transpilation",
                slug="/common-parameters",
                from_file="transpile/common-parameters.ipynb",
            ),
            Entry(
                "Represent quantum computers",
<<<<<<< HEAD
                slug="represent-quantum-computers",
=======
                slug="/representing-quantum-computers",
>>>>>>> 3025b7cb
                from_file="transpile/representing_quantum_computers.ipynb",
            ),
        ),
    ),
    Entry(
        "Advanced transpilation resources",
        children=(
            Entry(
                "Create a pass manager for dynamical decoupling",
                slug="/dynamical-decoupling-pass-manager",
                from_file="transpile/dynamical-decoupling-pass-manager.ipynb",
            ),
            Entry(
                "Write a custom transpiler pass",
                slug="/custom-transpiler-pass",
                from_file="transpile/custom-transpiler-pass.ipynb",
            ),
            Entry(
                "Transpile against custom backends",
                slug="/custom-backend",
                from_file="transpile/custom-backend.ipynb",
            ),
            Entry(
                "Install and use transpiler plugins",
                slug="/transpiler-plugins",
                from_file="transpile/transpiler-plugins.ipynb",
            ),
            Entry(
                "Create a transpiler plugin",
<<<<<<< HEAD
                slug="create-transpiler-plugin",
=======
                slug="/create-a-transpiler-plugin",
>>>>>>> 3025b7cb
                from_file="transpile/create-a-transpiler-plugin.ipynb",
            ),
        ),
    ),
    Entry(
        "Qiskit transpiler service",
        children=(
            Entry(
                "Transpile circuits remotely with the Qiskit transpiler service",
                slug="/qiskit-transpiler-service",
                from_file="transpile/qiskit-transpiler-service.mdx",
            ),
            Entry(
                "AI transpiler passes",
                slug="/ai-transpiler-passes",
                from_file="transpile/ai-transpiler-passes.mdx",
            ),
        ),
    ),
)

SIMULATORS = (
    Entry(
        "Introduction to debugging tools",
<<<<<<< HEAD
        slug="debugging-tools",
=======
        slug="/verify",
>>>>>>> 3025b7cb
        from_file="verify/index.mdx",
    ),
    Entry(
        "Exact simulation with Qiskit SDK primitives",
        slug="/simulate-with-qiskit-sdk-primitives",
        from_file="verify/simulate-with-qiskit-primitives.mdx",
    ),
    Entry(
        "Exact and noisy simulation with Qiskit Aer primitives",
        slug="/simulate-with-qiskit-aer",
        from_file="verify/simulate-with-qiskit-aer.ipynb",
    ),
    Entry(
        "Qiskit Runtime local testing mode",
        slug="/local-testing-mode",
        from_file="verify/local-testing-mode.ipynb",
    ),
    Entry(
        "Build noise models",
<<<<<<< HEAD
        slug="build-noise-models",
=======
        slug="/building-noise-models",
>>>>>>> 3025b7cb
        from_file="verify/building_noise_models.ipynb",
    ),
    PLOT_QUANTUM_STATES_PAGE,
    Entry(
        "Efficient simulation of stabilizer circuits with Qiskit Aer primitives",
<<<<<<< HEAD
        slug="simulate-stabilizer-circuits",
=======
        slug="/stabilizer-circuit-simulation",
>>>>>>> 3025b7cb
        from_file="verify/stabilizer-circuit-simulation.ipynb",
    ),
)

PRIMITIVES = (
    Entry(
        "Run with primitives",
        children=(
            Entry(
                "Introduction to primitives",
                slug="/primitives",
                from_file="run/primitives.mdx",
            ),
            Entry(
                "Get started with primitives",
<<<<<<< HEAD
                slug="get-started-with-primitives",
=======
                slug="/primitives-get-started",
>>>>>>> 3025b7cb
                from_file="run/primitives-get-started.mdx",
            ),
            Entry(
                "Primitives examples",
                slug="/primitives-examples",
                from_file="run/primitives-examples.mdx",
            ),
        ),
    ),
    Entry(
        "Configure runtime options",
        children=(
            Entry(
                "Configure runtime compilation",
                slug="/configure-runtime-compilation",
                from_file="run/configure-runtime-compilation.mdx",
            ),
            Entry(
                "Configure runtime error mitigation",
                slug="/configure-error-mitigation",
                from_file="run/configure-error-mitigation.mdx",
            ),
            Entry(
                "Advanced runtime options",
                slug="/advanced-runtime-options",
                from_file="run/advanced-runtime-options.mdx",
            ),
        ),
    ),
)

MANAGE_JOBS_FOLDER = Entry(
    "Manage jobs",
    children=(
        Entry(
            "Monitor or cancel a job",
            slug="/monitor-job",
            from_file="run/monitor-job.mdx",
        ),
        Entry(
            "Estimate job run time",
            slug="/estimate-job-run-time",
            from_file="run/estimate-job-run-time.mdx",
        ),
        Entry(
            "Minimize job run time",
            slug="/minimize-time",
            from_file="run/minimize-time.mdx",
        ),
        Entry(
            "Maximum execution time",
            slug="/max-execution-time",
            from_file="run/max-execution-time.mdx",
        ),
        RETRIEVE_RESULTS_PAGE,
    ),
)

EXECUTION_MODES_CHILDREN = (
    Entry(
        "Introduction to execution modes",
<<<<<<< HEAD
        slug="execution-modes",
=======
        slug="/execution-modes-intro",
>>>>>>> 3025b7cb
        from_file="run/execution-modes.mdx",
    ),
    Entry(
        "Introduction to sessions",
        slug="/sessions",
        from_file="run/sessions.mdx",
    ),
    Entry(
        "Run jobs in a session",
<<<<<<< HEAD
        slug="run-jobs-session",
=======
        slug="/run-jobs-in-session",
>>>>>>> 3025b7cb
        from_file="run/run-jobs-in-session.mdx",
    ),
    Entry(
        "Run jobs in a batch",
        slug="/run-jobs-batch",
        from_file="run/run-jobs-batch.mdx",
    ),
    MANAGE_JOBS_FOLDER,
    Entry(
        "Execution modes FAQs",
        slug="/execution-modes-faq",
        from_file="run/execution-modes-faq.mdx",
    ),
)

SYSTEMS_CHILDREN = (
    Entry(
        "Processor types", slug="/processor-types", from_file="run/processor-types.mdx"
    ),
    Entry(
        "System information",
        slug="/system-information",
        from_file="run/system-information.mdx",
    ),
    Entry(
        "Get backend information with Qiskit",
        slug="/get-backend-information",
        from_file="run/get-backend-information.ipynb",
    ),
    Entry(
        "Native gates and operations",
        slug="/native-gates",
        from_file="run/native-gates.mdx",
    ),
    Entry(
        "Retired systems", slug="/retired-systems", from_file="run/retired-systems.mdx"
    ),
    Entry(
        "Hardware considerations and limitations for classical feedforward and control flow",
        slug="/dynamic-circuits-considerations",
        from_file="run/dynamic-circuits-considerations.ipynb",
    ),
    Entry("Instances", slug="/instances", from_file="run/instances.mdx"),
    Entry(
        "Fair-share scheduler",
<<<<<<< HEAD
        slug="fair-share-scheduler",
=======
        slug="/fair-share-queue",
>>>>>>> 3025b7cb
        from_file="run/fair-share-queue.mdx",
    ),
    Entry("Manage cost", slug="/manage-cost", from_file="run/manage-cost.mdx"),
)

PATTERNS_CHILDREN = (
    Entry(
        "Introduction to Qiskit Patterns",
        slug="/intro-to-patterns",
        page_content=patterns_index_content(),
    ),
    Entry(
        "Map problem to circuits",
        slug="/map-problem-to-circuits",
        page_content=map_content(entries_as_markdown_list(CIRCUIT_CONSTRUCTION)),
    ),
    Entry(
        "Optimize for hardware",
        slug="/optimize-for-hardware",
        page_content=optimize_content(
            entries_as_markdown_list(
                (
                    *TRANSPILER,
                    Entry("Debugging tools", children=SIMULATORS),
                )
            )
        ),
    ),
    Entry(
        "Execute on hardware",
        slug="/execute-on-hardware",
        page_content=execute_index_content(
            entries_as_markdown_list(
                (
                    *PRIMITIVES,
                    Entry(
                        "Execution modes",
                        children=filter_entries(
                            EXECUTION_MODES_CHILDREN, ignore={MANAGE_JOBS_FOLDER}
                        ),
                    ),
                    *filter_entries(
                        (MANAGE_JOBS_FOLDER,), ignore={RETRIEVE_RESULTS_PAGE}
                    ),
                    Entry(
                        "Systems and platform information",
                        children=SYSTEMS_CHILDREN,
                    ),
                )
            )
        ),
    ),
    Entry(
        "Post-process results",
        slug="/postprocess-results",
        page_content=postprocess_index_content(
            entries_as_markdown_list((RETRIEVE_RESULTS_PAGE, VISUALIZE_RESULTS_PAGE))
        ),
    ),
)


TOOL_ENTRIES = (
    Entry(
        "Circuits and operators",
        children=filter_entries(CIRCUIT_CONSTRUCTION, ignore={VISUALIZE_CIRCUITS_PAGE}),
    ),
    Entry("Transpiler", children=TRANSPILER),
    Entry(
        "Debugging tools",
        children=filter_entries(SIMULATORS, ignore={PLOT_QUANTUM_STATES_PAGE}),
    ),
    Entry("Primitives", children=PRIMITIVES),
    Entry("Execution modes", children=EXECUTION_MODES_CHILDREN),
    Entry("IBM Quantum systems", children=SYSTEMS_CHILDREN),
    Entry(
        "Visualization",
        children=(
            VISUALIZE_CIRCUITS_PAGE,
            PLOT_QUANTUM_STATES_PAGE,
            VISUALIZE_RESULTS_PAGE,
        ),
    ),
    SERVERLESS_PAGE,
)


TOP_LEVEL_ENTRIES = (
    Entry("Get started", label=True, children=GET_STARTED_CHILDREN),
    Entry("Workflow", label=True, children=PATTERNS_CHILDREN),
    Entry("Tools", label=True, children=TOOL_ENTRIES),
)<|MERGE_RESOLUTION|>--- conflicted
+++ resolved
@@ -46,11 +46,7 @@
 # Workflow: Map problem (build circuits), Tool: Visualization
 VISUALIZE_CIRCUITS_PAGE = Entry(
     "Visualize circuits",
-<<<<<<< HEAD
-    slug="visualize-circuits",
-=======
-    slug="/circuit-visualization",
->>>>>>> 3025b7cb
+    slug="/visualize-circuits",
     from_file="build/circuit-visualization.ipynb",
 )
 # Workflow: Optimize for hardware (simulators), Tool: Visualization
@@ -116,11 +112,7 @@
             ),
             Entry(
                 "Construct circuits",
-<<<<<<< HEAD
-                slug="construct-circuits",
-=======
-                slug="/circuit-construction",
->>>>>>> 3025b7cb
+                slug="/construct-circuits",
                 from_file="build/circuit-construction.ipynb",
             ),
             VISUALIZE_CIRCUITS_PAGE,
@@ -131,11 +123,7 @@
             ),
             Entry(
                 "Synthesize unitary operators",
-<<<<<<< HEAD
-                slug="synthesize-unitary-operators",
-=======
-                slug="/unitary-synthesis",
->>>>>>> 3025b7cb
+                slug="/synthesize-unitary-operators",
                 from_file="build/unitary-synthesis.mdx",
             ),
             Entry(
@@ -243,11 +231,7 @@
             ),
             Entry(
                 "Represent quantum computers",
-<<<<<<< HEAD
-                slug="represent-quantum-computers",
-=======
-                slug="/representing-quantum-computers",
->>>>>>> 3025b7cb
+                slug="/represent-quantum-computers",
                 from_file="transpile/representing_quantum_computers.ipynb",
             ),
         ),
@@ -277,11 +261,7 @@
             ),
             Entry(
                 "Create a transpiler plugin",
-<<<<<<< HEAD
-                slug="create-transpiler-plugin",
-=======
-                slug="/create-a-transpiler-plugin",
->>>>>>> 3025b7cb
+                slug="/create-transpiler-plugin",
                 from_file="transpile/create-a-transpiler-plugin.ipynb",
             ),
         ),
@@ -306,11 +286,7 @@
 SIMULATORS = (
     Entry(
         "Introduction to debugging tools",
-<<<<<<< HEAD
-        slug="debugging-tools",
-=======
-        slug="/verify",
->>>>>>> 3025b7cb
+        slug="/debugging-tools",
         from_file="verify/index.mdx",
     ),
     Entry(
@@ -330,21 +306,13 @@
     ),
     Entry(
         "Build noise models",
-<<<<<<< HEAD
-        slug="build-noise-models",
-=======
-        slug="/building-noise-models",
->>>>>>> 3025b7cb
+        slug="/build-noise-models",
         from_file="verify/building_noise_models.ipynb",
     ),
     PLOT_QUANTUM_STATES_PAGE,
     Entry(
         "Efficient simulation of stabilizer circuits with Qiskit Aer primitives",
-<<<<<<< HEAD
-        slug="simulate-stabilizer-circuits",
-=======
-        slug="/stabilizer-circuit-simulation",
->>>>>>> 3025b7cb
+        slug="/simulate-stabilizer-circuits",
         from_file="verify/stabilizer-circuit-simulation.ipynb",
     ),
 )
@@ -360,11 +328,7 @@
             ),
             Entry(
                 "Get started with primitives",
-<<<<<<< HEAD
-                slug="get-started-with-primitives",
-=======
-                slug="/primitives-get-started",
->>>>>>> 3025b7cb
+                slug="/get-started-with-primitives",
                 from_file="run/primitives-get-started.mdx",
             ),
             Entry(
@@ -426,11 +390,7 @@
 EXECUTION_MODES_CHILDREN = (
     Entry(
         "Introduction to execution modes",
-<<<<<<< HEAD
-        slug="execution-modes",
-=======
-        slug="/execution-modes-intro",
->>>>>>> 3025b7cb
+        slug="/execution-modes",
         from_file="run/execution-modes.mdx",
     ),
     Entry(
@@ -440,11 +400,7 @@
     ),
     Entry(
         "Run jobs in a session",
-<<<<<<< HEAD
-        slug="run-jobs-session",
-=======
-        slug="/run-jobs-in-session",
->>>>>>> 3025b7cb
+        slug="/run-jobs-session",
         from_file="run/run-jobs-in-session.mdx",
     ),
     Entry(
@@ -490,11 +446,7 @@
     Entry("Instances", slug="/instances", from_file="run/instances.mdx"),
     Entry(
         "Fair-share scheduler",
-<<<<<<< HEAD
-        slug="fair-share-scheduler",
-=======
-        slug="/fair-share-queue",
->>>>>>> 3025b7cb
+        slug="/fair-share-scheduler",
         from_file="run/fair-share-queue.mdx",
     ),
     Entry("Manage cost", slug="/manage-cost", from_file="run/manage-cost.mdx"),
