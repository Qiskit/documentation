# This code is a Qiskit project.
#
# (C) Copyright IBM 2023.
#
# This code is licensed under the Apache License, Version 2.0. You may
# obtain a copy of this license in the LICENSE file in the root directory
# of this source tree or at http://www.apache.org/licenses/LICENSE-2.0.
#
# Any modifications or derivative works of this code must retain this
# copyright notice, and modified files need to carry a notice indicating
# that they have been altered from the originals.

name: Lint
on: [pull_request, merge_group]
jobs:
  lint:
    name: Lint
    runs-on: ubuntu-latest
    if: github.repository_owner == 'Qiskit'
    steps:
      - uses: actions/checkout@v4
      - name: Set up Node.js
        uses: actions/setup-node@v3
        with:
          node-version: 18
      - name: Install Node.js dependencies
        run: npm ci

      - name: File metadata
        run: npm run check:metadata
      - name: Spellcheck
        run: npm run check:spelling
      - name: Link checker
<<<<<<< HEAD
        run: npm run check:links -- --current-apis --qiskit-release-notes
      - name: TypeScript formatting
=======
        run: >
          npm run check:links --
          --current-apis
          --qiskit-release-notes
          --historical-apis
          --skip-broken-historical
      - name: Formatting
>>>>>>> 704fe05e
        run: npm run check:fmt
      - name: Typecheck
        run: npm run typecheck
      - name: Infrastructure tests
        run: npm test

      - name: Start local Docker preview
        run: |
          ./start &
          sleep 20
      - name: Check that pages render
        run: npm run check-pages-render<|MERGE_RESOLUTION|>--- conflicted
+++ resolved
@@ -31,10 +31,6 @@
       - name: Spellcheck
         run: npm run check:spelling
       - name: Link checker
-<<<<<<< HEAD
-        run: npm run check:links -- --current-apis --qiskit-release-notes
-      - name: TypeScript formatting
-=======
         run: >
           npm run check:links --
           --current-apis
@@ -42,7 +38,6 @@
           --historical-apis
           --skip-broken-historical
       - name: Formatting
->>>>>>> 704fe05e
         run: npm run check:fmt
       - name: Typecheck
         run: npm run typecheck
