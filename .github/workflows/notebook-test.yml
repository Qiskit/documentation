# This code is a Qiskit project.
#
# (C) Copyright IBM 2023.
#
# This code is licensed under the Apache License, Version 2.0. You may
# obtain a copy of this license in the LICENSE file in the root directory
# of this source tree or at http://www.apache.org/licenses/LICENSE-2.0.
#
# Any modifications or derivative works of this code must retain this
# copyright notice, and modified files need to carry a notice indicating
# that they have been altered from the originals.

name: Test notebooks
on:
  pull_request:
    paths:
      - "docs/**/*.ipynb"
      - "!docs/api/**/*"
  workflow_dispatch:
jobs:
  execute:
    name: Execute notebooks
    runs-on: ubuntu-latest
    steps:
      - uses: actions/checkout@v4
      - uses: actions/setup-python@v4
        with:
          python-version: "3.11"
          cache: "pip"

      - name: Get all changed files
        id: all-changed-files
        uses: tj-actions/changed-files@af2816c65436325c50621100d67f6e853cd1b0f1
        with:
          files: docs/**/*.ipynb
          separator: "\n"

      - name: Check for notebooks that require Linux
        id: linux-changed-files
        uses: tj-actions/changed-files@af2816c65436325c50621100d67f6e853cd1b0f1
        with:
          # Add your notebook to this list if it needs latex or graphviz to run
          files: |
            docs/build/circuit-visualization.ipynb
<<<<<<< HEAD
            docs/build-new/quantum-info-visualizations.ipynb
=======
            docs/transpile/common-parameters.ipynb
>>>>>>> 9ff00250
            docs/transpile/representing_quantum_computers.ipynb
            docs/transpile/transpiler-stages.ipynb

      - name: Install Linux dependencies
        if: steps.linux-changed-files.outputs.any_changed == 'true'
        run: |
          sudo apt-get update
          sudo apt-get install texlive-pictures texlive-latex-extra poppler-utils graphviz

      - name: Install Python packages
        # This is to save our account in the next step. Note that the
        # package will be re-installed during the "Run tox" step.
        run: pip install qiskit-ibm-runtime tox

      - name: Save IBM Quantum account
        if: ${{ github.event.pull_request.head.repo.full_name == github.repository }}
        shell: python
        run: |
          # This saves the result for qiskit-ibm-provider too
          from qiskit_ibm_runtime import QiskitRuntimeService
          QiskitRuntimeService.save_account(
              channel="ibm_quantum",
              instance="ibm-q/open/main",
              token="${{ secrets.IBM_QUANTUM_TEST_TOKEN }}",
              set_as_default=True
          )

      - name: Cache tox environment
        uses: actions/cache@v3
        with:
          path: ".tox"
          key: ${{ hashFiles('scripts/nb-tester/requirements.txt') }}

      - name: Check lint
        shell: python
        run: |
          import subprocess, sys
          files = """${{ steps.all-changed-files.outputs.all_changed_files }}"""
          args = ["tox", "-e", "lint", "--"] + files.split("\n")
          try:
            subprocess.run(args, check=True)
          except:
            print(
              "To fix, install `tox` and run `tox -e fix` or download the fixed "
              "notebook from this run by clicking \"Summary\" on the upper-left "
              "of this page, and downloading the \"Executed notebooks\" artifact."
              "\n\n"
              "For more information, see https://github.com/Qiskit/documentation/blob/main/README.md#lint-notebooks"
            )
            sys.exit(1)

      - name: Execute notebooks
        if: "!cancelled()"
        shell: python
        run: |
          import subprocess
          files = """${{ steps.all-changed-files.outputs.all_changed_files }}"""
          args = ["tox", "--"] + files.split("\n") + ["--write"]
          subprocess.run(args, check=True)

      - name: Upload executed notebooks
        if: "!cancelled()"
        uses: actions/upload-artifact@v4
        with:
          name: Executed notebooks
          path: ${{ steps.all-changed-files.outputs.all_changed_files }}<|MERGE_RESOLUTION|>--- conflicted
+++ resolved
@@ -42,11 +42,8 @@
           # Add your notebook to this list if it needs latex or graphviz to run
           files: |
             docs/build/circuit-visualization.ipynb
-<<<<<<< HEAD
             docs/build-new/quantum-info-visualizations.ipynb
-=======
             docs/transpile/common-parameters.ipynb
->>>>>>> 9ff00250
             docs/transpile/representing_quantum_computers.ipynb
             docs/transpile/transpiler-stages.ipynb
 
