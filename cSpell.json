// This file is copied from IBM's closed source configuration. When updating it
// here, also update the closed source repository, or ask a maintainer to do so
// if you do not have access.
{
  "version": "0.2",
  "language": "en",
  "allowCompoundWords": true,
  "words": [
    "Aaronson",
    "Ahokas",
    "Abelian",
    "Abhari",
    "Almaden",
    "Alon",
    "Ambainis",
    "Ansatz",
    "anticommute",
    "anticommutes",
    "arccos",
    "arcsin",
    "arctan",
    "argsort",
    "arity",
    "autodifferentiation",
    "ancillae",
    "ancillas",
    "ansatzes",
    "bijective",
    "Boeblingen",
    "Bravyi",
    "Bremner",
    "Bruhat",
    "Bures",
    "Canonicalization",
    "Capelluto",
    "Chebyshev",
    "Choi",
    "Chong",
    "Chuang",
    "qubit",
    "qubits",
    "Qiskit",
    "qasm",
    "Hamiltonians",
    "Eigensolver",
    "Eigensolvers",
    "Factorizers",
    "exponentials",
    "Hadamard",
    "matplotlib",
    "numpy",
    "Kraus",
    "unitaries",
    "decomp",
    "Paulis",
    "Cleve",
    "Trotterization",
    "Trotterizations",
    "Solovay",
    "Kitaev",
    "Cliffords",
    "connectivities",
    "Cuccaro",
    "destabilizer",
    "detuning",
    "Dueck",
    "Easwar",
    "eigenstate",
    "eigenstates",
    "Eisert",
    "equispaced",
    "fermionic",
    "Frobenius",
    "Gosset",
    "Gottesman",
    "Gushu",
    "Häner",
    "Hardamard",
    "Havlicek",
    "Hein",
    "Hiptmair",
    "Hoare",
    "Hoyer",
    "initialised",
    "initialiser",
    "ints",
    "Ipython",
    "ipywidgets",
    "Iten",
    "Itoko",
    "Javadi",
    "Jurcevic",
    "Ketan",
    "Koenig",
    "Kolkata",
    "Kutin",
    "Lauer",
    "Margolus",
    "Martonosi",
    "Maslov",
    "Merkel",
    "Mølmer",
    "Moscas",
    "Motzoi",
    "Moyard",
    "multinomial",
    "multiqubit",
    "Murali",
    "Nannicini",
    "Nesterov’s",
    "Neumann",
    "openqasm",
    "Ourense",
    "parameterizing",
    "Paulihedral",
    "polynomially",
    "Poppler",
    "Prakash",
    "pygments",
    "pyplot",
    "Raban",
    "Rebentrost",
    "Renato",
    "Renner",
    "rescheduler",
    "resynthesized",
    "Roetteler",
    "Rueschlikon",
    "schedulable",
    "Shaohan",
    "Shaydulin",
    "Shende",
    "Shor’s",
    "Simonetto",
    "Smolin",
    "Sørensen",
    "struct",
    "structs",
    "Sutter",
    "Svore",
    "Symegine",
    "symplectic",
    "tensored",
    "Theor",
    "Toffoli",
    "uncompiled",
    "uncompute",
    "uncomputed",
    "unentanglement",
    "unnormalized",
    "Unroller",
    "Vazirani",
    "Vedral",
    "Watrous",
    "Weyl",
    "Woerner",
    "Yufei",
    "Zoufal",
    "Mosca",
    "pydot",
    "qudit",
    "qutrit",
    "Uhrig",
    "saveas",
    "Tapp",
    "extremal",
    "Anharmonicity",
    "ALAP",
    "atol",
    "ASPLOS",
    "BFGS",
    "CDKM",
    "CNOT",
    "stddev",
    "expval",
    "qsphere",
    "cargs",
    "cbit",
    "cbits",
    "opflow",
    "qobj",
    "ibmq",
    "clbit",
    "Clbits",
    "cmap",
    "cnots",
    "coeff",
    "coeffs",
    "CPLEX",
    "CPTP",
    "creg",
    "cregs",
    "csdg",
    "CSWAP",
    "CVXPY",
    "DIMACS",
    "docplex",
    "dtype",
    "Fieldr",
    "fsim",
    "kwarg",
    "kwargs",
    "kwparams",
    "lnot",
    "mathbb",
    "nqubits",
    "paulivec",
    "qarg",
    "qargs",
    "qreg",
    "qregs",
    "regs",
    "xgate",
    "basicaer",
    "basicaererror",
    "cregbundle",
    "iqft",
    "iswap",
    "MCMT",
    "MCMTV",
    "ndarray",
    "NISQ",
    "nxpd",
    "oper",
    "PRNG",
    "QAOA",
    "rcccx",
    "RCCX",
    "repr",
    "rtol",
    "rustworkx",
    "sched",
    "sxdg",
    "srepr",
    "sympy",
    "TOQM",
    "uchannel",
    "UCRX",
    "UCRY",
    "UCRZ",
    "XIYY",
    "ZSXX",
    "qelib",
    "QVSM",
    "ITTL",
    "QRTE",
    "mathrm",
    "exponentiated",
<<<<<<< HEAD
=======
    "simulable",
>>>>>>> e63b0eb9
    "resynthesizes"
  ],
  "ignoreRegExpList": [
    // Markdown links
    "\\((.*)\\)",
    // markdown code blocks. https://github.com/streetsidesoftware/vscode-spell-checker/issues/202#issuecomment-377477473
    "/^\\s*```[\\s\\S]*?^\\s*```/gm",
    // inline code blocks. https://stackoverflow.com/questions/41274241/how-to-capture-inline-markdown-code-but-not-a-markdown-code-fence-with-regex
    "\\`([^\\`].*?)\\`",
    // $$ ... $$ code blocks
    "\\$\\$\n(?:.*\n)*?\\$\\$",
    // markdown metadata block. e.g. title, description, etc.
    "---\n(?:.*\n)*?---",
    // words inside curly braces. e.g. {word}
    "{\\w+}",
    // words inside colons. e.g. :word:
    ":\\S+:",
    // words joined by underscores. e.g. hello_world, NEW_KEY_VALUE
    "\\S+_\\S+(_\\S+)*",
    // separate line <span id="" /> tags
    "^<span id=\\S+ />$"
  ],
  "ignorePaths": [
    // We cannot easily control these API docs since they live in other repositories.
    "docs/api"
  ]
}<|MERGE_RESOLUTION|>--- conflicted
+++ resolved
@@ -246,10 +246,7 @@
     "QRTE",
     "mathrm",
     "exponentiated",
-<<<<<<< HEAD
-=======
     "simulable",
->>>>>>> e63b0eb9
     "resynthesizes"
   ],
   "ignoreRegExpList": [
