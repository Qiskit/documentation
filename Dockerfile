--- conflicted
+++ resolved
@@ -21,13 +21,8 @@
 #
 #   1. Install IBM CLI, https://cloud.ibm.com/docs/cli?topic=cli-getting-started
 #   2. ❯ ibmcloud plugin install cr
-<<<<<<< HEAD
-#   3. ❯ ibmcloud cr region-set global
-#   4. ❯ ibmcloud login --sso
-=======
 #   3. ❯ ibmcloud login --sso
 #   4. ❯ ibmcloud cr region-set global
->>>>>>> 62ad14b4
 #   5. ❯ ibmcloud cr login
 #
 #   Once logged in to IBM Cloud:
