---
always_notify: true
notification_prelude: |
  Thanks for contributing to Qiskit documentation!

  Before your PR can be merged, it will first need to pass continuous integration tests and be reviewed. Sometimes the review process can be slow, so please be patient. Thanks! 🙌

# We use backticks around users who don`t want a GitHub notification, but whom
# we still want their name in the Qiskit Bot message so people know they are
# relevant.
notifications:
  "docs/guides/access-groups":
    - "@abbycross"
    - "@beckykd"
  "docs/guides/addons":
    - "@beckykd"
    - "@jenglick"
    - "@pandasa123"
  "docs/guides/ai-transpiler-passes":
    - "@cbjuan"
    - "@d-kremer"
    - "@abbycross"
    - "@beckykd"
  "docs/guides/build-noise-models":
    - "`@kevinsung`"
  "docs/guides/c-extension-for-python":
    - "@javabster"
    - "@abbycross"
    - "@beckykd"
    - "@cryoris"
  "docs/guides/circuit-library":
    - "@Cryoris"
    - "@frankharkins"
  "docs/guides/calibration-jobs":
    - "@abbycross"
    - "dtmcclure"
  "docs/guides/classical-feedforward-and-control-flow":
    - "`@kevinsung`"
    - "`@jakelishman`"
  "docs/guides/cloud-setup":
    - "@beckykd"
    - "@abbycross"
  "docs/guides/common-parameters":
    - "`@nbronn`"
    - "@beckykd"
    - "`@mtreinish`"
  "docs/guides/configure-error-mitigation":
    - "@jyu00"
    - "@beckykd"
    - "@abbycross"
    - "`@blakejohnson`"
  "docs/guides/configure-qiskit-local":
    - "`@mtreinish`"
    - "@frankharkins"
  "docs/guides/considerations-set-up-runtime":
    - "@beckykd"
    - "@abbycross"
  "docs/guides/construct-circuits":
    - "@frankharkins"
  "docs/guides/custom-roles":
    - "@abbycross"
    - "@beckykd"
  "docs/guides/custom-transpiler-pass":
    - "`@nbronn`"
    - "@beckykd"
    - "`@mtreinish`"
  "docs/guides/debugging-tools":
    - "`@kevinsung`"
    - "@abbycross"
    - "@javabster"
  "docs/guides/defaults-and-configuration-options":
    - "`@nbronn`"
    - "@beckykd"
    - "`@mtreinish`"
  "docs/guides/dynamic-circuits-considerations":
    - "`@kevinsung`"
    - "@taalexander"
    - "`@kitbarton`"
  "docs/guides/dynamical-decoupling-pass-manager":
    - "`@kevinsung`"
    - "`@nbronn`"
    - "`@mtreinish`"
  "docs/guides/error-mitigation-and-suppression-techniques":
    - "`@kevinsung`"
  "docs/guides/estimate-job-run-time":
    - "@jyu00"
    - "@beckykd"
  "docs/guides/execution-modes-faq":
    - "@jyu00"
    - "@beckykd"
  "docs/guides/execution-modes":
    - "@jyu00"
    - "@beckykd"
  "docs/guides/choose-execution-mode":
    - "@jyu00"
    - "@beckykd"
  "docs/guides/execute-on-hardware":
    - "@javabster"
    - "@abbycross"
    - "`@lerongil`"
  "docs/guides/fair-share-scheduler":
    - "`@lerongil`"
    - "@jyu00"
    - "@beckykd"
  "docs/guides/fractional-gates":
    - "@kaelynj"
  "docs/guides/measure-qubits":
    - "@beckykd"
  "docs/guides/get-qpu-information":
    - "@frankharkins"
    - "@abbycross"
    - "`@mtreinish`"
  "docs/guides/get-started-with-primitives":
    - "@ElePT"
    - "@jyu00"
  "docs/guides/hello-world":
    - "@javabster"
  "docs/guides/index":
    - "@javabster"
    - "@abbycross"
  "docs/guides/allocation-limits":
    - "@abbycross"
    - "@beckykd"
  "docs/guides/install-c-api":
    - "@javabster"
    - "@abbycross"
    - "@beckykd"
    - "@cryoris"
  "docs/guides/install-qiskit":
    - "@javabster"
    - "@abbycross"
    - "@beckykd"
    - "`@mtreinish`"
  "docs/guides/install-qiskit-source":
    - "`@mtreinish`"
    - "`@jakelishman`"
    - "@beckykd"
  "docs/guides/instances":
    - "`@lerongil`"
    - "@jyu00"
    - "@beckykd"
  "docs/guides/interoperate-qiskit-qasm2":
    - "`@jakelishman`"
    - "@taalexander"
    - "@abbycross"
  "docs/guides/interoperate-qiskit-qasm3":
    - "`@jakelishman`"
    - "@taalexander"
    - "@abbycross"
  "docs/guides/introduction-to-qasm":
    - "`@jakelishman`"
    - "@taalexander"
    - "@abbycross"
  "docs/guides/invite-and-manage-users":
    - "@abbycross"
    - "@beckykd"
  "docs/guides/kipu-optimization":
    - "@abbycross"
    - "@pandasa123"
    - "@johannesgreiner"
    - "@JanTrautman"
    - "@Gabriel-Alvarado-Barrios"
  "docs/guides/qunova-chemistry":
    - "@aidanpellow"
    - "@jaewan-qunova"
    - "@Jenay-Patel"
    - "@PilsunYoo01"
    - "@RowPJ"
    - "@shanemcfarthing"
    - "@johannesgreiner"
    - "@pandasa123"
    - "@abbycross"
  "docs/guides/latest-updates":
    - "@abbycross"
  "docs/guides/manage-cost":
    - "`@lerongil`"
    - "@jyu00"
    - "@beckykd"
  "docs/guides/manage-appid":
    - "@abbycross"
    - "@beckykd"
  "docs/guides/manage-cloud-users":
    - "@abbycross"
    - "@beckykd"
  "docs/guides/map-problem-to-circuits":
    - "@javabster"
    - "@abbycross"
    - "@beckykd"
  "docs/guides/max-execution-time":
    - "@jyu00"
    - "@beckykd"
  "docs/guides/minimize-time":
    - "@jyu00"
    - "@beckykd"
  "docs/guides/monitor-job":
    - "@jyu00"
    - "@beckykd"
  "docs/guides/function-template-hamiltonian-simulation":
    - "@jenglick"
    - "@garrison"
    - "@beckykd"
  "docs/guides/operator-class":
    - "`@mtreinish`"
  "docs/guides/online-lab-environments":
    - "@beckykd"
  "docs/guides/primitives":
    - "@ElePT"
  "docs/guides/primitives-examples":
    - "@jyu00"
    - "@beckykd"
    - "@abbycross"
    - "`@blakejohnson`"
  "docs/guides/processor-types":
    - "`@lerongil`"
    - "@abbycross"
  "docs/guides/qiskit-addons-obp":
    - "@kaelynj"
  "docs/guides/qiskit-addons-obp-get-started":
    - "@kaelynj"
  "docs/guides/qiskit-code-assistant":
    - "cbjuan"
    - "@abbycross"
    - "@beckykd"
  "docs/guides/qiskit-code-assistant-jupyterlab":
    - "cbjuan"
    - "@abbycross"
    - "@beckykd"
  "docs/guides/qiskit-code-assistant-vscode":
    - "cbjuan"
    - "@abbycross"
    - "@beckykd"
  "docs/guides/qiskit-code-assistant-local":
    - "@cbjuan"
    - "@vabarbosa"
    - "@lucaburatti7"
    - "@adarsh-tiwari17"
    - "@abbycross"
    - "@beckykd"
  "docs/guides/pulse":
    - "`@nkanazawa1989`"
    - "@abbycross"
  "docs/guides/qasm-feature-table":
    - "@taalexander"
    - "`@kitbarton`"
    - "`@jakelishman`"
  "docs/guides/quickstart-steps-org":
    - "@abbycross"
    - "@beckykd"
  "docs/guides/serverless":
    - "@jenglick"
    - "@pandasa123"
  "docs/guides/qiskit-transpiler-service":
    - "@cbjuan"
    - "@d-kremer"
    - "@abbycross"
    - "@beckykd"
  "docs/guides/represent-quantum-computers":
    - "`@nbronn`"
    - "@beckykd"
    - "`@mtreinish`"
  "docs/guides/retired-qpus":
    - "@abbycross"
    - "`@lerongil`"
  "docs/guides/run-jobs-batch":
    - "@jyu00"
    - "@beckykd"
  "docs/guides/run-jobs-session":
    - "@jyu00"
    - "@beckykd"
  "docs/guides/runtime-options-overview":
    - "@jyu00"
    - "@beckykd"
    - "@abbycross"
    - "`@blakejohnson`"
  "docs/guides/set-optimization":
    - "`@nbronn`"
    - "@beckykd"
    - "`@mtreinish`"
  "docs/guides/setup-channel":
    - "@javabster"
    - "@abbycross"
    - "@beckykd"
  "docs/guides/simulate-stabilizer-circuits":
    - "`@kevinsung`"
  "docs/guides/simulate-with-qiskit-aer":
    - "`@kevinsung`"
  "docs/guides/simulate-with-qiskit-sdk-primitives":
    - "`@kevinsung`"
  "docs/guides/specify-observables-pauli":
    - "@Cryoris"
  "docs/guides/specify-runtime-options":
    - "@beckykd"
  "docs/guides/synthesize-unitary-operators":
    - "@Cryoris"
  "docs/guides/qpu-information":
    - "`@lerongil`"
    - "@abbycross"
  "docs/guides/transpile":
    - "@kaelynj"
    - "@abbycross"
    - "@beckykd"
    - "`@kevinsung`"
    - "@javabster"
  "docs/guides/transpile-with-pass-managers":
    - "`@kevinsung`"
    - "`@nbronn`"
    - "@abbycross"
    - "@beckykd"
    - "`@mtreinish`"
  "docs/guides/transpiler-stages":
    - "@kaelynj"
    - "`@mtreinish`"
  "docs/guides/upgrade-from-open":
    - "@beckykd"
  "docs/guides/cloud-account-structure":
    - "@beckykd"
    - "@raulotaolea"
  "docs/guides/plans-overview":
    - "@beckykd"
    - "@raulotaolea"
  "docs/guides/view-cost":
    - "@beckykd"
  "docs/guides/visualize-circuits":
    - "@frankharkins"
  "docs/guides/debug-qiskit-runtime-jobs":
    - "@beckykd"
    - "@abbycross"
    - "@SamFerracin"
  "docs/migration-guides/index":
    - "@javabster"
  "docs/migration-guides/metapackage-migration":
    - "@kaelynj"
  "docs/migration-guides/qiskit-algorithms-module":
    - "@ElePT"
  "docs/migration-guides/external-providers-primitives-v2":
    - "@ElePT"
    - "@jyu00"
    - "@beckykd"
  "docs/migration-guides/qiskit-opflow-module":
    - "@ElePT"
  "docs/migration-guides/qiskit-quantum-instance":
    - "@ElePT"
  "docs/migration-guides/qiskit-backendv1-to-v2":
    - "@ElePT"
  "docs/migration-guides/qiskit-2.0":
    - "@ElePT"
    - "`@jakelishman`"
  "docs/migration-guides/qiskit-runtime":
    - "@beckykd"
    - "@jyu00"
    - "@ElePT"
  "docs/migration-guides/qiskit-runtime-examples":
    - "@beckykd"
    - "@jyu00"
    - "@ElePT"
  "docs/migration-guides/local-simulators":
    - "@jyu00"
    - "@ElePT"
    - "@beckykd"
  "docs/migration-guides/qiskit-runtime-from-ibm-provider":
    - "@jyu00"
    - "@ElePT"
    - "@beckykd"
  "docs/migration-guides/qiskit-backend-primitives":
    - "@jyu00"
    - "@ElePT"
    - "@beckykd"
  "docs/migration-guides/qiskit-runtime-from-ibmq-provider":
    - "@jyu00"
    - "@ElePT"
    - "@beckykd"
  "docs/migration-guides/qiskit-runtime-options":
    - "@jyu00"
    - "@ElePT"
    - "@beckykd"
  "docs/migration-guides/qiskit-runtime-use-case":
    - "@jyu00"
    - "@ElePT"
    - "@beckykd"
  "docs/migration-guides/pulse-migration":
    - "@kaelynj"
  "docs/guides/job-limits":
    - "@blakejohnson"
    - "@beckykd"
  "docs/migration-guides/classic-iqp-to-cloud-iqp":
    - "@beckykd"
  "docs/migration-guides/migrate-classic-rest-api":
    - "@kaelynj"
  "docs/migration-guides/v2-primitives":
    - "@jyu00"
    - "@ElePT"
    - "@beckykd"
  "docs/guides/primitive-input-output":
    - "@kaelynj"
  "docs/guides/primitives-rest-api":
    - "@born-2learn"
    - "@johannesgreiner"
    - "@pacomf"
    - "@Bagherpoor"
    - "@kaelynj"
  "docs/guides/execution-modes-rest-api":
    - "@born-2learn"
    - "@johannesgreiner"
    - "@pacomf"
    - "@Bagherpoor"
    - "@kaelynj"
  "docs/guides/transpile-rest-api":
    - "@born-2learn"
    - "@johannesgreiner"
    - "@pacomf"
    - "@Bagherpoor"
  "docs/guides/serverless-first-program":
    - "@pandasa123"
    - "@abbycross"
  "docs/guides/serverless-manage-resources":
    - "@pandasa123"
    - "@abbycross"
  "docs/guides/serverless-port-code":
    - "@pandasa123"
    - "@abbycross"
  "docs/guides/serverless-run-first-workload":
    - "@pandasa123"
    - "@abbycross"
  "docs/guides/noise-learning":
    - "@kaelynj"
  "docs/guides/algorithmiq-tem":
    - "@kaelynj"
    - "@abbycross"
    - "@pandasa123"
    - "@fpietra"
    - "@panadestein"
    - "@matteoacrossi"
    - "@johannesgreiner"
  "docs/guides/functions":
    - "@kaelynj"
    - "@abbycross"
    - "@pandasa123"
    - "@jenglick"
    - "@garrison"
    - "@johannesgreiner"
  "docs/guides/ibm-circuit-function":
    - "@kaelynj"
    - "@abbycross"
    - "@pandasa123"
    - "@jenglick"
    - "@garrison"
    - "@johannesgreiner"
    - "@ElePT"
  "docs/guides/q-ctrl-optimization-solver":
    - "@kaelynj"
    - "@abbycross"
    - "@pandasa123"
    - "@jrowenwu"
    - "@dcanuto"
    - "@ThomasMerkh"
    - "@alexshih"
    - "@johannesgreiner"
  "docs/guides/q-ctrl-performance-management":
    - "@kaelynj"
    - "@abbycross"
    - "@pandasa123"
    - "@jrowenwu"
    - "@dcanuto"
    - "@ThomasMerkh"
    - "@alexshih"
    - "@johannesgreiner"
  "docs/guides/qedma-qesem":
    - "@kaelynj"
    - "@abbycross"
    - "@pandasa123"
    - "@GilQedma"
    - "@avieli"
    - "@eranfuchs"
    - "@assafb"
    - "@johannesgreiner"
  "docs/guides/qunasys-quri-chemistry":
    - "@kaelynj"
    - "@abbycross"
    - "@pandasa123"
    - "@imai-quantum"
    - "@rykojima"
    - "@dchung0741"
    - "@johannesgreiner"
  "docs/guides/multiverse-computing-singularity":
    - "@usman-as"
    - "@azamat-bakytzhan"
    - "@abbycross"
    - "@pandasa123"
    - "@johannesgreiner"
  "docs/guides/qiskit-addons-sqd":
    - "@kaelynj"
  "docs/guides/qiskit-addons-sqd-get-started":
    - "@kaelynj"
  "docs/guides/qiskit-addons-aqc":
    - "@kaelynj"
  "docs/guides/qiskit-addons-aqc-get-started":
    - "@kaelynj"
  "docs/guides/qiskit-addons-mpf":
    - "@kaelynj"
  "docs/guides/qiskit-addons-mpf-get-started":
    - "@kaelynj"
  "docs/guides/qiskit-addons-cutting":
    - "@kaelynj"
  "docs/guides/qiskit-addons-cutting-wires":
    - "@kaelynj"
  "docs/guides/qiskit-addons-cutting-gates":
    - "@kaelynj"
  "docs/guides/qiskit-addons-utils":
    - "@kaelynj"
  "docs/guides/qiskit-code-assistant-openai-api":
    - "@cbjuan"
  "docs/tutorials/ai-transpiler-introduction":
    - "@miamico"
<<<<<<< HEAD
  "docs/tutorials/repetition-codes":
    - "@miamico"
  "docs/tutorials/combine-error-mitigation-techniques":
    - "@miamico"
  "docs/tutorials/nishimori-phase-transition":
    - "@miamico"
  "docs/tutorials/spin-chain-vqe":
    - "@miamico"
  "docs/tutorials/approximate-quantum-compilation-for-time-evolution":
    - "@miamico"
  "docs/tutorials/operator-back-propagation":
    - "@miamico"
  "docs/tutorials/long-range-entanglement":
=======
    - "@henryzou50"
  "docs/tutorials/build-repetition-codes":
    - "@miamico"
    - "@henryzou50"
  "docs/tutorials/combine-error-mitigation-options-with-the-estimator-primitive":
    - "@miamico"
    - "@RitajitMajumdar"
  "docs/tutorials/generating-long-range-entanglement-with-measurements":
    - "@miamico"
    - "@kevinsung"
  "docs/tutorials/heisenberg-chain":
    - "@miamico"
    - "@MeltemTolunay"
  "docs/tutorials/improved-trotterized-time-evolution-with-approximate-quantum-compilation":
    - "@miamico"
    - "@henryzou50"
  "docs/tutorials/improving-estimation-of-expectation-values-with-operator-backpropagation":
    - "@miamico"
    - "@RitajitMajumdar"
  "docs/tutorials/long-range-entanglement-with-limited-qubit-connectivity":
>>>>>>> 27167830
    - "@miamico"
  "docs/tutorials/advanced-techniques-for-qaoa":
    - "@miamico"
    - "@a-matsuo"
  "docs/tutorials/circuit-transpilation-settings":
    - "@miamico"
    - "@henryzou50"
  "docs/tutorials/grovers-algorithm":
    - "@miamico"
    - "@henryzou50"
  "docs/tutorials/quantum-approximate-optimization-algorithm":
    - "@miamico"
    - "@a-matsuo"
  "docs/tutorials/quantum-kernel-training":
    - "@miamico"
  "docs/tutorials/depth-reduction-with-circuit-cutting":
    - "@miamico"
    - "@RitajitMajumdar"
  "docs/tutorials/repeat-until-success":
    - "@miamico"
  "docs/tutorials/pauli-correlation-encoding-for-qaoa":
    - "@miamico"
    - "@a-matsuo"
  "docs/tutorials/transpilation-optimizations-with-sabre":
    - "@miamico"
<<<<<<< HEAD
  "docs/tutorials/probabilistic-error-amplification":
    - "@miamico"
  "docs/tutorials/variational-quantum-eigensolver":
    - "@miamico"
  "docs/tutorials/wire-cutting":
    - "@miamico"
  "docs/tutorials/error-mitigation-with-qiskit-functions":
=======
    - "@henryzou50"
  "docs/tutorials/utility-scale-error-mitigation-with-probabilistic-error-amplification":
    - "@miamico"
  "docs/tutorials/variational-quantum-eigensolver":
    - "@miamico"
    - "@MeltemTolunay"
  "docs/tutorials/wire-cutting-to-improve-performance":
    - "@miamico"
    - "@RitajitMajumdar"
  "docs/tutorials/building-workflows-with-the-ibm-circuit-function":
>>>>>>> 27167830
    - "@miamico"
    - "@RitajitMajumdar"
  "docs/tutorials/qunova-hivqe":
    - "@miamico"
    - "@aidanpellow"
    - "@jaewan-qunova"
    - "@Jenay-Patel"
    - "@PilsunYoo01"
    - "@RowPJ"
    - "@shanemcfarthing"
    - "@johannesgreiner"
    - "@pandasa123"
    - "@abbycross"
  "docs/tutorials/real-time-benchmarking-for-qubit-selection":
    - "@miamico"
  "docs/tutorials/periodic-boundary-conditions-with-circuit-cutting":
    - "@miamico"
<<<<<<< HEAD
  "docs/tutorials/sample-based-quantum-diagonalization":
    - "@miamico"
  "docs/tutorials/krylov-quantum-diagonalization":
=======
    - "@RitajitMajumdar"
  "docs/tutorials/improving-energy-estimation-of-a-fermionic-hamiltonian-with-sqd":
    - "@miamico"
    - "@kevinsung"
  "docs/tutorials/krylov-subspace-expansion":
>>>>>>> 27167830
    - "@miamico"
  "docs/tutorials/compute-dissociation-curves-for-strong-coupling-systems-with-quna-sys-qsci":
    - "@miamico"
    - "@kaelynj"
    - "@abbycross"
    - "@pandasa123"
    - "@imai-quantum"
    - "@rykojima"
    - "@dchung0741"
    - "@johannesgreiner"
  "docs/tutorials/solve-higher-order-binary-optimization-problems-with-q-ctrls-optimization-solver":
    - "@miamico"
    - "@kaelynj"
    - "@abbycross"
    - "@pandasa123"
    - "@jrowenwu"
    - "@dcanuto"
    - "@ThomasMerkh"
    - "@alexshih"
    - "@johannesgreiner"
  "docs/tutorials/chsh-inequality":
    - "@miamico"<|MERGE_RESOLUTION|>--- conflicted
+++ resolved
@@ -511,42 +511,26 @@
     - "@cbjuan"
   "docs/tutorials/ai-transpiler-introduction":
     - "@miamico"
-<<<<<<< HEAD
+    - "@henryzou50"
   "docs/tutorials/repetition-codes":
     - "@miamico"
+    - "@henryzou50"
   "docs/tutorials/combine-error-mitigation-techniques":
     - "@miamico"
+    - "@RitajitMajumdar"
   "docs/tutorials/nishimori-phase-transition":
     - "@miamico"
+    - "@kevinsung"
   "docs/tutorials/spin-chain-vqe":
     - "@miamico"
+    - "@MeltemTolunay"
   "docs/tutorials/approximate-quantum-compilation-for-time-evolution":
     - "@miamico"
+    - "@henryzou50"
   "docs/tutorials/operator-back-propagation":
     - "@miamico"
+    - "@RitajitMajumdar"
   "docs/tutorials/long-range-entanglement":
-=======
-    - "@henryzou50"
-  "docs/tutorials/build-repetition-codes":
-    - "@miamico"
-    - "@henryzou50"
-  "docs/tutorials/combine-error-mitigation-options-with-the-estimator-primitive":
-    - "@miamico"
-    - "@RitajitMajumdar"
-  "docs/tutorials/generating-long-range-entanglement-with-measurements":
-    - "@miamico"
-    - "@kevinsung"
-  "docs/tutorials/heisenberg-chain":
-    - "@miamico"
-    - "@MeltemTolunay"
-  "docs/tutorials/improved-trotterized-time-evolution-with-approximate-quantum-compilation":
-    - "@miamico"
-    - "@henryzou50"
-  "docs/tutorials/improving-estimation-of-expectation-values-with-operator-backpropagation":
-    - "@miamico"
-    - "@RitajitMajumdar"
-  "docs/tutorials/long-range-entanglement-with-limited-qubit-connectivity":
->>>>>>> 27167830
     - "@miamico"
   "docs/tutorials/advanced-techniques-for-qaoa":
     - "@miamico"
@@ -572,18 +556,7 @@
     - "@a-matsuo"
   "docs/tutorials/transpilation-optimizations-with-sabre":
     - "@miamico"
-<<<<<<< HEAD
-  "docs/tutorials/probabilistic-error-amplification":
-    - "@miamico"
-  "docs/tutorials/variational-quantum-eigensolver":
-    - "@miamico"
-  "docs/tutorials/wire-cutting":
-    - "@miamico"
-  "docs/tutorials/error-mitigation-with-qiskit-functions":
-=======
     - "@henryzou50"
-  "docs/tutorials/utility-scale-error-mitigation-with-probabilistic-error-amplification":
-    - "@miamico"
   "docs/tutorials/variational-quantum-eigensolver":
     - "@miamico"
     - "@MeltemTolunay"
@@ -591,7 +564,6 @@
     - "@miamico"
     - "@RitajitMajumdar"
   "docs/tutorials/building-workflows-with-the-ibm-circuit-function":
->>>>>>> 27167830
     - "@miamico"
     - "@RitajitMajumdar"
   "docs/tutorials/qunova-hivqe":
@@ -609,17 +581,11 @@
     - "@miamico"
   "docs/tutorials/periodic-boundary-conditions-with-circuit-cutting":
     - "@miamico"
-<<<<<<< HEAD
+    - "@RitajitMajumdar"
   "docs/tutorials/sample-based-quantum-diagonalization":
     - "@miamico"
+    - "@kevinsung"
   "docs/tutorials/krylov-quantum-diagonalization":
-=======
-    - "@RitajitMajumdar"
-  "docs/tutorials/improving-energy-estimation-of-a-fermionic-hamiltonian-with-sqd":
-    - "@miamico"
-    - "@kevinsung"
-  "docs/tutorials/krylov-subspace-expansion":
->>>>>>> 27167830
     - "@miamico"
   "docs/tutorials/compute-dissociation-curves-for-strong-coupling-systems-with-quna-sys-qsci":
     - "@miamico"
