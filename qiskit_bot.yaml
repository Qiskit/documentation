--- conflicted
+++ resolved
@@ -409,13 +409,11 @@
     - "@kaelynj"
   "docs/guides/qiskit-addons-mpf-get-started":
     - "@kaelynj"
-<<<<<<< HEAD
   "docs/guides/qiskit-addons-cutting":
     - "@kaelynj"
   "docs/guides/qiskit-addons-cutting-wires":
     - "@kaelynj"
   "docs/guides/qiskit-addons-cutting-gates":
-=======
+    - "@kaelynj"
   "docs/guides/qiskit-addons-utils":
->>>>>>> 691cdc5b
     - "@kaelynj"