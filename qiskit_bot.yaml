--- conflicted
+++ resolved
@@ -255,10 +255,8 @@
     - "@jyu00"
     - "@ElePT"
     - "@beckykd"
-<<<<<<< HEAD
   "docs/guides/primitive-input-output":
     - "@kaelynj"
-=======
   "docs/guides/primitives-rest-api":
     - "@born-2learn"
     - "@johannesgreiner"
@@ -273,5 +271,4 @@
     - "@born-2learn"
     - "@johannesgreiner"
     - "@pacomf"
-    - "@Bagherpoor"
->>>>>>> a99f605b
+    - "@Bagherpoor"