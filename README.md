--- conflicted
+++ resolved
@@ -33,7 +33,12 @@
 
 Run `./start` in your terminal, then open http://localhost:3000 in your browser.
 
-<<<<<<< HEAD
+## Preview the docs in PRs
+
+Contributors with write access to this repository can use live previews of the docs: GitHub will deploy a website using your changes.
+
+To use live previews, push your branch to `upstream` rather than your fork. GitHub will leave a comment with the link to the site. Please prefix your branch name with your initials, e.g. `EA/fix-build-typo`, for good Git hygiene.
+
 ## Check file metadata
 
 Every file needs to have a `title` and `description`. The `lint` job in CI will fail with instructions for any bad file.
@@ -47,13 +52,6 @@
 # Or, run all the checks
 npm run check
 ```
-=======
-## Preview the docs in PRs
-
-Contributors with write access to this repository can use live previews of the docs: GitHub will deploy a website using your changes.
-
-To use live previews, push your branch to `upstream` rather than your fork. GitHub will leave a comment with the link to the site. Please prefix your branch name with your initials, e.g. `EA/fix-build-typo`, for good Git hygiene.
->>>>>>> 878400f7
 
 ## Spellcheck
 
