--- conflicted
+++ resolved
@@ -116,18 +116,11 @@
   ```
 
 > [!NOTE]
-<<<<<<< HEAD
 > When testing notebooks, we avoid sending jobs to IBM Quantum by patching
 > `least_busy` to return a fake backend. Try to make sure your notebook works
 > with this patch. If your notebook can't be tested with this patch, you must
-> add it to the list of `NOTEBOOKS_THAT_CANT_BE_MOCKED` in
-> `scripts/nb-tester/test-notebooks.py`.
-=======
-> If your notebook submits hardware jobs to IBM Quantum, you must add it to the
-> list `notebooks-that-submit-jobs` in
-> [`scripts/nb-tester/notebooks.toml`](scripts/nb-tester/notebooks.toml). This
-> is not needed if the notebook only retrieves information.
->>>>>>> 8aeff18f
+> add it to the list of `notebooks_that_cant_be_mocked` in
+> [`scripts/nb-tester/notebooks.toml`](scripts/nb-tester/notebooks.toml).
 >
 > If your notebook uses the latex circuit drawer (`qc.draw("latex")`), you must
 > add it to the "Check for notebooks that require LaTeX" step in
