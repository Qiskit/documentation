# Qiskit docs

<<<<<<< HEAD
The documentation content home for https://docs.quantum.ibm.com. Note this repo does not contain content for https://learning.quantum-computing.ibm.com/ or https://qiskit.org. Refer to https://github.com/Qiskit/qiskit to make changes to the docs at https://qiskit.org/documentation.
=======
The documentation content home for https://docs.quantum-computing.ibm.com (excluding API reference).
>>>>>>> b88f6fce

# Improving IBM Quantum & Qiskit Documentation

Maintaining up-to-date documentation is a huge challenge for any software project, especially in a field like quantum computing where the pace at which advances in new research and technological capabilities happen incredibly fast. As a result, we greatly appreciate any who take the time to support us in keeping this content accurate and up to the highest quality standard possible to benefit the broadest range of users.

Read on for more information about how to support this project:

## Best ways to contribute to Documentation

### 1. Report bugs, inaccuracies or general content issues

This is the quickest, easiest, and most helpful way to contribute to this project and improve the quality of Qiskit and IBM Quantum documentation. There are a few different ways to report issues, depending on where it was found:

- For problems you've found in the [Qiskit API Reference](https://docs.quantum-computing.ibm.com/api/qiskit) section, open an issue in the Qiskit repo [here](https://github.com/Qiskit/qiskit/issues/new/choose).
- For problems you've found in the [Qiskit Runtime IBM Client](https://docs.quantum-computing.ibm.com/api/qiskit-ibm-runtime) section, open an issue in the Qiskit IBM Runtime repo [here](https://github.com/Qiskit/qiskit-ibm-runtime/issues/new/choose).
- For problems you've found in any other section of [docs](https://docs.quantum.ibm.com), open a content bug issue [here](https://github.com/Qiskit/documentation/issues/new/choose).

### 2. Suggest new content

If you think there are gaps in our documentation, or sections that could be expanded upon, we invite you to open a new content request issue [here](https://github.com/Qiskit/documentation/issues/new/choose).

Not every new content suggestion is a good fit for docs, nor are we able to prioritize every request immediately. However, we will do our best to respond to content requests in a timely manner, and we greatly appreciate our community's efforts in generating new ideas.

If you are interested in writing the new content yourself, or already have some draft work you think could be integrated, please also mention that in the issue description. If your content suggestion is accepted, we will let you know and work with you to get the content written and reviewed.

Please note: we DO NOT accept unsolicited PRs for new pages or large updates to existing content. The content that we include in docs is carefully planned and curated by our content team and must go through the appropriate review process to ensure the quality is of the highest possible standard before deploying to production. As a result we are very selective with which content suggestions are approved, and it is unlikely that PRs submitted without an associated approved content request will be accepted.

### 3. Validate existing issues

You can help the team prioritize already-open issues by doing the following:

- For bug reports, leave a comment in the issue if you have also been experiencing the same problem and can reproduce it (include as much information as you can, e.g., browser type, Qiskit version, etc.).
- For new content requests, leave a comment or upvote (👍) in the issue if you also would like to see that new content added.

### 4. Fix an open issue

You can look through the open issues we have in this repo and address them with a PR. We recommend focusing on issues with the "good first issue" label.

Before getting started on an issue, remember to do the following:

1. Read the [Code of Conduct](https://github.com/Qiskit/documentation/blob/main/CODE_OF_CONDUCT.md)
2. Check for open, unassigned issues with the "good first issue" label
3. Select an issue that is not already assigned to someone and leave a comment to request to be assigned

Once you have an issue to work on, see the "How to work with this repo" section below to get going, then open a PR.

Before opening a PR, remember to do the following:

1. Check that you have addressed all the requirements from the original issue
2. Run the spell checker
3. Use the GitHub "fixes" notation to [link your PR to the issue](https://docs.github.com/en/issues/tracking-your-work-with-issues/linking-a-pull-request-to-an-issue) you are addressing

# How to work with this repo

## Prerequisites to building the docs locally

These tools will also run in CI, but it can be convenient when iterating to run the tools locally.

First, install the below software:

1. [Node.js](https://nodejs.org/en). If you expect to use JavaScript in other projects, consider using [NVM](https://github.com/nvm-sh/nvm). Otherwise, consider using [Homebrew](https://formulae.brew.sh/formula/node) or installing [Node.js directly](https://nodejs.org/en).
2. [Docker](https://www.docker.com). You must also ensure that it is running.
   - You can use [Colima](https://github.com/abiosoft/colima) or [Rancher Desktop](https://rancherdesktop.io). When installing Rancher Desktop, choose Moby/Dockerd as the engine, rather than nerdctl. To ensure it's running, open up the app "Rancher Desktop".

Then, install the dependencies with:

```bash
npm install
```

## Preview the docs locally

Run `./start` in your terminal, then open http://localhost:3000/start in your browser.

The local preview does not include the initial index page and the top nav bar from docs.quantum.ibm.com. Therefore, you must directly navigate in the URL to the folder that you want:

- http://localhost:3000/build
- http://localhost:3000/start
- http://localhost:3000/run
- http://localhost:3000/transpile
- http://localhost:3000/verify
- http://localhost:3000/api/qiskit
- http://localhost:3000/api/qiskit-ibm-runtime
- http://localhost:3000/api/qiskit-ibm-provider
- http://localhost:3000/api/migration-guides

## Preview the docs in PRs

Contributors with write access to this repository can use live previews of the docs: GitHub will deploy a website using your changes.

To use live previews, push your branch to `upstream` rather than your fork. GitHub will leave a comment with the link to the site. Please prefix your branch name with your initials, e.g. `EA/fix-build-typo`, for good Git hygiene.

## Staging

We also re-deploy the docs every time we merge into `main` at the site https://qiskit-docs-preview-staging.1799mxdls7qz.us-south.codeengine.appdomain.cloud.

This staging environment can be useful to see how the docs are rendering before we push it live to production.

## Check for broken links

CI will check for broken links. You can also check locally:

```bash
# Only check for internal broken links
npm run check:links

# Enable the validation of external links
npm run check:links -- --external

# Or, run all the checks
npm run check
```

## Check file metadata

Every file needs to have a `title` and `description`. The `lint` job in CI will fail with instructions for any bad file.

You can also check for valid metadata locally:

```bash
# Only check file metadata
npm run check:metadata

# Or, run all the checks
npm run check
```

## Spellcheck

We use [cSpell](https://cspell.org) to check for spelling. The `lint` job in CI will fail if there are spelling issues.

There are two ways to check spelling locally, rather than needing CI.

1.

```bash
# Only check spelling
npm run check:spelling

# Or, run all the checks
npm run check
```

2. Use the VSCode extension [Code Spell Checker](https://marketplace.visualstudio.com/items?itemName=streetsidesoftware.code-spell-checker).

### Fixing false positives

There are two ways to deal with cSpell incorrectly complaining about a word, such as abbreviations.

1. Ignore the word in the local markdown file by adding a comment to the file, like below. The word is not case-sensitive, and the comment can be placed anywhere.

```
{/* cspell:ignore hellllooooo, ayyyyy */}

# Hellllooooo!

Ayyyyy, this is a fake description.
```

2. Add the word to the file `cSpell.json` in the `words` section. The word is not case-sensitive.

If the word appears in multiple files, prefer the second approach to add it to `cSpell.json`.

## Format files

Run `npm run fmt` to automatically format MDX files.

To check that formatting is valid without actually making changes, run `npm run check:fmt` or `npm run check`.

## Regenerate the API docs

1. Choose which documentation you want to regenerate: `qiskit`, `qiskit-ibm-provider`, or `qiskit-ibm-runtime`
2. Determine the current version of the published stable documentation, e.g. at https://github.com/Qiskit/qiskit/releases
3. Run `npm run gen-api -- -p <pkg-name> -v <version>`, e.g. `npm run gen-api -- -p qiskit -v 0.45.0`

For `qiskit`, you can also regenerate historical versions by adding `--historical` to the arguments. This is useful when we improve our generation script.<|MERGE_RESOLUTION|>--- conflicted
+++ resolved
@@ -1,10 +1,6 @@
 # Qiskit docs
 
-<<<<<<< HEAD
-The documentation content home for https://docs.quantum.ibm.com. Note this repo does not contain content for https://learning.quantum-computing.ibm.com/ or https://qiskit.org. Refer to https://github.com/Qiskit/qiskit to make changes to the docs at https://qiskit.org/documentation.
-=======
 The documentation content home for https://docs.quantum-computing.ibm.com (excluding API reference).
->>>>>>> b88f6fce
 
 # Improving IBM Quantum & Qiskit Documentation
 
@@ -20,7 +16,7 @@
 
 - For problems you've found in the [Qiskit API Reference](https://docs.quantum-computing.ibm.com/api/qiskit) section, open an issue in the Qiskit repo [here](https://github.com/Qiskit/qiskit/issues/new/choose).
 - For problems you've found in the [Qiskit Runtime IBM Client](https://docs.quantum-computing.ibm.com/api/qiskit-ibm-runtime) section, open an issue in the Qiskit IBM Runtime repo [here](https://github.com/Qiskit/qiskit-ibm-runtime/issues/new/choose).
-- For problems you've found in any other section of [docs](https://docs.quantum.ibm.com), open a content bug issue [here](https://github.com/Qiskit/documentation/issues/new/choose).
+- For problems you've found in any other section of [docs](https://docs.quantum-computing.ibm.com), open a content bug issue [here](https://github.com/Qiskit/documentation/issues/new/choose).
 
 ### 2. Suggest new content
 
@@ -79,7 +75,7 @@
 
 Run `./start` in your terminal, then open http://localhost:3000/start in your browser.
 
-The local preview does not include the initial index page and the top nav bar from docs.quantum.ibm.com. Therefore, you must directly navigate in the URL to the folder that you want:
+The local preview does not include the initial index page and the top nav bar from docs.quantum-computing.ibm.com. Therefore, you must directly navigate in the URL to the folder that you want:
 
 - http://localhost:3000/build
 - http://localhost:3000/start
