# Qiskit documentation

The documentation content home for https://docs.quantum.ibm.com (excluding API reference).

# Improving IBM Quantum & Qiskit Documentation

Maintaining up-to-date documentation is a huge challenge for any software project, especially in a field like quantum computing where the pace at which advances in new research and technological capabilities happen incredibly fast. As a result, we greatly appreciate any who take the time to support us in keeping this content accurate and up to the highest quality standard possible to benefit the broadest range of users.

Read on for more information about how to support this project:

## Best ways to contribute to Documentation

### 1. Report bugs, inaccuracies or general content issues

This is the quickest, easiest, and most helpful way to contribute to this project and improve the quality of Qiskit&reg; and IBM Quantum&trade; documentation. There are a few different ways to report issues, depending on where it was found:

- For problems you've found in the [Qiskit SDK API Reference](https://docs.quantum.ibm.com/api/qiskit) section, open an issue in the Qiskit repo [here](https://github.com/Qiskit/qiskit/issues/new/choose).
- For problems you've found in the [Qiskit Runtime client](https://docs.quantum.ibm.com/api/qiskit-ibm-runtime) section, open an issue in the Qiskit IBM Runtime repo [here](https://github.com/Qiskit/qiskit-ibm-runtime/issues/new/choose).
- For problems you've found in any other section of [docs](https://docs.quantum.ibm.com), open a content bug issue [here](https://github.com/Qiskit/documentation/issues/new/choose).

### 2. Suggest new content

If you think there are gaps in our documentation, or sections that could be expanded upon, we invite you to open a new content request issue [here](https://github.com/Qiskit/documentation/issues/new/choose).

Not every new content suggestion is a good fit for docs, nor are we able to prioritize every request immediately. However, we will do our best to respond to content requests in a timely manner, and we greatly appreciate our community's efforts in generating new ideas.

If you are interested in writing the new content yourself, or already have some draft work you think could be integrated, please also mention that in the issue description. If your content suggestion is accepted, we will let you know and work with you to get the content written and reviewed.

Please note: we DO NOT accept unsolicited PRs for new pages or large updates to existing content. The content that we include in docs is carefully planned and curated by our content team and must go through the appropriate review process to ensure the quality is of the highest possible standard before deploying to production. As a result we are very selective with which content suggestions are approved, and it is unlikely that PRs submitted without an associated approved content request will be accepted.

### 3. Validate existing issues

You can help the team prioritize already-open issues by doing the following:

- For bug reports, leave a comment in the issue if you have also been experiencing the same problem and can reproduce it (include as much information as you can, e.g., browser type, Qiskit version, etc.).
- For new content requests, leave a comment or upvote (👍) in the issue if you also would like to see that new content added.

### 4. Fix an open issue

You can look through the open issues we have in this repo and address them with a PR. We recommend focusing on issues with the "good first issue" label.

Before getting started on an issue, remember to do the following:

1. Read the [Code of Conduct](https://docs.quantum.ibm.com/open-source/code-of-conduct)
2. Check for open, unassigned issues with the "good first issue" label
3. Select an issue that is not already assigned to someone and leave a comment to request to be assigned

Once you have an issue to work on, see the "How to work with this repo" section below to get going, then open a PR.

Before opening a PR, remember to do the following:

1. Check that you have addressed all the requirements from the original issue
2. Run the quality control checks with `npm run check`
3. Use the GitHub "fixes" notation to [link your PR to the issue](https://docs.github.com/en/issues/tracking-your-work-with-issues/linking-a-pull-request-to-an-issue) you are addressing

# How to work with this repo

## Prerequisites to building the docs locally

These tools will also run in CI, but it can be convenient when iterating to run the tools locally.

First, install the below software:

1. [Node.js](https://nodejs.org/en). If you expect to use JavaScript in other projects, consider using [NVM](https://github.com/nvm-sh/nvm). Otherwise, consider using [Homebrew](https://formulae.brew.sh/formula/node) or installing [Node.js directly](https://nodejs.org/en).
2. [Docker](https://www.docker.com). You must also ensure that it is running.
   - If you cannot use Docker from docker.com, consider using use [Colima](https://github.com/abiosoft/colima) or [Rancher Desktop](https://rancherdesktop.io). When installing Rancher Desktop, choose Moby/Dockerd as the engine, rather than nerdctl. To ensure it's running, open up the app "Rancher Desktop".

Then, install the dependencies with:

```bash
npm install
```

## Preview the docs locally

You can preview the docs locally by following these two steps:

1. Ensure Docker is running. For example, open Rancher Desktop.
2. Run `./start` in your terminal, and open http://localhost:3000 in your browser.

The preview application does not include the top nav bar. Instead, navigate to the folder you want with the links in the home page. You can return to the home page at any time by clicking "IBM Quantum Documentation Preview" in the top-left of the header.

Maintainers: when you release a new version of the image, you need to update the image digest in `./start` by following the instructions at the top of the file and opening a pull request.

### API docs authors: How to preview your changes

API docs authors can preview their changes to one of the APIs by using the `-a` parameter to specify the path to the docs folder:

1. Run `npm run gen-api -- -p <pkg-name> -v <version> -a <path/to/docs/_build/html>`.
2. Execute `./start` and open up `http://localhost:3000`, as explained in the prior section.

## Jupyter notebooks

### Add a new notebook

When adding a new notebook, you'll need to tell the testing tools how to handle it.
To do this, add the file path to `scripts/config/notebook-testing.toml`. There are
four categories:

- `notebooks_normal_test`: Notebooks to be run normally in CI. These notebooks
  can't submit jobs as the queue times are too long and it will waste
  resources. You _can_ interact with IBM Quantum to retrieve jobs and backend
  information.
- `notebooks_that_submit_jobs`: Notebooks that submit jobs, but that are small
  enough to run on a 5-qubit simulator. We will test these notebooks in CI by
  patching `least_busy` to return a 5-qubit fake backend.
- `notebooks_no_mock`: For notebooks that can't be tested using the 5-qubit
  simulator patch. We skip testing these in CI and instead run them twice per
  month. Any notebooks with cells that take more than five minutes to run are
  also deemed too big for CI. Try to avoid adding notebooks to this category if
  possible.
- `notebooks_exclude`: Notebooks to be ignored.

If your notebook uses the latex circuit drawer (`qc.draw("latex")`), you must
also add it to the "Check for notebooks that require LaTeX" step in
`.github/workflows/notebook-test.yml`.

### Add package version information

Add a new markdown cell under your title with a `version-info` tag.
When you execute the notebook (see the next section), the script will populate
this cell with the package versions so users can reproduce the results.

### Execute notebooks

Before submitting a new notebook or code changes to a notebook, you must run
the notebook using `tox -- --write <path-to-notebook>` and commit the results.
If the notebook submits jobs, also use the argument `--submit-jobs`. This means
we can be sure all notebooks work and that users will see the same results when
they run using the environment we recommend.

To execute notebooks in a fixed Python environment, first install `tox` using
[pipx](https://pipx.pypa.io/stable/):

```sh
pipx install tox
```

You also need to install a few system dependencies: TeX, Poppler, and graphviz.
On macOS, you can run `brew install mactex-no-gui poppler graphviz`. On Ubuntu,
you can run `apt-get install texlive-pictures texlive-latex-extra poppler-utils
graphviz`.

- To execute all notebooks, run tox.
  ```sh
  tox
  ```
- To only execute specific notebooks, pass them as arguments.
  ```sh
  tox -- path/to/notebook.ipynb path/to/another-notbook.ipynb
  ```
- To write the execution results to the file, pass the `--write` argument.
  ```sh
  tox -- optional/paths/to/notebooks.ipynb --write
  ```

When you make a pull request changing a notebook that doesn't submit jobs, you
can get a version of that notebook that was executed by tox from CI. To do
this, click "Show all checks" in the info box at the bottom of the pull request
page on GitHub, then choose "Details" for the "Test notebooks" job. From the
job page, click "Summary", then download "Executed notebooks". Otherwise, if
your notebook does submit jobs, you need to run it locally using the steps
mentioned earlier.

### Ignore warnings in your notebook

We don't want users to see warnings that can be avoided, so it's best to fix
the code to avoid them. However, if a warning is unavoidable, you can stop it
blocking CI by adding an `ignore-warnings` tag to the cell. In VSCode,
right-click the cell, choose "Add cell tag", type `ignore-warnings`, then press
"Enter". In Jupyter notebook (depending on version), choose View > Right
Sidebar > Show Notebook Tools, then under "Common Tools" add a tag with text
`ignore-warnings`.

### Add extra code checks to your notebook

Our CI checks notebooks run from start to finish without errors or warnings.
You can add extra checks in notebooks to catch other unexpected behavior.

For example, say we claim a cell always returns the string `0011`. It would be
embarassing if this was not true. We can assert this in CI by adding the
following code cell, and hide it from users with a `remove-cell` tag.

```python
# Confirm output is what we expect.
assert _ == '0011'
```

In Jupyter notebooks, the underscore `_` variable stores the value of the
previous cell output. You should also add a comment like
`# Confirm output is what we expect` so that authors know this
block is only for testing. Make sure you add the tag `remove-cell`.
If something ever causes this value to
change, CI will alert us.

### Lint notebooks

We use [`squeaky`](https://github.com/frankharkins/squeaky) and
[`ruff`](https://docs.astral.sh/ruff/) to lint our notebooks. First install
`tox` using [pipx](https://pipx.pypa.io/stable/).

```sh
pipx install tox
```

To check if a notebook needs linting:

```sh
# Check all notebooks in ./docs
tox -e lint
```

Some problems can be fixed automatically. To fix these problems, run:

```sh
# Fix problems in all notebooks
tox -e fix

# Fix problems in a specific notebook
tox -e fix -- path/to/notebook
```

If you use the Jupyter notebook editor, consider adding squeaky as a [pre-save
hook](https://github.com/frankharkins/squeaky?tab=readme-ov-file#jupyter-pre-save-hook).
This will lint your notebooks as you save them, so you never need to worry
about it.

## Check for broken links

We have two broken link checkers: for internal links and for external links.

To check internal links:

```bash
# Only check non-API docs
npm run check:internal-links

# You can add any of the below arguments to also check API docs.
npm run check:internal-links -- --current-apis --dev-apis --historical-apis --qiskit-legacy-release-notes

# Or, run all the checks. Although this only checks non-API docs.
npm run check
```

To check external links:

```bash
# Specify the files you want after `--`
npm run check:external-links -- docs/guides/index.md docs/guides/circuit-execution.mdx

# You can also use globs
npm run check:external-links -- 'docs/guides/*' '!docs/guides/index.mdx'
```

## Check for orphan pages

Every file should have a home in one of the `_toc.json` files.

To check for orphaned pages, run:

```bash
# Only check non-API docs
npm run check:orphan-pages

# You can also check API docs
npm run check:orphan-pages -- --apis

# Or, run all the checks. However this will skip the API docs
npm run check
```

## Check page metadata

Every file needs to have a `title` and `description`, as explained in [Page Metadata](#page-metadata) The `lint` job in CI will fail with instructions for any bad file.

You can also check for valid metadata locally:

```bash
# Only check file metadata
npm run check:metadata

# By default, only the non-API docs are checked. You can add the
# below argument to also check API docs.
npm run check:metadata -- --apis

# Or, run all the checks. Although this only checks non-API docs.
npm run check
```

## Spellcheck

We use [cSpell](https://cspell.org) to check for spelling. The `lint` job in CI will fail if there are spelling issues.

There are two ways to check spelling locally, rather than needing CI.

1.

```bash
# Only check spelling
npm run check:spelling

# Or, run all the checks
npm run check
```

2. Use the VSCode extension [Code Spell Checker](https://marketplace.visualstudio.com/items?itemName=streetsidesoftware.code-spell-checker).

### Fixing false positives

There are two ways to deal with cSpell incorrectly complaining about a word, such as abbreviations.

1. Ignore the word in the local markdown file by adding a comment to the file, like below. The word is not case-sensitive, and the comment can be placed anywhere (inside a markdown cell, in the source part). Note that in the text editor, each line is surrounded by quotes and ends with \n.  So it looks like this:  "{/* cspell:ignore hellllooooo, ayyyyy */}\n"

```
{/* cspell:ignore hellllooooo, ayyyyy */}

# Hellllooooo!

Ayyyyy, this is a fake description.
```

2. If the word is a name, add it to the `scripts/config/cspell/dictionaries/people.txt` file. If it is a scientific or quantum specific word, add it to the `scripts/config/cspell/dictionaries/qiskit.txt` file. If it doesn't fit in either category, add it to the `words` section in `scripts/config/cspell/cSpell.json`. The word is not case-sensitive.

If the word appears in multiple files, prefer the second approach to add it to one of the dictionaries or `cSpell.json`.

## Check that pages render

It's possible to write broken pages that crash when loaded. This is usually due to syntax errors.

To check that all the non-API docs render:

1. Start up the local preview with `./start` by following the instructions at [Preview the docs locally](#preview-the-docs-locally)
2. In a new tab, `npm run check:pages-render -- --non-api`

You can also check that API docs render by using any of these arguments: `npm run check:pages-render -- --non-api --qiskit-release-notes --current-apis --dev-apis --historical-apis`. Warning that this is exponentially slower.

CI will check on every PR that any changed files render correctly. We also run a weekly cron job to check that every page renders correctly.

## Format README and TypeScript files

Run `npm run fmt` to automatically format the README, `.github` folder, and `scripts/` folder. You should run this command if you get the error in CI `run Prettier to fix`.

To check that formatting is valid without actually making changes, run `npm run check:fmt` or `npm run check`.

## Regenerate an existing API docs version

This is useful when we make improvements to the API generation script.

You can regenerate all API docs versions following these steps:

1. Create a dedicated branch for the regeneration other than `main` using `git checkout -b <branch-name>`.
2. Ensure there are no pending changes by running `git status` and creating a new commit for them if necessary.
3. Run `npm run regen-apis` to regenerate all API docs versions for `qiskit`, `qiskit-ibm-runtime`, and `qiskit-ibm-transpiler`.

Each regenerated version will be saved as a distinct commit. If the changes are too large for one single PR, consider splitting it up into multiple PRs by using `git cherry-pick` or `git rebase -i` so each PR only has the commits it wants to target.

If you only want to regenerate the latest stable minor release of each package, then add `--current-apis-only` as an argument, and in case you only want to regenerate versions of one package, then you can use the `-p <pkg-name>` argument.

Alternatively, you can also regenerate one specific version:

1. Choose which documentation you want to generate (`qiskit`, `qiskit-ibm-runtime`, or `qiskit-ibm-transpiler`) and its version.
2. Run `npm run gen-api -- -p <pkg-name> -v <version>`,
   e.g. `npm run gen-api -- -p qiskit -v 0.45.0`

If the version is not for the latest stable minor release series, then add `--historical` to the arguments. For example, use `--historical` if the latest stable release is 0.45.\* but you're generating docs for the patch release 0.44.3.

Additionally, If you are regenerating a dev version, then you can add `--dev` as an argument and the documentation will be built at `/docs/api/<pkg-name>/dev`. For dev versions, end the `--version` in `-dev`, e.g. `-v 1.0.0-dev`. If a release candidate has already been released, use `-v 1.0.0rc1`, for example.

In this case, no commit will be automatically created.

## Generate new API docs

This is useful when new docs content is published, usually corresponding to new releases or hotfixes for content issues. If you're generating a patch release, also see the below subsection for additional steps.

1. Choose which documentation you want to generate (`qiskit`, `qiskit-ibm-runtime`, or `qiskit-ibm-transpiler`) and its version.
2. Determine the full version, such as by looking at https://github.com/Qiskit/qiskit/releases
3. Download a CI artifact with the project's documentation. To find this:
   1. Pull up the CI runs for the stable commit that you want to build docs from. This should not be from a Pull Request
   2. Open up the "Details" for the relevant workflow.
      - Qiskit: "Documentation / Build (push)"
      - Runtime: "CI / Build documentation (push)"
   3. Click the "Summary" page at the top of the left navbar.
   4. Scroll down to "Artifacts" and look for the artifact related to documentation, such as `html_docs`.
   5. Download the artifact by clicking on its name.
4. Rename the downloaded zip file with its version number, e.g. `0.45.zip` for an artifact from `qiskit v0.45.2`.
5. Upload the renamed zip file to https://ibm.ent.box.com/folder/246867452622
6. Share the file by clicking the `Copy shared link` button
7. Select `People with the link` and go to `Link Settings`.
8. Under `Link Expiration` select `Disable Shared Link on` and set an expiration date of ~10 years into the future.
9. Copy the direct link at the end of the `Shared Link Settings` tab.
10. Modify the `scripts/config/api-html-artifacts.json` file, adding the new versions with the direct link from step 9.
11. Run `npm run gen-api -- -p <pkg-name> -v <version>`,
    e.g. `npm run gen-api -- -p qiskit -v 0.45.0`

If you are regenerating a dev version, then you can add `--dev` as an argument and the documentation will be built at `/docs/api/<pkg-name>/dev`. For dev versions, end the `--version` in `-dev`, e.g. `-v 1.0.0-dev`. If a release candidate has already been released, use `-v 1.0.0rc1`, for example.

In case you want to save the current version and convert it into a historical one, you can run `npm run make-historical -- -p <pkg-name>` beforehand.

### Generate patch releases

For example, if the current docs are for 0.45.2 but you want to generate 0.45.3.

Follow the same process above for new API docs, other than:

- When uploading the artifact, overwrite the existing file with the new one. Be careful to follow the above steps to change "Link Expiration"!

If the version is not for the latest stable minor release series, then add `--historical` to the arguments. For example, use `--historical` if the latest stable release is 0.45.\* but you're generating docs for the patch release 0.44.3.

### View diff for `objects.inv`

Since `objects.inv` is compressed, we can't review changes through `git diff`. Git _does_ tell you if the file has changed, but this isn't that helpful as the compressed file can be different even if the uncompressed contents are the same.
If you want to see the diff for the uncompressed contents, first install [`sphobjinv`](https://github.com/bskinn/sphobjinv).

```sh
pipx install sphobjinv
```

The add the following to your `.gitconfig` (usually found at `~/.gitconfig`).

```
[diff "objects_inv"]
  textconv = sh -c 'sphobjinv convert plain "$0" -'
```

### Dependabot - upgrade notebook testing version

When a new version of an API is released, we should also update `nb-tester/requirements.txt` to ensure that our notebooks still work with the latest version of the API. You can do this upgrade either manually or wait for Dependabot's automated PR.

Dependabot will fail to run at first due to not having access to the token. To fix this, have someone with write access trigger CI for the PR, such as by merging main or closing then reopening the issue.

You can land the API generation separately from the `requirements.txt` version upgrade. It's high priority to get out new versions of the API docs ASAP, so you should not block that on the notebook version upgrade if you run into any complications like failing notebooks.

## Deploy guides & API docs

See the section "Syncing content with open source repo" in the internal docs repo's README.

# How to write the documentation

Refer to our [style guide](./style-guide.md) for technical writing guidance.

We use [MDX](https://mdxjs.com), which is like normal markdown but adds extensions for custom components we have.

Refer to the [Common Markdown syntax](https://commonmark.org/) for a primer on Markdown. The below guide focuses on the other features you can use when writing docs.

## How to add a new page

Choose which existing folder from `docs/` your new page belongs to (probably `guides`).

Next, choose the file name. The file name will determine the URL. For example, `start/my-new-page.mdx` results in the URL `start/my-new-page`. Choose a file name that will be stable over the page's lifespan and that is unlikely to clash with other topics. Use `-` rather than `_` as the delimiter. You can also ask for help choosing a name in the GitHub issue or pull request.

If your file will have non-trivial code in it, please create a Jupyter notebook ending in `.ipynb`, rather than an MDX file. We prefer Jupyter notebooks when there is code because we have tests to make sure that the code still executes properly, whereas MDX is not tested.

Add the file to these places:

- The folder's `_toc.json`, such as `guides/_toc.json`. The `title` will show up in the left side bar. Note that the `url` leaves off the file extension.
<<<<<<< HEAD
- The appropriate "index" page in the Development workflow section, such as `guides/map-problem-to-circuits` AND the Tools section in the `_toc.json` file. Or, in the rare case that it doesn't belong on any of these pages, list it in `scripts/js/commands/checkPatternsIndex.ts` in the IGNORED_URLS section. For example, `"/guides/qiskit-code-assistant"`.
=======
- The appropriate "index" page in the Development workflow section, such as `guides/map-problem-to-circuits` AND the Tools section in the `_toc.json` file. Or, in the rare case that it doesn't belong on any of these pages, list it in `scripts/js/commands/checkPatternsIndex.ts` in the ALLOWLIST_MISSING_FROM_INDEX or the ALLOWLIST_MISSING_FROM_TOC section. For example, `"/guides/qiskit-code-assistant"`.
>>>>>>> 914cf159
- qiskit_bot.yaml. Everyone listed under the file name is notified any time the file is updated. If someone wants to be listed as an owner but does not want to receive notifications, put their ID in single quotes. For example, - "`@NoNotifications`"

## Page metadata

Every page must set a `title` and `description`:

- The title is used for browser tabs and the top line of search results. It should usually match the title used in the `_toc.json` file.
- The description should describe the page in at least 50 but no more than 160 characters, ideally using some keywords. The description is what shows up as the text in search results. See https://github.com/Qiskit/documentation/issues/131 for some tips.

In MDX files, set the metadata at the top of the file like this:

```
---
title: Representing quantum computers
description: Learn about coupling maps, basis gates, and backend errors for transpiling
---
```

In Jupyter notebooks, set `title` and `description` in the `metadata` section for the file. In VSCode, you can set up the metadata with these instructions:

1. Open up the file with the "Open With..." option (one way to do this is to right-click the file name to find the "Open With..." option) and then "Text Editor".
2. Scroll down to the bottom of the file for the top-level key "metadata". Ensure that this is the metadata for the entire file and not for a single code block. You should see in the "metadata" section other entries like "language_info" and "nbconvert_exporter".
3. Add new keys in the "metadata" section for "title" and "description".

```json
"metadata": {
  "description": "Get started using Qiskit with IBM Quantum hardware in this Hello World example",
  "title": "Hello world",
  "celltoolbar": "Raw Cell Format",
  "kernelspec": { ...
}
```

## Links

Internal URLs referring to other docs pages should start with `/` and not include the file extension. For example:

- `[Qiskit SDK](/api/qiskit)`
- `[Bit ordering in the Qiskit SDK](/guides/bit-ordering)`

External URLs should use the entire URL, such as `[GitHub](https://github.com)`.

## Images

Images are stored in the `public/images` folder. You should use subfolders to organize the files. For example, images for `guides/my-file.mdx` should be stored like `public/images/guides/my-file/img1.png`.

To use the image:

```markdown
![Alt text for the image](/images/guides/your-file/your_image.png)
```

To add an inline images:

```markdown
Inline ![Alt text for the image](/images/guides/your-file/your_image.png) image
```

To include a caption:

```markdown
![Alt text for the image](/images/guides/your-file/your_image.png "Image caption")
```

You can include a version of the image to be with the dark theme. You only need to create an image with the same name ending in `@dark`. So for example, if you have a `sampler.png` image, the dark version would be `sampler@dark.png`. This is important for images that have a white background.

## Videos

Videos are stored in the `public/videos` folder. You should use subfolders to organize the files. For example, images for `guides/my-file.mdx` should be stored like `public/videos/guides/my-file/video1.mp4`.

To add a video:

```markdown
<video title="Write a description of the video here as 'alt text' for accessibility." className="max-w-auto h-auto" controls>
    <source src="/videos/guides/sessions/demo.mp4" type="video/mp4"></source>
</video>
```

## Math

We use [LaTeX](https://www.latex-project.org) to write math, which gets rendered by the library [KaTeX](https://katex.org).

Inline math expressions should start with `$` and end with `$`, e.g. `$\frac{123}{2}$`.

Multi-line expressions should start with `$$` and end with `$$`:

```markdown
$$
L = \frac{123}{2} \rho v^2 S C_1s
$$
```

## Tables

Tables are supported: https://www.markdownguide.org/extended-syntax/.

## Comments

Example comment: `{/* Comes from https://qiskit.org/documentation/partners/qiskit_ibm_runtime/getting_started.html */}`

## Collapsible sections

For content that you don't want to show by default, use a collapsible section. The user will need to expand the section to read its contents. Refer to GitHub's guide on [`<details>` and `<summary>`](https://docs.github.com/en/get-started/writing-on-github/working-with-advanced-formatting/organizing-information-with-collapsed-sections).

## Footnotes

```
Footnote 1 link[^first].

Footnote 2 link[^second].

Duplicated footnote reference[^second].

[^first]: Footnote **can have markup**

    and multiple paragraphs.

[^second]: Second footnote text.
```

## Custom components

These are components that we expose through MDX. You can use them in both
`.mdx` and `.ipynb` files. In Jupyter notebooks, use Markdown cells.

### Admonitions

To use an `Admonition`, use the following syntax

```mdx
<Admonition type="note">This is an example of a note.</Admonition>
```

Available types are `note, tip, info, caution, danger`. This is what they look like:

![types](https://github.com/Qiskit/documentation/assets/66339736/9911d171-2dbb-45a2-af84-6502d5fc0ae0)

By default, the title is the `type` capitalized. You can customize it by setting `title`:

```mdx
<Admonition type="note" title="Custom title">
  This is a __note__ example
</Admonition>
```

We also have a specialized admonition for Qiskit Code Assistant prompt suggestions. Warning: avoid a trailing comma on the last entry in `prompts`!

```mdx
<CodeAssistantAdmonition
  tagLine="Need help? Try asking Qiskit Code Assistant."
  prompts={[
    "# Print the version of Qiskit we're using",
    "# Return True if the version of Qiskit is 1.0 or greater",
    "# Install Qiskit 1.0.2"
  ]}
/>
```

### Definition Tooltip

To use a `DefinitionTooltip`, use the following syntax:

```mdx
<DefinitionTooltip definition="Definition for the Term">Term</DefinitionTooltip>
```

For full list of props, please check [here](https://react.carbondesignsystem.com/?path=/docs/components-definitiontooltip--playground#component-api).

### Tabs

To use a `Tabs` component, use the following syntax:

```mdx
<Tabs>
  <TabItem value="pulses" label="Pulses">
    This is the text for pulses
  </TabItem>

  <TabItem value="qasm" label="QASM">
    This is the text for QASM
  </TabItem>
</Tabs>
```

By default, the first tab is selected. You can change that by using the `defaultValue` prop.

```mdx
<Tabs defaultValue="qasm">
  <TabItem value="pulses" label="Pulses">
    This is the text for pulses
  </TabItem>

  <TabItem value="qasm" label="QASM">
    This is the text for QASM
  </TabItem>
</Tabs>
```

There are situations where you want to repeat the same tabs in several part of the page. In this situation, you can use the prop `group` to synchronize the selected tab in all usages.

```mdx
<Tabs group="my-group">
  <TabItem value="pulses" label="Pulses">
    This is the text for pulses
  </TabItem>

  <TabItem value="qasm" label="QASM">
    This is the text for QASM
  </TabItem>
</Tabs>
```

There is a specific use case where you want to show instructions for different operating systems. In this situation, you can replace the `Tabs` component by a `OperatingSystemTabs`. The default value of the tab will be selected based on the user's operating system.

```mdx
<OperatingSystemTabs>
  <TabItem value="mac" label="macOS">
    Open a terminal and write the command
  </TabItem>
  <TabItem value="linux" label="Linux">
    Open a terminal and write the command
  </TabItem>
  <TabItem value="win" label="Windows">
    Go to windows/run and write `cmd`. It will open a command line. Execute this
    command
  </TabItem>
</OperatingSystemTabs>
```

### CodeCellPlaceholder

This component only works in notebooks. Notebook code cells are always at the
top-level of content, but sometimes you'll want to have them nested in other
components, such as in tabs or in a list. While you could write your code
as a markdown block, it's usually preferable to keep the code as a code block
so that it is executed and its code can be later used in the notebook. The
CodeCellPlaceholder component allows you to still use a code block, but move
it to render somewhere else in the notebook.

To use this component, add a tag
starting with `id-` to the code cell you'd like to move, then add a
`<CodeCellPlaceholder tag="id-tag" />` component with the same tag somewhere in
your markdown. This will move that code cell into the place of the component.

You can then use this component anywhere in your markdown. While you can move code
cells anywhere, try to keep them relatively close to their position in the
notebook and preserve their order to avoid confusion.

Here's an example of what this might look like in your notebook source.

```json
{
 "cell_type": "code",
 "execution_count": 1,
 "metadata": {
  "tags": [
   "id-example-cell"
  ]
 },
 "outputs": [
  {
   "data": {
    "text/plain": [
     "Hello, world!"
    ]
   },
  }
 ],
 "source": [
  "# This is a code cell\n",
  "print(\"Hello, world!\")"
 ]
},
{
 "cell_type": "markdown",
 "source": [
  "This is a notebook markdown cell.",
  "\n",
  "<Tabs>\n",
  "<TabItem value=\"Example\" label=\"Example\">\n",
  "  This `TabItem` contains a notebook code cell\n",
  "  <CodeCellPlaceholder tag=\"id-example-cell\" />\n",
  "</TabItem>\n",
  "</Tabs>"
 ]
}
```

## Proper marking and attribution

**All information needs to identify, mark, and attribute IBM and applicable third-party trademarks.** We do this the first time an IBM trademark appears on each page. See the [Copyright and trademark information](https://www.ibm.com/legal/copyright-trademark) page for more details.

Some companies require a special attribution notice. View a list of the companies to include in a special attribution notice at the [Special attributions](https://www.ibm.com/legal/copyright-trademark#special) section of the IBM Legal site.

<details>
<summary>A (non-exhaustive) list of trademarked names found in our docs:</summary>

- IBM&reg;
- IBM Cloud&reg;
- IBM Quantum&trade;
</details>

**Note**: Although Qiskit is a registered trademark of IBM, we do not mark it as such.

See the Usage section of the IBM Quantum Experience Guide for guidance on when to use IBM and when to use IBM Quantum.

### Trademark symbols

To create the symbols in markdown:

Use `&reg;` to get &reg; for registered trademarks.

use `&trade;` to get &trade; for nonregistered trademarks.

⚠️ **Note**: Do not include trademarks in headings. The code will display rather than the symbol.<|MERGE_RESOLUTION|>--- conflicted
+++ resolved
@@ -444,7 +444,7 @@
 
 ## How to add a new page
 
-Choose which existing folder from `docs/` your new page belongs to (probably `guides`).
+Choose which existing folder from `docs/` your new page belongs to (probably `guides`) (probably `guides`).
 
 Next, choose the file name. The file name will determine the URL. For example, `start/my-new-page.mdx` results in the URL `start/my-new-page`. Choose a file name that will be stable over the page's lifespan and that is unlikely to clash with other topics. Use `-` rather than `_` as the delimiter. You can also ask for help choosing a name in the GitHub issue or pull request.
 
@@ -453,11 +453,7 @@
 Add the file to these places:
 
 - The folder's `_toc.json`, such as `guides/_toc.json`. The `title` will show up in the left side bar. Note that the `url` leaves off the file extension.
-<<<<<<< HEAD
-- The appropriate "index" page in the Development workflow section, such as `guides/map-problem-to-circuits` AND the Tools section in the `_toc.json` file. Or, in the rare case that it doesn't belong on any of these pages, list it in `scripts/js/commands/checkPatternsIndex.ts` in the IGNORED_URLS section. For example, `"/guides/qiskit-code-assistant"`.
-=======
 - The appropriate "index" page in the Development workflow section, such as `guides/map-problem-to-circuits` AND the Tools section in the `_toc.json` file. Or, in the rare case that it doesn't belong on any of these pages, list it in `scripts/js/commands/checkPatternsIndex.ts` in the ALLOWLIST_MISSING_FROM_INDEX or the ALLOWLIST_MISSING_FROM_TOC section. For example, `"/guides/qiskit-code-assistant"`.
->>>>>>> 914cf159
 - qiskit_bot.yaml. Everyone listed under the file name is notified any time the file is updated. If someone wants to be listed as an owner but does not want to receive notifications, put their ID in single quotes. For example, - "`@NoNotifications`"
 
 ## Page metadata
