---
title: Code of conduct
description: The Qiskit Code of Conduct defines and enforces the values and conduct of contributors and participants in the Qiskit open source community.
---

# Code of Conduct

## Our Pledge

The Qiskit Community is dedicated to our values of treating every individual
with respect and dignity. In the interest of fostering an open and welcoming
environment, all participants, including attendees, speakers, sponsors,
volunteers, online contributors, and IBM employees are expected to show
courtesy for each other and our community by creating a harassment-free
experience for everyone, regardless of age, personal appearance, disability,
ethnicity, gender identity and expression, body size, level of experience,
nationality, race, religion, caste, or sexual identity and orientation.
Expected behavior applies to both online and offline engagement within the
Qiskit Community.

## Scope

The purpose of this Code of Conduct is to define and enforce the values and
conduct of contributors and participants in the Qiskit open source community.
The Code of Conduct applies both within project spaces and in public spaces
when an individual is engaging with the Qiskit open source community. Examples
include attending a Qiskit event, contributing to online projects, commentary
on Slack, or representing a project or community, including using an official
project e-mail address, posting via an official social media account, or
acting as an appointed representative at an online or offline event.
Representation of a project may be further defined and clarified by project
maintainers.

## Our Standards

Examples of behavior that contributes to creating a positive environment
include:

- Using welcoming and inclusive language
- Being respectful of differing viewpoints, experiences, and cultures
- Gracefully accepting constructive criticism
- Focusing on what is best for the community
- Showing empathy towards other community members
- Being mindful of your surroundings and your fellow participants and listening
  to others
- Valuing the contributions of all participants
- Engaging in collaboration before conflict
- Pointing out unintentionally racist, sexist, casteist, or biased comments and
  jokes made by community members when they happen

Examples of unacceptable behavior by participants, even when presented as
"ironic" or "joking," include:

- The use of sexualized language or imagery and unwelcome physical contact,
  sexual attention, or advances
- Trolling, insulting/derogatory comments, and personal or political attacks
- Public or private harassment, including offensive or degrading language
- Publishing others' private information, such as a physical or electronic
  address, without explicit permission. This includes any sort of "outing" of
  any aspect of someone's identity without their consent.
- "Doxxing," Publishing screenshots or quotes, especially from identity slack
  channels, private chat, or public events, without all quoted users' explicit
  consent.
- Engaging in spamming activities, such as repeatedly sending unsolicited messages, LLMs (Large Language Models) output, advertisements, or promotional content to community members without previous IBM authorization.
- Other conduct which could reasonably be considered inappropriate in a
  professional setting

<span id="responsibilities-enforcement"></span>
<<<<<<< HEAD
## Responsibilities and Enforcement
=======
## Responsibilities and enforcement
>>>>>>> ab54d22b

The entire Qiskit community is responsible for upholding the terms of the Code
of Conduct in Qiskit Community events and spaces and reporting violations if
they see them. The internal Qiskit team at IBM is ultimately responsible for
clarifying the standards of acceptable behavior and enforcement, and is expected
to take appropriate and fair corrective action in response to any instances of
unacceptable behavior.

If a participant or contributor engages in negative or harmful behavior, IBM
will take any action they deem appropriate, including but not limited to
issuing warnings, expulsion from an event with no refund, deleting comments,
permanent banning from future events or online community, or calling local law
enforcement. IBM has the right and responsibility to remove, edit, or reject
comments, commits, code, wiki edits, issues, and other contributions that are
not aligned to this Code of Conduct, or to temporarily or permanently ban any
contributor or participant for other behaviors that they deem inappropriate,
threatening, offensive, or harmful.

If you see a Code of Conduct violation:

1. If you feel comfortable, let the person know that what they did is not
   appropriate and ask them to stop and/or edit or delete their message(s) or
   comment(s).
2. If the person does not immediately stop the behavior or correct the issue,
   or if you're uncomfortable speaking up, flag a moderator and, if appropriate,
   fill out the anonymous
   [Code of Conduct violation form](https://airtable.com/shrl5mEF4Eun1aIDm).
3. The Qiskit Community will open an investigation upon receiving your form
   entry. When reporting, please include any relevant details, links,
   screenshots, context, or other information that may be used to better
   understand and resolve the situation.
4. If the code of conduct violation occurs at an event and requires immediate
   response or contains a concern about an individual attending an upcoming
   event, contact the event's on-call Code of Conduct point of contact listed
   in the event specific code of conduct document. If you don't feel comfortable
   speaking to the point of contact in person, fill out a Code of Conduct
   violation form entry and include the details of the event so that the Code of
   Conduct enforcement board can contact the event's on-call Code of Conduct
   point of contact.
5. If an IBM employee witnesses a Code of Conduct violation at any time, such as
   at events, in a Slack channel, or open source forums, it is their
   responsibility to file a Code of Conduct violation report.

This Code of Conduct does not supersede existing IBM corporate policies, such as
the IBM Business Conduct Guidelines and IBM Business Partner Code of Conduct.
IBM employees must follow IBM's Business Conduct Guidelines. IBM's business
partners must follow the IBM Business Partner Code of Conduct. IBM employees
concerned with a fellow IBMer's behavior should follow IBM's own internal HR
reporting protocols, which include engaging the offending IBMer's manager and
involving IBM Concerns and Appeals. IBM employees concerned with an IBM
business partner's behavior should notify tellibm@us.ibm.com.<|MERGE_RESOLUTION|>--- conflicted
+++ resolved
@@ -66,11 +66,7 @@
   professional setting
 
 <span id="responsibilities-enforcement"></span>
-<<<<<<< HEAD
-## Responsibilities and Enforcement
-=======
 ## Responsibilities and enforcement
->>>>>>> ab54d22b
 
 The entire Qiskit community is responsible for upholding the terms of the Code
 of Conduct in Qiskit Community events and spaces and reporting violations if
