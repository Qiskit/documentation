---
title: Introduction
description: Introduction to IBM Quantum documentation and API reference

in_page_toc_max_heading_level: 2

---

# Introduction

The quantum community has explored quantum computing on the cloud since 2016.  Now the community has a new challenge: *demonstrate useful quantum computation*. 

Through IBM Quantum, you have access to performant and utility-scale (>100-qubit) quantum systems for your work, as well as scalable and flexible quantum software. Whether you try out a no-cost plan or run your programs through a pay-as-you-go or premium plan, you can start doing useful work with quantum computing now.

The sections at the core of our documentation are based on the stages of a typical quantum user’s journey: build quantum circuits and operators in Qiskit, then transpile and run on quantum systems using Qiskit Runtime primitives, a simplified interface for circuit execution. By pairing Qiskit with Qiskit Runtime, you benefit from seamless circuit execution powered by advanced runtime compilation, error suppression, and error mitigation techniques. 
 
If you’re just getting started with IBM Quantum, you are in the right place. Use the topics in this section to get ready, then proceed to [Build](../build) to create your first quantum circuit. Keep working through the sections in order, following the tabs at the top of this page.

Already know what you’re looking for?

- [Install](install): Begin using our tools and platforms with install and setup instructions.

- [Build](../build): Design and develop quantum circuits with primitives and advanced methods like dynamic circuits and mid-circuit measurements. You can also find our circuit library here.

- [Verify](../verify): Validate and evaluate your quantum circuits.

- [Run](../run): Run on our hardware with job configuration options such as sessions.

<<<<<<< HEAD
- [Transpile](../transpile): Compile locally to transform your circuits to be hardware-executable, with varying degrees of error awareness.

- **API reference**: Find API references for [Qiskit](/api/qiskit), [Qiskit Runtime IBM Client](/api/qiskit-ibm-runtime/runtime_service), [Qiskit IBM Runtime Rest API](/api/runtime/tags/programs), and [Qiskit IBM Provider](/api/qiskit-ibm-provider/ibm_provider) in the API reference drop-down menu above. You can also find the [Error code registry](../errors) here.
=======
- **API reference**: Find API references for [Qiskit](/api/qiskit), [Qiskit Runtime IBM Client](/api/qiskit-ibm-runtime), [Qiskit IBM Runtime Rest API](/api/runtime/tags/programs), and [Qiskit IBM Provider](/api/qiskit-ibm-provider) in the API reference drop-down menu above. You can also find the [Error code registry](../errors) here.
>>>>>>> 04015859

## Community

Join other users in our quantum community to share ideas and see what others are up to.

- Join our [Slack](https://ibm.co/joinqiskitslack)
- Follow us on [LinkedIn](https://www.linkedin.com/showcase/ibm-quantum/) and [X](https://x.com/qiskit)
- Start contributing at [GitHub](https://github.com/qiskit)
- Find us on [YouTube](https://www.youtube.com/qiskit) and [Medium](https://medium.com/qiskit)


## Next steps

<Admonition type="tip" title="Recommendations">
    - [Install and set up for Qiskit](install).
    - [Run the Hello world program](hello-world).
    - Explore hand-on tutorials in IBM Quantum Learning, such as:
      - [Variational Quantum Eigensolver using the Estimator primitive and sessions](https://learning.quantum-computing.ibm.com/tutorial/variational-quantum-eigensolver-using-estimator-primitive-and-sessions)
      - [Quantum Approximate Optimization Algorithm using Qiskit Runtime primitives and sessions](https://learning.quantum-computing.ibm.com/tutorial/quantum-approximate-optimization-algorithm-using-qiskit-runtime-primitives-and-sessions)
      - [Grover's algorithm using the Sampler primitive](https://learning.quantum-computing.ibm.com/tutorial/grovers-algorithm-using-the-sampler-primitive)
    - Take the [Basics of quantum information](https://learning.quantum-computing.ibm.com/course/basics-of-quantum-information) course.
    - View a list of [all tutorials in IBM Quantum Learning](https://learning.quantum-computing.ibm.com/catalog?content=tutorials).
</Admonition>
<|MERGE_RESOLUTION|>--- conflicted
+++ resolved
@@ -26,13 +26,7 @@
 
 - [Run](../run): Run on our hardware with job configuration options such as sessions.
 
-<<<<<<< HEAD
-- [Transpile](../transpile): Compile locally to transform your circuits to be hardware-executable, with varying degrees of error awareness.
-
-- **API reference**: Find API references for [Qiskit](/api/qiskit), [Qiskit Runtime IBM Client](/api/qiskit-ibm-runtime/runtime_service), [Qiskit IBM Runtime Rest API](/api/runtime/tags/programs), and [Qiskit IBM Provider](/api/qiskit-ibm-provider/ibm_provider) in the API reference drop-down menu above. You can also find the [Error code registry](../errors) here.
-=======
 - **API reference**: Find API references for [Qiskit](/api/qiskit), [Qiskit Runtime IBM Client](/api/qiskit-ibm-runtime), [Qiskit IBM Runtime Rest API](/api/runtime/tags/programs), and [Qiskit IBM Provider](/api/qiskit-ibm-provider) in the API reference drop-down menu above. You can also find the [Error code registry](../errors) here.
->>>>>>> 04015859
 
 ## Community
 
