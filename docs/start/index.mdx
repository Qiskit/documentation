---
title: Introduction
description: Introduction to IBM Quantum documentation and API reference

in_page_toc_max_heading_level: 2

---

# Introduction

The quantum community has explored quantum computing on the cloud since 2016.  Now the community has a new challenge: *demonstrate useful quantum computation*. To support this challenge, IBM Quantum systems provide the necessary tools to usher in the era of quantum utility: scale, quality, and speed. Whether you try out a no-cost plan or run your programs through a pay-as-you-go or premium plan, you can start doing useful work with quantum computing.


Through IBM Quantum, you have access to: 

- **Performant and utility-scale (>100-qubit) quantum systems**.

  IBM Quantum maintains the world’s most advanced fleet of quantum systems, with seven [utility-scale](https://www.ibm.com/blog/announcement/new-ibm-quantum-systems-on-the-ibm-cloud/) quantum systems, and more on the way. These systems demonstrate unparalleled reliability, with >95% uptime across the fleet of quantum systems - and unmatched stability, with two-qubit gate error fluctuations no larger than 0.001 over timescales measured in months[^1].



- **Scalable and flexible quantum software**. 

  IBM Quantum is committed to open-source innovation. Preferred by 81% of quantum programmers[^2], the Qiskit software development kit works with eight different hardware manufacturers, making it the lingua franca of quantum computing, and its circuit optimization is the most advanced (seven times faster utility-scale circuit transpilation than competing frameworks). Build quantum circuits and operators in Qiskit, the transpile and run on quantum systems using primitives, a simplified interface for circuit execution. When you pair Qiskit with Qiskit Runtime, you'll benefit from seamless circuit execution powered by advanced runtime compilation, error suppression, and error mitigation techniques.  


There are six sections at the core of our documentation, based on the stages of a typical quantum user’s journey. If you’re just getting started with IBM Quantum, you are in the right place. Use the topics in this section to get ready, then proceed to [Build](../build) to create your first quantum circuit. Keep working through the sections in order, following the tabs at the top of this page.

Already know what you’re looking for?

- [Install](install): Begin using our tools and platforms with install and setup instructions.

- [Build](../build): Design and develop quantum circuits with primitives and advanced methods like dynamic circuits and mid-circuit measurements. You can also find our circuit library here.

- [Run](../run): Run on our hardware with job configuration options such as sessions.

- [Verify](../verify): Validate and evaluate your quantum circuits.

- **API reference**: Find API references for [Qiskit](/api/qiskit), [Qiskit Runtime IBM Client](/api/qiskit-ibm-runtime/runtime_service), [Qiskit IBM Runtime Rest API](/api/runtime/tags/programs), and [Qiskit IBM Provider](/api/qiskit-ibm-provider/ibm_provider) in the API reference drop-down menu above.


{/* Add back in when we have guides:
- [Guides](../guides): Go here for walkthroughs of advanced methods drawn from real research and use cases.*/}

## Community

Join other users in our quantum community to share ideas and see what others are up to.

- Join our [Slack](https://ibm.co/joinqiskitslack)
- Follow us on [LinkedIn](https://www.linkedin.com/showcase/ibm-quantum/) and [X](https://x.com/qiskit)
- Start contributing at [GitHub](https://github.com/qiskit)
- Find us on [YouTube](https://www.youtube.com/qiskit) and [Medium](https://medium.com/qiskit)


## Next steps

<Admonition type="tip" title="Recommendations">
    - [Install and set up for Qiskit](install).
<<<<<<< HEAD
    - Read the [introduction to Qiskit](intro-to-qiskit).
=======
    - Read the [Introduction to Qiskit](intro-to-qiskit).
>>>>>>> a1a72fe1
    - Read the [Introduction to the Qiskit Runtime service](runtime).
    - Explore hand-on tutorials in IBM Quantum Learning, such as:
      - [Variational Quantum Eigensolver using the Estimator primitive and sessions](https://learning.quantum-computing.ibm.com/tutorial/variational-quantum-eigensolver-using-estimator-primitive-and-sessions)
      - [Quantum Approximate Optimization Algorithm using Qiskit Runtime primitives and sessions](https://learning.quantum-computing.ibm.com/tutorial/quantum-approximate-optimization-algorithm-using-qiskit-runtime-primitives-and-sessions)
      - [Grover's algorithm using the Sampler primitive](https://learning.quantum-computing.ibm.com/tutorial/grovers-algorithm-using-the-sampler-primitive)
    - Take the [Basics of quantum information](https://learning.quantum-computing.ibm.com/course/basics-of-quantum-information) course.
    - View a list of [all tutorials in IBM Quantum Learning](https://learning.quantum-computing.ibm.com/catalog?content=tutorials).
</Admonition>

[^1]: Median 2Q gate errors measured over all accessible Eagle processors from July 20 to September 20, 2023.

[^2]: 2022 Unitary Fund survey findings.<|MERGE_RESOLUTION|>--- conflicted
+++ resolved
@@ -56,11 +56,7 @@
 
 <Admonition type="tip" title="Recommendations">
     - [Install and set up for Qiskit](install).
-<<<<<<< HEAD
-    - Read the [introduction to Qiskit](intro-to-qiskit).
-=======
     - Read the [Introduction to Qiskit](intro-to-qiskit).
->>>>>>> a1a72fe1
     - Read the [Introduction to the Qiskit Runtime service](runtime).
     - Explore hand-on tutorials in IBM Quantum Learning, such as:
       - [Variational Quantum Eigensolver using the Estimator primitive and sessions](https://learning.quantum-computing.ibm.com/tutorial/variational-quantum-eigensolver-using-estimator-primitive-and-sessions)
