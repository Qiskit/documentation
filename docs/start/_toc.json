--- conflicted
+++ resolved
@@ -12,35 +12,6 @@
     {
       "title": "Hello world",
       "url": "/start/hello-world"
-    },
-    {
-<<<<<<< HEAD
-      "title": "What is Qiskit?",
-      "children": [
-        {
-          "title": "Introduction to Qiskit open-source",
-          "url": "/start/intro-to-qiskit"
-        },
-        {
-          "title": "Introduction to Qiskit Runtime",
-          "url": "/start/runtime"
-=======
-      "title": "Migration guides",
-      "children": [
-        {
-          "title": "backend.run compared to Qiskit Runtime",
-          "url": "/start/compare"
-        },
-        {
-          "title": "Migrate to Qiskit Runtime",
-          "url": "/start/migrate"
-        },
-        {
-          "title": "Migration examples",
-          "url": "/start/migrate-examples"
->>>>>>> 006ba8c0
-        }
-      ]
     }
   ]
 }