--- conflicted
+++ resolved
@@ -7,36 +7,9 @@
    "source": [
     "# Hello world\n",
     "\n",
-<<<<<<< HEAD
     "This example contains two parts: you will first create a simple quantum program and run it on a quantum system.  Because actual quantum research requires much more robust programs, in the [Scale to large numbers of qubits](#scale-to-large-numbers-of-qubits) section, you will scale the simple program up to utility level.  You can also watch this Hello World in practice in the Hello World episode of the Coding with Qiskit 1.0 video series.\n",
     "\n",
     "<iframe width=\"560\" height=\"315\" src=\"https://www.youtube.com/embed/93-zLTppFZw?si=whJzB_FrpuorerTv\" title=\"Hello World\" frameborder=\"0\" allow=\"accelerometer; clipboard-write; encrypted-media; gyroscope; picture-in-picture\" allowfullscreen></iframe>"
-=======
-    "This example contains two parts: you will first create a simple quantum program and run it on a quantum system.  Because actual quantum research requires much more robust programs, in the [Scale to large numbers of qubits](#scale-to-large-numbers-of-qubits) section, you will scale the simple program up to utility level.  You can also follow along with the Hello World episode of the Coding with Qiskit 1.0 video series. "
-   ]
-  },
-  {
-   "cell_type": "code",
-   "execution_count": 1,
-   "id": "7973a948",
-   "metadata": {},
-   "outputs": [
-    {
-     "data": {
-      "text/html": [
-       "<iframe width=\"560\" height=\"315\" src=\"https://www.youtube.com/watch?v=93-zLTppFZw\" title=\"Hello World\" frameborder=\"0\" allow=\"accelerometer; clipboard-write; encrypted-media; gyroscope; picture-in-picture\" allowfullscreen></iframe>\n"
-      ],
-      "text/plain": [
-       "<IPython.core.display.HTML object>"
-      ]
-     },
-     "metadata": {},
-     "output_type": "display_data"
-    }
-   ],
-   "source": [
-    "<iframe width=\"560\" height=\"315\" src=\"https://www.youtube.com/embed/93-zLTppFZw?si=crm4nHjwIHBoM2B0\" title=\"Hello World video\" frameborder=\"0\" allow=\"accelerometer; autoplay; clipboard-write; encrypted-media; gyroscope; picture-in-picture; web-share\" referrerpolicy=\"strict-origin-when-cross-origin\" allowfullscreen></iframe>"
->>>>>>> 8e5252ae
    ]
   },
   {
