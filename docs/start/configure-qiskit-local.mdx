--- conflicted
+++ resolved
@@ -32,15 +32,9 @@
 - `circuit_mpl_style`: The default style sheet used for the mpl output system for the circuit drawer. Valid values are `default` or `bw`.
 - `circuit_mpl_style_path`: The paths to have the circuit drawer use to look for JSON style sheets when using the mpl output mode.
 - `state_drawer`: This is used to change the default system for the state visualization draw methods. Valid values are `repr`, `text`, `latex`, `latex_source`, `qsphere`, `hinton`, or `bloch`. When the output kwarg is not explicitly set on the [qiskit.quantum_info.DensityMatrix.draw](../api/qiskit/qiskit.quantum_info.DensityMatrix#densitymatrix) method, the specified output method is used.
-<<<<<<< HEAD
-- `transpile_optimization_level`: Change the default optimization level for [qiskit.compiler.transpile](../api/qiskit/compiler#circuit-and-pulse-compilation-functions) and [qiskit.execute.execute](../api/qiskit/execute#executing-experiments). Specify an integer from `0` to `3`.
-- `parallel`: Whether Python multiprocessing is enabled for operations that support running in parallel.  For example, transpilation of multiple [qiskit.circuit.QuantumCircuit](../api/qiskit/qiskit.circuit.QuantumCircuit#quantumcircuit) objects. This setting can be overridden by the `QISKIT_PARALLEL` environment variable. Specify a boolean value.
+- `transpile_optimization_level`: Change the default optimization level for [qiskit.compiler.transpile](../api/qiskit/compiler#circuit-and-pulse-compilation-functions). Specify an integer 0-3.
+- `parallel`: Whether Python multiprocessing is enabled for operations that support running in parallel.  For example, transpilation of multiple [qiskit.circuit.QuantumCircuit](../api/qiskit/qiskit.circuit.QuantumCircuit#quantumcircuit-class) objects. This setting can be overridden by the `QISKIT_PARALLEL` environment variable. Specify a boolean value.
 - `num_processes`: The maximum number of parallel processes to launch for parallel operations if parallel execution is enabled. This setting can be overridden by the `QISKIT_NUM_PROCS` environment variable. Specify an integer greater than `0`. 
-=======
-- `transpile_optimization_level`: Change the default optimization level for [qiskit.compiler.transpile](../api/qiskit/compiler#circuit-and-pulse-compilation-functions). Specify an integer 0-3.
-- `parallel`: Whether Python multiprocessing is enabled for operations that support running in parallel.  For example, transpilation of multiple [qiskit.circuit.QuantumCircuit](../api/qiskit/qiskit.circuit.QuantumCircuit#quantumcircuit-class) objects. This setting can be overridden by the QISKIT_PARALLEL environment variable. Specify a boolean value.
-- `num_processes`: The maximum number of parallel processes to launch for parallel operations if parallel execution is enabled. This setting can be overridden by the QISKIT_NUM_PROCS environment variable. Specify an integer greater than 0. 
->>>>>>> d1040833
 
 <Admonition type="note">
     * Circuit drawer settings apply to [qiskit.circuit.QuantumCircuit.draw](../api/qiskit/qiskit.circuit.QuantumCircuit) and [qiskit.visualization.circuit_drawer.](../api/qiskit/qiskit.visualization.circuit_drawer#qiskitvisualizationcircuit_drawer)
