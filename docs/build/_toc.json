{
  "title": "Build",
  "children": [
    {
      "title": "Overview",
      "url": "/build"
    },
    {
      "title": "Build circuits with Qiskit",
      "children": [
        {
          "title": "Build your first circuit",
          "url": "/build/first-circuit"
        },
        {
          "title": "Circuit library",
          "url": "/api/qiskit/circuit_library"
        },
        {
          "title": "Operators",
          "url": "/build/operators_overview"
        },
        {
          "title": "Dynamic circuits",
          "children": [
            {
              "title": "Get started with dynamic circuits",
              "url": "/build/getting-started-with-dynamic-circuits"
            },
            {
              "title": "Mid-circuit measurement",
              "url": "/build/midcircuit_measurement"
            },
            {
              "title": "Dynamic circuits basics with Qiskit",
              "url": "/build/dynamic-circuits-basics-with-qiskit"
            },
            {
              "title": "Dynamic circuits basics with OpenQASM 3",
              "url": "/build/dynamic-circuits-basics-with-openqasm3"
            }
          ]
        },
        {
          "title": "Import Qiskit into OpenQASM",
          "url": "/build/qasm-circuits"
        }
      ]
    },
    {
      "title": "Introduction to primitives",
          "url": "/build/primitives"
<<<<<<< HEAD
=======
        }
      ]
>>>>>>> dd71d0c9
    },
    {
      "title": "Build with OpenQASM",
      "children": [
        {
          "title": "OpenQASM 3 feature table",
          "url": "/build/feature-table"
        },
        {
          "title": "OpenQASM 3.x Live Specification",
          "url": "https://openqasm.com/"
        }
      ]
    },
    {
      "title": "Advanced circuit options",
      "children": [
        {
          "title": "Conditional reset",
          "url": "/build/backend_reset"
        },
        {
          "title": "Pulse gates",
          "url": "/build/pulse"
        }
      ]
    }
  ]
}<|MERGE_RESOLUTION|>--- conflicted
+++ resolved
@@ -49,12 +49,7 @@
     },
     {
       "title": "Introduction to primitives",
-          "url": "/build/primitives"
-<<<<<<< HEAD
-=======
-        }
-      ]
->>>>>>> dd71d0c9
+      "url": "/build/primitives"
     },
     {
       "title": "Build with OpenQASM",
