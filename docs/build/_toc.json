--- conflicted
+++ resolved
@@ -11,17 +11,10 @@
         {
           "title": "Operators",
           "url": "/build/operators_overview"
-<<<<<<< HEAD
-=======
-        },
-        {
-          "title": "Import Qiskit into OpenQASM",
-          "url": "/build/qasm-circuits"
         },
         {
           "title": "Visualize a circuit",
           "url": "/build/circuit-visualization"
->>>>>>> a1a72fe1
         }
       ]
     },
