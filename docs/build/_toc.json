{
  "title": "Build",
  "children": [
    {
      "title": "Introduction",
      "url": "/build"
    },
    {
      "title": "Build circuits with Qiskit",
      "children": [
        {
<<<<<<< HEAD
          "title": "Circuit library",
          "children": [
            {
              "title": "What is the circuit library?",
              "url": "/build/circuit-library"
            },
            {
              "title": "Circuit library API",
              "url": "/api/qiskit/circuit_library"
            }
          ]
=======
          "title": "Classical feedforward and control flow",
          "url": "/build/classical-feedforward-and-control-flow"
>>>>>>> b327bfa1
        },
        {
          "title": "Operators",
          "url": "/build/operators_overview"
        },
        {
          "title": "Visualize a circuit",
          "url": "/build/circuit-visualization"
        }
      ]
    },
    {
      "title": "Build with OpenQASM",
      "children": [
        {
          "title": "Interoperate Qiskit with OpenQASM 2",
          "url": "/build/interoperate-qiskit-qasm2"
        },
        {
          "title": "Interoperate Qiskit with OpenQASM 3",
          "url": "/build/interoperate-qiskit-qasm3"
        },
        {
          "title": "OpenQASM 3 feature table",
          "url": "/build/qasm-feature-table"
        },
        {
          "title": "OpenQASM 3.x Live Specification",
          "url": "https://openqasm.com/"
        }
      ]
    },
    {
      "title": "Advanced circuit options",
      "children": [
        {
          "title": "Pulse gates",
          "url": "/build/pulse"
        }
      ]
    }
  ]
}<|MERGE_RESOLUTION|>--- conflicted
+++ resolved
@@ -9,7 +9,10 @@
       "title": "Build circuits with Qiskit",
       "children": [
         {
-<<<<<<< HEAD
+          "title": "Classical feedforward and control flow",
+          "url": "/build/classical-feedforward-and-control-flow"
+        },
+        {
           "title": "Circuit library",
           "children": [
             {
@@ -21,10 +24,6 @@
               "url": "/api/qiskit/circuit_library"
             }
           ]
-=======
-          "title": "Classical feedforward and control flow",
-          "url": "/build/classical-feedforward-and-control-flow"
->>>>>>> b327bfa1
         },
         {
           "title": "Operators",
