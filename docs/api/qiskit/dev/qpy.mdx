---
title: qpy
description: API reference for qiskit.qpy
in_page_toc_min_heading_level: 2
python_api_type: module
python_api_name: qiskit.qpy
---

<span id="module-qiskit.qpy" />

<span id="qiskit-qpy" />

<span id="qpy-serialization-qiskit-qpy" />

# QPY serialization

<span id="module-qiskit.qpy" />

`qiskit.qpy`

QPY is a binary serialization format for [`QuantumCircuit`](qiskit.circuit.QuantumCircuit "qiskit.circuit.QuantumCircuit") and [`ScheduleBlock`](qiskit.pulse.ScheduleBlock "qiskit.pulse.ScheduleBlock") objects that is designed to be cross-platform, Python version agnostic, and backwards compatible moving forward. QPY should be used if you need a mechanism to save or copy between systems a [`QuantumCircuit`](qiskit.circuit.QuantumCircuit "qiskit.circuit.QuantumCircuit") or [`ScheduleBlock`](qiskit.pulse.ScheduleBlock "qiskit.pulse.ScheduleBlock") that preserves the full Qiskit object structure (except for custom attributes defined outside of Qiskit code). This differs from other serialization formats like [OpenQASM](https://github.com/openqasm/openqasm) (2.0 or 3.0) which has a different abstraction model and can result in a loss of information contained in the original circuit (or is unable to represent some aspects of the Qiskit objects) or Python’s [pickle](https://docs.python.org/3/library/pickle.html) which will preserve the Qiskit object exactly but will only work for a single Qiskit version (it is also [potentially insecure](https://docs.python.org/3/library/pickle.html#module-pickle)).

## Using QPY

Using QPY is defined to be straightforward and mirror the user API of the serializers in Python’s standard library, `pickle` and `json`. There are 2 user facing functions: [`qiskit.qpy.dump()`](#qiskit.qpy.dump "qiskit.qpy.dump") and [`qiskit.qpy.load()`](#qiskit.qpy.load "qiskit.qpy.load") which are used to dump QPY data to a file object and load circuits from QPY data in a file object respectively. For example:

```python
from qiskit.circuit import QuantumCircuit
from qiskit import qpy

qc = QuantumCircuit(2, name='Bell', metadata={'test': True})
qc.h(0)
qc.cx(0, 1)
qc.measure_all()

with open('bell.qpy', 'wb') as fd:
    qpy.dump(qc, fd)

with open('bell.qpy', 'rb') as fd:
    new_qc = qpy.load(fd)[0]
```

The [`qiskit.qpy.dump()`](#qiskit.qpy.dump "qiskit.qpy.dump") function also lets you include multiple circuits in a single QPY file:

```python
with open('twenty_bells.qpy', 'wb') as fd:
    qpy.dump([qc] * 20, fd)
```

and then loading that file will return a list with all the circuits

> **with open(‘twenty\_bells.qpy’, ‘rb’) as fd:**
>
> twenty\_new\_bells = qpy.load(fd)

### API documentation

#### load

<Function id="qiskit.qpy.load" github="https://github.com/Qiskit/qiskit/tree/stable/1.1/qiskit/qpy/interface.py#L210-L340" signature="qiskit.qpy.load(file_obj, metadata_deserializer=None)">
  Load a QPY binary file

  This function is used to load a serialized QPY Qiskit program file and create [`QuantumCircuit`](qiskit.circuit.QuantumCircuit "qiskit.circuit.QuantumCircuit") objects or [`ScheduleBlock`](qiskit.pulse.ScheduleBlock "qiskit.pulse.schedule.ScheduleBlock") objects from its contents. For example:

  ```python
  from qiskit import qpy

  with open('bell.qpy', 'rb') as fd:
      circuits = qpy.load(fd)
  ```

  or with a gzip compressed file:

  ```python
  import gzip
  from qiskit import qpy

  with gzip.open('bell.qpy.gz', 'rb') as fd:
      circuits = qpy.load(fd)
  ```

  which will read the contents of the qpy and return a list of [`QuantumCircuit`](qiskit.circuit.QuantumCircuit "qiskit.circuit.QuantumCircuit") objects or [`ScheduleBlock`](qiskit.pulse.ScheduleBlock "qiskit.pulse.schedule.ScheduleBlock") objects from the file.

  **Parameters**

  *   **file\_obj** ([*BinaryIO*](https://docs.python.org/3/library/typing.html#typing.BinaryIO "(in Python v3.12)")) – A file like object that contains the QPY binary data for a circuit or pulse schedule.
  *   **metadata\_deserializer** ([*Type*](https://docs.python.org/3/library/typing.html#typing.Type "(in Python v3.12)")*\[JSONDecoder] | None*) – An optional JSONDecoder class that will be used for the `cls` kwarg on the internal `json.load` call used to deserialize the JSON payload used for the `.metadata` attribute for any programs in the QPY file. If this is not specified the circuit metadata will be parsed as JSON with the stdlib `json.load()` function using the default `JSONDecoder` class.

  **Returns**

  The list of Qiskit programs contained in the QPY data. A list is always returned, even if there is only 1 program in the QPY data.

  **Raises**

  *   [**QiskitError**](exceptions#qiskit.exceptions.QiskitError "qiskit.exceptions.QiskitError") – if `file_obj` is not a valid QPY file
  *   [**TypeError**](https://docs.python.org/3/library/exceptions.html#TypeError "(in Python v3.12)") – When invalid data type is loaded.

  **Return type**

  [*List*](https://docs.python.org/3/library/typing.html#typing.List "(in Python v3.12)")\[[*QuantumCircuit*](qiskit.circuit.QuantumCircuit "qiskit.circuit.quantumcircuit.QuantumCircuit") | [*ScheduleBlock*](qiskit.pulse.ScheduleBlock "qiskit.pulse.schedule.ScheduleBlock")]
</Function>

#### dump

<Function id="qiskit.qpy.dump" github="https://github.com/Qiskit/qiskit/tree/stable/1.1/qiskit/qpy/interface.py#L76-L207" signature="qiskit.qpy.dump(programs, file_obj, metadata_serializer=None, use_symengine=True, version=12)">
  Write QPY binary data to a file

  This function is used to save a circuit to a file for later use or transfer between machines. The QPY format is backwards compatible and can be loaded with future versions of Qiskit.

  For example:

  ```python
  from qiskit.circuit import QuantumCircuit
  from qiskit import qpy

  qc = QuantumCircuit(2, name='Bell', metadata={'test': True})
  qc.h(0)
  qc.cx(0, 1)
  qc.measure_all()
  ```

  from this you can write the qpy data to a file:

  ```python
  with open('bell.qpy', 'wb') as fd:
      qpy.dump(qc, fd)
  ```

  or a gzip compressed file:

  ```python
  import gzip

  with gzip.open('bell.qpy.gz', 'wb') as fd:
      qpy.dump(qc, fd)
  ```

  Which will save the qpy serialized circuit to the provided file.

  **Parameters**

  *   **programs** ([*List*](https://docs.python.org/3/library/typing.html#typing.List "(in Python v3.12)")*\[*[*QuantumCircuit*](qiskit.circuit.QuantumCircuit "qiskit.circuit.quantumcircuit.QuantumCircuit")  *|*[*ScheduleBlock*](qiskit.pulse.ScheduleBlock "qiskit.pulse.schedule.ScheduleBlock")*] |* [*QuantumCircuit*](qiskit.circuit.QuantumCircuit "qiskit.circuit.quantumcircuit.QuantumCircuit")  *|*[*ScheduleBlock*](qiskit.pulse.ScheduleBlock "qiskit.pulse.schedule.ScheduleBlock")) – QPY supported object(s) to store in the specified file like object. QPY supports [`QuantumCircuit`](qiskit.circuit.QuantumCircuit "qiskit.circuit.QuantumCircuit") and [`ScheduleBlock`](qiskit.pulse.ScheduleBlock "qiskit.pulse.ScheduleBlock"). Different data types must be separately serialized.

  *   **file\_obj** ([*BinaryIO*](https://docs.python.org/3/library/typing.html#typing.BinaryIO "(in Python v3.12)")) – The file like object to write the QPY data too

  *   **metadata\_serializer** ([*Type*](https://docs.python.org/3/library/typing.html#typing.Type "(in Python v3.12)")*\[JSONEncoder] | None*) – An optional JSONEncoder class that will be passed the `.metadata` attribute for each program in `programs` and will be used as the `cls` kwarg on the json.dump()\` call to JSON serialize that dictionary.

  *   **use\_symengine** ([*bool*](https://docs.python.org/3/library/functions.html#bool "(in Python v3.12)")) – If True, all objects containing symbolic expressions will be serialized using symengine’s native mechanism. This is a faster serialization alternative, but not supported in all platforms. Please check that your target platform is supported by the symengine library before setting this option, as it will be required by qpy to deserialize the payload. For this reason, the option defaults to False.

  *   **version** ([*int*](https://docs.python.org/3/library/functions.html#int "(in Python v3.12)")) –

      The QPY format version to emit. By default this defaults to the latest supported format of [`QPY_VERSION`](#qiskit.qpy.QPY_VERSION "qiskit.qpy.QPY_VERSION"), however for compatibility reasons if you need to load the generated QPY payload with an older version of Qiskit you can also select an older QPY format version down to the minimum supported export version, which only can change during a Qiskit major version release, to generate an older QPY format version. You can access the current QPY version and minimum compatible version with [`qpy.QPY_VERSION`](#qiskit.qpy.QPY_VERSION "qiskit.qpy.QPY_VERSION") and [`qpy.QPY_COMPATIBILITY_VERSION`](#qiskit.qpy.QPY_COMPATIBILITY_VERSION "qiskit.qpy.QPY_COMPATIBILITY_VERSION") respectively.

        <Admonition title="Note" type="note">
          If specified with an older version of QPY the limitations and potential bugs stemming from the QPY format at that version will persist. This should only be used if compatibility with loading the payload with an older version of Qiskit is necessary.
        </Admonition>

  **Raises**

  *   [**QpyError**](#qiskit.qpy.QpyError "qiskit.qpy.QpyError") – When multiple data format is mixed in the output.
  *   [**TypeError**](https://docs.python.org/3/library/exceptions.html#TypeError "(in Python v3.12)") – When invalid data type is input.
  *   [**ValueError**](https://docs.python.org/3/library/exceptions.html#ValueError "(in Python v3.12)") – When an unsupported version number is passed in for the `version` argument
</Function>

These functions will raise a custom subclass of [`QiskitError`](exceptions#qiskit.exceptions.QiskitError "qiskit.exceptions.QiskitError") if they encounter problems during serialization or deserialization.

#### QpyError

<Class id="qiskit.qpy.QpyError" github="https://github.com/Qiskit/qiskit/tree/stable/1.1/qiskit/qpy/exceptions.py#L18-L28" signature="qiskit.qpy.QpyError(*message)">
  Errors raised by the qpy module.

  Set the error message.
</Class>

<<<<<<< HEAD
#### qiskit.qpy.QPY\_VERSION
=======
When a lower-than-maximum target QPY version is set for serialization, but the object to be serialized contains features that cannot be represented in that format, a subclass of [`QpyError`](#qiskit.qpy.QpyError "qiskit.qpy.QpyError") is raised:

### UnsupportedFeatureForVersion

<Class id="qiskit.qpy.UnsupportedFeatureForVersion" github="https://github.com/Qiskit/qiskit/tree/stable/1.1/qiskit/qpy/exceptions.py#L31-L48" signature="qiskit.qpy.UnsupportedFeatureForVersion(feature, required, target)">
  QPY error raised when the target dump version is too low for a feature that is present in the object to be serialized.

  **Parameters**

  *   **feature** ([*str*](https://docs.python.org/3/library/stdtypes.html#str "(in Python v3.12)")) – a description of the problematic feature.
  *   **required** ([*int*](https://docs.python.org/3/library/functions.html#int "(in Python v3.12)")) – the minimum version of QPY that would be required to represent this feature.
  *   **target** ([*int*](https://docs.python.org/3/library/functions.html#int "(in Python v3.12)")) – the version of QPY that is being used in the serialization.
</Class>

### qiskit.qpy.QPY\_VERSION
>>>>>>> fe0c1dcf

<Attribute id="qiskit.qpy.QPY_VERSION">
  The current QPY format version as of this release. This is the default value of the `version` keyword argument on [`qpy.dump()`](#qiskit.qpy.dump "qiskit.qpy.dump") and also the upper bound for accepted values for the same argument. This is also the upper bond on the versions supported by [`qpy.load()`](#qiskit.qpy.load "qiskit.qpy.load").

  **Type**

  [int](https://docs.python.org/3/library/functions.html#int "(in Python v3.12)")
</Attribute>

#### qiskit.qpy.QPY\_COMPATIBILITY\_VERSION

<Attribute id="qiskit.qpy.QPY_COMPATIBILITY_VERSION">
  The current minimum compatibility QPY format version. This is the minimum version that [`qpy.dump()`](#qiskit.qpy.dump "qiskit.qpy.dump") will accept for the `version` keyword argument. [`qpy.load()`](#qiskit.qpy.load "qiskit.qpy.load") will be able to load all released format versions of QPY (up until `QPY_VERSION`).

  **Type**

  [int](https://docs.python.org/3/library/functions.html#int "(in Python v3.12)")
</Attribute>

### QPY Compatibility

The QPY format is designed to be backwards compatible moving forward. This means you should be able to load a QPY with any newer Qiskit version than the one that generated it. However, loading a QPY file with an older Qiskit version is not supported and may not work.

For example, if you generated a QPY file using qiskit-terra 0.18.1 you could load that QPY file with qiskit-terra 0.19.0 and a hypothetical qiskit-terra 0.29.0. However, loading that QPY file with 0.18.0 is not supported and may not work.

If a feature being loaded is deprecated in the corresponding qiskit release, QPY will raise a [`QPYLoadingDeprecatedFeatureWarning`](#qiskit.qpy.QPYLoadingDeprecatedFeatureWarning "qiskit.qpy.QPYLoadingDeprecatedFeatureWarning") informing of the deprecation period and how the feature will be internally handled.

#### QPYLoadingDeprecatedFeatureWarning

<Class id="qiskit.qpy.QPYLoadingDeprecatedFeatureWarning" github="https://github.com/Qiskit/qiskit/tree/stable/1.1/qiskit/qpy/exceptions.py#L51-L53" signature="qiskit.qpy.QPYLoadingDeprecatedFeatureWarning">
  Visible deprecation warning for QPY loading functions without a stable point in the call stack.
</Class>

#### QPY format version history

If you’re planning to load a QPY file between different Qiskit versions knowing which versions were available in a given release are useful. As the QPY is backwards compatible but not forwards compatible you need to ensure a given QPY format version was released in the release you’re calling [`load()`](#qiskit.qpy.load "qiskit.qpy.load") with. The following table lists the QPY versions that were supported in every Qiskit (and qiskit-terra prior to Qiskit 1.0.0) release going back to the introduction of QPY in qiskit-terra 0.18.0.

<span id="id1" />

## QPY Format

The QPY serialization format is a portable cross-platform binary serialization format for [`QuantumCircuit`](qiskit.circuit.QuantumCircuit "qiskit.circuit.QuantumCircuit") objects in Qiskit. The basic file format is as follows:

A QPY file (or memory object) always starts with the following 6 byte UTF8 string: `QISKIT` which is immediately followed by the overall file header. The contents of the file header as defined as a C struct are:

```python
struct {
    uint8_t qpy_version;
    uint8_t qiskit_major_version;
    uint8_t qiskit_minor_version;
    uint8_t qiskit_patch_version;
    uint64_t num_circuits;
}
```

From V10 on, a new field is added to the file header struct to represent the encoding scheme used for symbolic expressions:

```python
struct {
    uint8_t qpy_version;
    uint8_t qiskit_major_version;
    uint8_t qiskit_minor_version;
    uint8_t qiskit_patch_version;
    uint64_t num_circuits;
    char symbolic_encoding;
}
```

All values use network byte order [\[1\]](#f1) (big endian) for cross platform compatibility.

The file header is immediately followed by the circuit payloads. Each individual circuit is composed of the following parts:

`HEADER | METADATA | REGISTERS | STANDALONE_VARS | CUSTOM_DEFINITIONS | INSTRUCTIONS`

The `STANDALONE_VARS` are new in QPY version 12; before that, there was no data between `REGISTERS` and `CUSTOM_DEFINITIONS`.

There is a circuit payload for each circuit (where the total number is dictated by `num_circuits` in the file header). There is no padding between the circuits in the data.

<span id="qpy-version-12" />

### Version 12

Version 12 adds support for:

*   circuits containing memory-owning [`expr.Var`](circuit_classical#qiskit.circuit.classical.expr.Var "qiskit.circuit.classical.expr.Var") variables.

#### Changes to HEADER

The HEADER struct for an individual circuit has added three `uint32_t` counts of the input, captured and locally declared variables in the circuit. The new form looks like:

```python
struct {
    uint16_t name_size;
    char global_phase_type;
    uint16_t global_phase_size;
    uint32_t num_qubits;
    uint32_t num_clbits;
    uint64_t metadata_size;
    uint32_t num_registers;
    uint64_t num_instructions;
    uint32_t num_vars;
} HEADER_V12;
```

The `HEADER_V12` struct is followed immediately by the same name, global-phase, metadata and register information as the V2 version of the header. Immediately following the registers is `num_vars` instances of `EXPR_VAR_STANDALONE` that define the variables in this circuit. After that, the data continues with custom definitions and instructions as in prior versions of QPY.

<span id="expr-var-declaration" />

#### EXPR\_VAR\_DECLARATION

An `EXPR_VAR_DECLARATION` defines an [`expr.Var`](circuit_classical#qiskit.circuit.classical.expr.Var "qiskit.circuit.classical.expr.Var") instance that is standalone; that is, it represents a self-owned memory location rather than wrapping a [`Clbit`](circuit#qiskit.circuit.Clbit "qiskit.circuit.Clbit") or [`ClassicalRegister`](circuit#qiskit.circuit.ClassicalRegister "qiskit.circuit.ClassicalRegister"). The payload is a C struct:

```python
struct {
    char uuid_bytes[16];
    char usage;
    uint16_t name_size;
}
```

which is immediately followed by an `EXPR_TYPE` payload and then `name_size` bytes of UTF-8 encoding string data containing the name of the variable.

The `char` usage type code takes the following values:

| Type code | Meaning                                     |
| --------- | ------------------------------------------- |
| `I`       | An `input` variable to the circuit.         |
| `C`       | A `capture` variable to the circuit.        |
| `L`       | A locally declared variable to the circuit. |

<span id="changes-to-expr-var" />

#### Changes to EXPR\_VAR

The EXPR\_VAR variable has gained a new type code and payload, in addition to the pre-existing ones:

| Python class | Type code | Payload                                                                                                                                         |
| ------------ | --------- | ----------------------------------------------------------------------------------------------------------------------------------------------- |
| `UUID`       | `U`       | One `uint32_t` index of the variable into the series of `EXPR_VAR_STANDALONE` variables that were written immediately after the circuit header. |

Notably, this new type-code indexes into pre-defined variables from the circuit header, rather than redefining the variable again in each location it is used.

#### Changes to EXPRESSION

The EXPRESSION type code has a new possible entry, `i`, corresponding to [`expr.Index`](circuit_classical#qiskit.circuit.classical.expr.Index "qiskit.circuit.classical.expr.Index") nodes.

| Qiskit class                                                                                           | Type code | Payload                                                                          | Children |
| ------------------------------------------------------------------------------------------------------ | --------- | -------------------------------------------------------------------------------- | -------- |
| [`Index`](circuit_classical#qiskit.circuit.classical.expr.Index "qiskit.circuit.classical.expr.Index") | `i`       | No additional payload. The children are the target and the index, in that order. | 2        |

<span id="qpy-version-11" />

### Version 11

Version 11 is identical to Version 10 except for the following. First, the names in the CUSTOM\_INSTRUCTION blocks have a suffix of the form `"_{uuid_hex}"` where `uuid_hex` is a uuid hexadecimal string such as returned by `UUID.hex`. For example: `"b3ecab5b4d6a4eb6bc2b2dbf18d83e1e"`. Second, it adds support for [`AnnotatedOperation`](qiskit.circuit.AnnotatedOperation "qiskit.circuit.AnnotatedOperation") objects. The base operation of an annotated operation is stored using the INSTRUCTION block, and an additional `type` value `'a'``is added to indicate that the custom instruction is an annotated operation. The list of modifiers are stored as instruction parameters using INSTRUCTION_PARAM, with an additional value ``'m'` is added to indicate that the parameter is of type `Modifier`. Each modifier is stored using the MODIFIER struct.

<span id="modifier-qpy" />

#### MODIFIER

This represents `Modifier`

```python
struct {
    char type;
    uint32_t num_ctrl_qubits;
    uint32_t ctrl_state;
    double power;
}
```

This is sufficient to store different types of modifiers required for serializing objects of type [`AnnotatedOperation`](qiskit.circuit.AnnotatedOperation "qiskit.circuit.AnnotatedOperation"). The field `type` is either `'i'`, `'c'` or `'p'`, representing whether the modifier is respectively an inverse modifier, a control modifier or a power modifier. In the second case, the fields `num_ctrl_qubits` and `ctrl_state` specify the control logic of the base operation, and in the third case the field `power` represents the power of the base operation.

<span id="qpy-version-10" />

### Version 10

Version 10 adds support for:

*   symengine-native serialization for objects of type [`ParameterExpression`](qiskit.circuit.ParameterExpression "qiskit.circuit.ParameterExpression") as well as symbolic expressions in Pulse schedule blocks.
*   new fields in the [`TranspileLayout`](qiskit.transpiler.TranspileLayout "qiskit.transpiler.TranspileLayout") class added in the Qiskit 0.45.0 release.

The symbolic\_encoding field is added to the file header, and a new encoding type char is introduced, mapped to each symbolic library as follows: `p` refers to sympy encoding and `e` refers to symengine encoding.

<span id="changes-to-file-header" />

#### Changes to FILE\_HEADER

The contents of FILE\_HEADER after V10 are defined as a C struct as:

```python
struct {
    uint8_t qpy_version;
    uint8_t qiskit_major_version;
    uint8_t qiskit_minor_version;
    uint8_t qiskit_patch_version;
    uint64_t num_circuits;
    char symbolic_encoding;
} FILE_HEADER_V10;
```

#### Changes to LAYOUT

The `LAYOUT` struct is updated to have an additional `input_qubit_count` field. With version 10 the `LAYOUT` struct is now:

```python
struct {
    char exists;
    int32_t initial_layout_size;
    int32_t input_mapping_size;
    int32_t final_layout_size;
    uint32_t extra_registers;
    int32_t input_qubit_count;
}
```

The rest of the layout data after the `LAYOUT` struct is represented as in previous versions. If `input qubit_count` is \< 0 that indicates that both `_input_qubit_count` and `_output_qubit_list` in the [`TranspileLayout`](qiskit.transpiler.TranspileLayout "qiskit.transpiler.TranspileLayout") object are `None`.

<span id="qpy-version-9" />

### Version 9

Version 9 adds support for classical [`Expr`](circuit_classical#qiskit.circuit.classical.expr.Expr "qiskit.circuit.classical.expr.Expr") nodes and their associated [`Type`](circuit_classical#qiskit.circuit.classical.types.Type "qiskit.circuit.classical.types.Type")s.

#### EXPRESSION

An [`Expr`](circuit_classical#qiskit.circuit.classical.expr.Expr "qiskit.circuit.classical.expr.Expr") node is represented by a stream of variable-width data. A node itself is represented by (in order in the byte stream):

1.  a one-byte type code discriminator;
2.  an EXPR\_TYPE object;
3.  a type-code-specific additional payload;
4.  a type-code-specific number of child EXPRESSION payloads (the number of these is implied by the type code and not explicitly stored).

Each of these are described in the following table:

| Qiskit class                                                                                              | Type code | Payload                                                                                                                                                              | Children |
| --------------------------------------------------------------------------------------------------------- | --------- | -------------------------------------------------------------------------------------------------------------------------------------------------------------------- | -------- |
| [`Var`](circuit_classical#qiskit.circuit.classical.expr.Var "qiskit.circuit.classical.expr.Var")          | `x`       | One EXPR\_VAR.                                                                                                                                                       | 0        |
| [`Value`](circuit_classical#qiskit.circuit.classical.expr.Value "qiskit.circuit.classical.expr.Value")    | `v`       | One EXPR\_VALUE.                                                                                                                                                     | 0        |
| [`Cast`](circuit_classical#qiskit.circuit.classical.expr.Cast "qiskit.circuit.classical.expr.Cast")       | `c`       | One `_Bool` that corresponds to the value of `implicit`.                                                                                                             | 1        |
| [`Unary`](circuit_classical#qiskit.circuit.classical.expr.Unary "qiskit.circuit.classical.expr.Unary")    | `u`       | One `uint8_t` with the same numeric value as the [`Unary.Op`](circuit_classical#qiskit.circuit.classical.expr.Unary.Op "qiskit.circuit.classical.expr.Unary.Op").    | 1        |
| [`Binary`](circuit_classical#qiskit.circuit.classical.expr.Binary "qiskit.circuit.classical.expr.Binary") | `b`       | One `uint8_t` with the same numeric value as the [`Binary.Op`](circuit_classical#qiskit.circuit.classical.expr.Binary.Op "qiskit.circuit.classical.expr.Binary.Op"). | 2        |

<span id="expr-type" />

#### EXPR\_TYPE

A [`Type`](circuit_classical#qiskit.circuit.classical.types.Type "qiskit.circuit.classical.types.Type") is encoded by a single-byte ASCII `char` that encodes the kind of type, followed by a payload that varies depending on the type. The defined codes are:

| Qiskit class                                                                                          | Type code | Payload               |
| ----------------------------------------------------------------------------------------------------- | --------- | --------------------- |
| [`Bool`](circuit_classical#qiskit.circuit.classical.types.Bool "qiskit.circuit.classical.types.Bool") | `b`       | None.                 |
| [`Uint`](circuit_classical#qiskit.circuit.classical.types.Uint "qiskit.circuit.classical.types.Uint") | `u`       | One `uint32_t width`. |

<span id="expr-var" />

#### EXPR\_VAR

This represents a runtime variable of a [`Var`](circuit_classical#qiskit.circuit.classical.expr.Var "qiskit.circuit.classical.expr.Var") node. These are a type code, followed by a type-code-specific payload:

| Python class                                                                                       | Type code | Payload                                                                                                                                 |
| -------------------------------------------------------------------------------------------------- | --------- | --------------------------------------------------------------------------------------------------------------------------------------- |
| [`Clbit`](circuit#qiskit.circuit.Clbit "qiskit.circuit.Clbit")                                     | `C`       | One `uint32_t index` that is the index of the [`Clbit`](circuit#qiskit.circuit.Clbit "qiskit.circuit.Clbit") in the containing circuit. |
| [`ClassicalRegister`](circuit#qiskit.circuit.ClassicalRegister "qiskit.circuit.ClassicalRegister") | `R`       | One `uint16_t reg_name_size`, followed by that many bytes of UTF-8 string data of the register name.                                    |

<span id="expr-value" />

#### EXPR\_VALUE

This represents a literal object in the classical type system, such as an integer. Currently there are very few such literals. These are encoded as a type code, followed by a type-code-specific payload.

| Python type | Type code | Payload                                                                                                                                  |
| ----------- | --------- | ---------------------------------------------------------------------------------------------------------------------------------------- |
| `bool`      | `b`       | One `_Bool value`.                                                                                                                       |
| `int`       | `i`       | One `uint8_t num_bytes`, followed by the integer encoded into that many many bytes (network order) in a two’s complement representation. |

#### Changes to INSTRUCTION

To support the use of [`Expr`](circuit_classical#qiskit.circuit.classical.expr.Expr "qiskit.circuit.classical.expr.Expr") nodes in the fields [`IfElseOp.condition`](qiskit.circuit.IfElseOp#condition "qiskit.circuit.IfElseOp.condition"), [`WhileLoopOp.condition`](qiskit.circuit.WhileLoopOp#condition "qiskit.circuit.WhileLoopOp.condition") and `SwitchCaseOp.target`, the INSTRUCTION struct is changed in an ABI compatible-manner to [its previous definition](#qpy-instruction-v5). The new struct is the C struct:

```python
struct {
    uint16_t name_size;
    uint16_t label_size;
    uint16_t num_parameters;
    uint32_t num_qargs;
    uint32_t num_cargs;
    uint8_t conditional_key;
    uint16_t conditional_reg_name_size;
    int64_t conditional_value;
    uint32_t num_ctrl_qubits;
    uint32_t ctrl_state;
}
```

where the only change is that a `uint8_t conditional_key` entry has replaced `_Bool has_conditional`. This new `conditional_key` takes the following numeric values, with these effects:

| Value | Effects                                                                                                                                                                                                                                                                                                                                                                                                                                                                                                                                                                                                                               |
| ----- | ------------------------------------------------------------------------------------------------------------------------------------------------------------------------------------------------------------------------------------------------------------------------------------------------------------------------------------------------------------------------------------------------------------------------------------------------------------------------------------------------------------------------------------------------------------------------------------------------------------------------------------- |
| 0     | The instruction has its `.condition` field set to `None`. The `conditional_reg_name_size` and `conditional_value` fields should be ignored.                                                                                                                                                                                                                                                                                                                                                                                                                                                                                           |
| 1     | The instruction has its `.condition` field set to a 2-tuple of either a [`Clbit`](circuit#qiskit.circuit.Clbit "qiskit.circuit.Clbit") or a [`ClassicalRegister`](circuit#qiskit.circuit.ClassicalRegister "qiskit.circuit.ClassicalRegister"), and a integer of value `conditional_value`. The INSTRUCTION payload, including its trailing data is parsed exactly as it would be in QPY versions less than 8.                                                                                                                                                                                                                        |
| 2     | The instruction has its `.condition` field set to a [`Expr`](circuit_classical#qiskit.circuit.classical.expr.Expr "qiskit.circuit.classical.expr.Expr") node. The `conditional_reg_name_size` and `conditional_value` fields should be ignored. The data following the struct is followed (as in QPY versions less than 8) by `name_size` bytes of UTF-8 string data for the class name and `label_size` bytes of UTF-8 string data for the label (if any). Then, there is one INSTRUCTION\_PARAM, which will contain an EXPRESSION. After that, parsing continues with the INSTRUCTION\_ARG structs, as in previous versions of QPY. |

<span id="changes-to-instruction-param" />

#### Changes to INSTRUCTION\_PARAM

A new type code `x` is added that defines an EXPRESSION parameter.

<span id="qpy-version-8" />

### Version 8

Version 8 adds support for handling a [`TranspileLayout`](qiskit.transpiler.TranspileLayout "qiskit.transpiler.TranspileLayout") stored in the [`QuantumCircuit.layout`](qiskit.circuit.QuantumCircuit#layout "qiskit.circuit.QuantumCircuit.layout") attribute. In version 8 immediately following the calibrations block at the end of the circuit payload there is now the `LAYOUT` struct. This struct outlines the size of the three attributes of a [`TranspileLayout`](qiskit.transpiler.TranspileLayout "qiskit.transpiler.TranspileLayout") class.

#### LAYOUT

```python
struct {
    char exists;
    int32_t initial_layout_size;
    int32_t input_mapping_size;
    int32_t final_layout_size;
    uint32_t extra_registers;
}
```

If any of the signed values are `-1` this indicates the corresponding attribute is `None`.

Immediately following the `LAYOUT` struct there is a [REGISTERS](#qpy-registers) struct for `extra_registers` (specifically the format introduced in [Version 4](#qpy-version-4)) standalone register definitions that aren’t present in the circuit. Then there are `initial_layout_size` `INITIAL_LAYOUT_BIT` structs to define the [`TranspileLayout.initial_layout`](qiskit.transpiler.TranspileLayout#initial_layout "qiskit.transpiler.TranspileLayout.initial_layout") attribute.

<span id="initial-layout-bit" />

#### INITIAL\_LAYOUT\_BIT

```python
struct {
    int32_t index;
    int32_t register_size;
}
```

Where a value of `-1` indicates `None` (as in no register is associated with the bit). Following each `INITIAL_LAYOUT_BIT` struct is `register_size` bytes for a `utf8` encoded string for the register name.

Following the initial layout there is `input_mapping_size` array of `uint32_t` integers representing the positions of the physical bit from the initial layout. This enables constructing a list of virtual bits where the array index is its input mapping position.

Finally, there is an array of `final_layout_size` `uint32_t` integers. Each element is an index in the circuit’s `qubits` attribute which enables building a mapping from qubit starting position to the output position at the end of the circuit.

<span id="qpy-version-7" />

### Version 7

Version 7 adds support for `Reference` instruction and serialization of a `ScheduleBlock` program while keeping its reference to subroutines:

```python
from qiskit import pulse
from qiskit import qpy

with pulse.build() as schedule:
    pulse.reference("cr45p", "q0", "q1")
    pulse.reference("x", "q0")
    pulse.reference("cr45p", "q0", "q1")

with open('template_ecr.qpy', 'wb') as fd:
    qpy.dump(schedule, fd)
```

The conventional [SCHEDULE\_BLOCK](#qpy-schedule-block) data model is preserved, but in version 7 it is immediately followed by an extra [MAPPING](#qpy-mapping) utf8 bytes block representing the data of the referenced subroutines.

New type key character is added to the [SCHEDULE\_BLOCK\_INSTRUCTIONS](#qpy-schedule-instructions) group for the `Reference` instruction.

*   `y`: [`Reference`](qiskit.pulse.instructions.Reference "qiskit.pulse.instructions.Reference") instruction

New type key character is added to the [SCHEDULE\_BLOCK\_OPERANDS](#qpy-schedule-operands) group for the operands of `Reference` instruction, which is a tuple of strings, e.g. (“cr45p”, “q0”, “q1”).

*   `o`: string (operand string)

Note that this is the same encoding with the built-in Python string, however, the standard value encoding in QPY uses `s` type character for string data, which conflicts with the [`SymbolicPulse`](qiskit.pulse.library.SymbolicPulse "qiskit.pulse.library.SymbolicPulse") in the scope of pulse instruction operands. A special type character `o` is reserved for the string data that appears in the pulse instruction operands.

In addition, version 7 adds two new type keys to the INSTRUCTION\_PARM struct. `"d"` is followed by no data and represents the literal value [`CASE_DEFAULT`](circuit#qiskit.circuit.CASE_DEFAULT "qiskit.circuit.CASE_DEFAULT") for switch-statement support. `"R"` represents a [`ClassicalRegister`](circuit#qiskit.circuit.ClassicalRegister "qiskit.circuit.ClassicalRegister") or [`Clbit`](circuit#qiskit.circuit.Clbit "qiskit.circuit.Clbit"), and is followed by the same format as the description of register or classical bit as used in the first element of [the condition of an INSTRUCTION field](#qpy-instructions).

<span id="qpy-version-6" />

### Version 6

Version 6 adds support for `ScalableSymbolicPulse`. These objects are saved and read like SymbolicPulse objects, and the class name is added to the data to correctly handle the class selection.

SymbolicPulse block now starts with SYMBOLIC\_PULSE\_V2 header:

```python
struct {
    uint16_t class_name_size;
    uint16_t type_size;
    uint16_t envelope_size;
    uint16_t constraints_size;
    uint16_t valid_amp_conditions_size;
    _bool amp_limited;
}
```

The only change compared to [Version 5](#qpy-version-5) is the addition of class\_name\_size. The header is then immediately followed by `class_name_size` utf8 bytes with the name of the class. Currently, either SymbolicPulse or ScalableSymbolicPulse are supported. The rest of the data is then identical to [Version 5](#qpy-version-5).

<span id="qpy-version-5" />

### Version 5

Version 5 changes from [Version 4](#qpy-version-4) by adding support for `ScheduleBlock` and changing two payloads the INSTRUCTION metadata payload and the CUSTOM\_INSTRUCTION block. These now have new fields to better account for [`ControlledGate`](qiskit.circuit.ControlledGate "qiskit.circuit.ControlledGate") objects in a circuit. In addition, new payload MAP\_ITEM is defined to implement the [MAPPING](#qpy-mapping) block.

With the support of `ScheduleBlock`, now [`QuantumCircuit`](qiskit.circuit.QuantumCircuit "qiskit.circuit.QuantumCircuit") can be serialized together with [`calibrations`](qiskit.circuit.QuantumCircuit#calibrations "qiskit.circuit.QuantumCircuit.calibrations"), or [Pulse Gates](/build/pulse). In QPY version 5 and above, [CIRCUIT\_CALIBRATIONS](#qpy-circuit-calibrations) payload is packed after the [INSTRUCTIONS](#qpy-instructions) block.

In QPY version 5 and above,

```python
struct {
    char type;
}
```

immediately follows the file header block to represent the program type stored in the file.

*   When `type==c`, [`QuantumCircuit`](qiskit.circuit.QuantumCircuit "qiskit.circuit.QuantumCircuit") payload follows
*   When `type==s`, [`ScheduleBlock`](qiskit.pulse.ScheduleBlock "qiskit.pulse.ScheduleBlock") payload follows

<Admonition title="Note" type="note">
  Different programs cannot be packed together in the same file. You must create different files for different program types. Multiple objects with the same type can be saved in a single file.
</Admonition>

<span id="schedule-block" />

<span id="qpy-schedule-block" />

#### SCHEDULE\_BLOCK

[`ScheduleBlock`](qiskit.pulse.ScheduleBlock "qiskit.pulse.ScheduleBlock") is first supported in QPY Version 5. This allows users to save pulse programs in the QPY binary format as follows:

```python
from qiskit import pulse, qpy

with pulse.build() as schedule:
    pulse.play(pulse.Gaussian(160, 0.1, 40), pulse.DriveChannel(0))

with open('schedule.qpy', 'wb') as fd:
    qpy.dump(qc, fd)

with open('schedule.qpy', 'rb') as fd:
    new_qc = qpy.load(fd)[0]
```

Note that circuit and schedule block are serialized and deserialized through the same QPY interface. Input data type is implicitly analyzed and no extra option is required to save the schedule block.

<span id="schedule-block-header" />

<span id="qpy-schedule-block-header" />

#### SCHEDULE\_BLOCK\_HEADER

[`ScheduleBlock`](qiskit.pulse.ScheduleBlock "qiskit.pulse.ScheduleBlock") block starts with the following header:

```python
struct {
    uint16_t name_size;
    uint64_t metadata_size;
    uint16_t num_element;
}
```

which is immediately followed by `name_size` utf8 bytes of schedule name and `metadata_size` utf8 bytes of the JSON serialized metadata dictionary attached to the schedule.

<span id="schedule-block-alignments" />

<span id="qpy-schedule-alignments" />

#### SCHEDULE\_BLOCK\_ALIGNMENTS

Then, alignment context of the schedule block starts with `char` representing the supported context type followed by the [SEQUENCE](#qpy-sequence) block representing the parameters associated with the alignment context `AlignmentKind._context_params`. The context type char is mapped to each alignment subclass as follows:

*   `l`: [`AlignLeft`](qiskit.pulse.transforms.AlignLeft "qiskit.pulse.transforms.AlignLeft")
*   `r`: [`AlignRight`](qiskit.pulse.transforms.AlignRight "qiskit.pulse.transforms.AlignRight")
*   `s`: [`AlignSequential`](qiskit.pulse.transforms.AlignSequential "qiskit.pulse.transforms.AlignSequential")
*   `e`: [`AlignEquispaced`](qiskit.pulse.transforms.AlignEquispaced "qiskit.pulse.transforms.AlignEquispaced")

Note that [`AlignFunc`](qiskit.pulse.transforms.AlignFunc "qiskit.pulse.transforms.AlignFunc") context is not supported because of the callback function stored in the context parameters.

<span id="schedule-block-instructions" />

<span id="qpy-schedule-instructions" />

#### SCHEDULE\_BLOCK\_INSTRUCTIONS

This alignment block is further followed by `num_element` length of block elements which may consist of nested schedule blocks and schedule instructions. Each schedule instruction starts with `char` representing the instruction type followed by the [SEQUENCE](#qpy-sequence) block representing the instruction `operands`. Note that the data structure of pulse [`Instruction`](pulse#qiskit.pulse.instructions.Instruction "qiskit.pulse.instructions.Instruction") is unified so that instance can be uniquely determined by the class and a tuple of operands. The mapping of type char to the instruction subclass is defined as follows:

*   `a`: [`Acquire`](qiskit.pulse.instructions.Acquire "qiskit.pulse.instructions.Acquire") instruction
*   `p`: [`Play`](qiskit.pulse.instructions.Play "qiskit.pulse.instructions.Play") instruction
*   `d`: [`Delay`](qiskit.pulse.instructions.Delay "qiskit.pulse.instructions.Delay") instruction
*   `f`: [`SetFrequency`](qiskit.pulse.instructions.SetFrequency "qiskit.pulse.instructions.SetFrequency") instruction
*   `g`: [`ShiftFrequency`](qiskit.pulse.instructions.ShiftFrequency "qiskit.pulse.instructions.ShiftFrequency") instruction
*   `q`: [`SetPhase`](qiskit.pulse.instructions.SetPhase "qiskit.pulse.instructions.SetPhase") instruction
*   `r`: [`ShiftPhase`](qiskit.pulse.instructions.ShiftPhase "qiskit.pulse.instructions.ShiftPhase") instruction
*   `b`: [`RelativeBarrier`](qiskit.pulse.instructions.RelativeBarrier "qiskit.pulse.instructions.RelativeBarrier") instruction
*   `t`: [`TimeBlockade`](qiskit.pulse.instructions.TimeBlockade "qiskit.pulse.instructions.TimeBlockade") instruction
*   `y`: [`Reference`](qiskit.pulse.instructions.Reference "qiskit.pulse.instructions.Reference") instruction (new in version 0.7)

<span id="schedule-block-operands" />

<span id="qpy-schedule-operands" />

#### SCHEDULE\_BLOCK\_OPERANDS

The operands of these instances can be serialized through the standard QPY value serialization mechanism, however there are special object types that only appear in the schedule operands. Since the operands are serialized as [SEQUENCE](#qpy-sequence), each element must be packed with the INSTRUCTION\_PARAM pack struct, where each payload starts with a header block consists of the char `type` and uint64\_t `size`. Special objects start with the following type key:

*   `c`: [`Channel`](pulse#qiskit.pulse.channels.Channel "qiskit.pulse.channels.Channel")
*   `w`: [`Waveform`](qiskit.pulse.library.Waveform "qiskit.pulse.library.Waveform")
*   `s`: [`SymbolicPulse`](qiskit.pulse.library.SymbolicPulse "qiskit.pulse.library.SymbolicPulse")
*   `o`: string (operand string, new in version 0.7)

<span id="qpy-schedule-channel" />

#### CHANNEL

Channel block starts with channel subtype `char` that maps an object data to [`Channel`](pulse#qiskit.pulse.channels.Channel "qiskit.pulse.channels.Channel") subclass. Mapping is defined as follows:

*   `d`: [`DriveChannel`](qiskit.pulse.channels.DriveChannel "qiskit.pulse.channels.DriveChannel")
*   `c`: [`ControlChannel`](qiskit.pulse.channels.ControlChannel "qiskit.pulse.channels.ControlChannel")
*   `m`: [`MeasureChannel`](qiskit.pulse.channels.MeasureChannel "qiskit.pulse.channels.MeasureChannel")
*   `a`: [`AcquireChannel`](qiskit.pulse.channels.AcquireChannel "qiskit.pulse.channels.AcquireChannel")
*   `e`: [`MemorySlot`](qiskit.pulse.channels.MemorySlot "qiskit.pulse.channels.MemorySlot")
*   `r`: [`RegisterSlot`](qiskit.pulse.channels.RegisterSlot "qiskit.pulse.channels.RegisterSlot")

The key is immediately followed by the channel index serialized as the INSTRUCTION\_PARAM.

<span id="qpy-schedule-waveform" />

#### Waveform

Waveform block starts with WAVEFORM header:

```python
struct {
    double epsilon;
    uint32_t data_size;
    _bool amp_limited;
}
```

which is followed by `data_size` bytes of complex `ndarray` binary generated by [numpy.save](https://numpy.org/doc/stable/reference/generated/numpy.save.html). This represents the complex IQ data points played on a quantum device. [`name`](qiskit.pulse.library.Waveform#name "qiskit.pulse.library.Waveform.name") is saved after the samples in the INSTRUCTION\_PARAM pack struct, which can be string or `None`.

<span id="qpy-schedule-symbolic-pulse" />

#### SymbolicPulse

SymbolicPulse block starts with SYMBOLIC\_PULSE header:

```python
struct {
    uint16_t type_size;
    uint16_t envelope_size;
    uint16_t constraints_size;
    uint16_t valid_amp_conditions_size;
    _bool amp_limited;
}
```

which is followed by `type_size` utf8 bytes of [`SymbolicPulse.pulse_type`](qiskit.pulse.library.SymbolicPulse#pulse_type "qiskit.pulse.library.SymbolicPulse.pulse_type") string that represents a class of waveform, such as “Gaussian” or “GaussianSquare”. Then, `envelope_size`, `constraints_size`, `valid_amp_conditions_size` utf8 bytes of serialized symbolic expressions are generated for [`SymbolicPulse.envelope`](qiskit.pulse.library.SymbolicPulse#envelope "qiskit.pulse.library.SymbolicPulse.envelope"), [`SymbolicPulse.constraints`](qiskit.pulse.library.SymbolicPulse#constraints "qiskit.pulse.library.SymbolicPulse.constraints"), and [`SymbolicPulse.valid_amp_conditions`](qiskit.pulse.library.SymbolicPulse#valid_amp_conditions "qiskit.pulse.library.SymbolicPulse.valid_amp_conditions"), respectively. Since string representation of these expressions are usually lengthy, the expression binary is generated by the python [zlib](https://docs.python.org/3/library/zlib.html) module with data compression.

To uniquely specify a pulse instance, we also need to store the associated parameters, which consist of `duration` and the rest of parameters as a dictionary. Dictionary parameters are first dumped in the [MAPPING](#qpy-mapping) form, and then `duration` is dumped with the INSTRUCTION\_PARAM pack struct. Lastly, [`name`](qiskit.pulse.library.SymbolicPulse#name "qiskit.pulse.library.SymbolicPulse.name") is saved also with the INSTRUCTION\_PARAM pack struct, which can be string or `None`.

<span id="qpy-mapping" />

#### MAPPING

The MAPPING is a representation for arbitrary mapping object. This is a fixed length [SEQUENCE](#qpy-sequence) of key-value pair represented by the MAP\_ITEM payload.

A MAP\_ITEM starts with a header defined as:

```python
struct {
    uint16_t key_size;
    char type;
    uint16_t size;
}
```

which is immediately followed by the `key_size` utf8 bytes representing the dictionary key in string and `size` utf8 bytes of arbitrary object data of QPY serializable `type`.

<span id="circuit-calibrations" />

<span id="qpy-circuit-calibrations" />

#### CIRCUIT\_CALIBRATIONS

The CIRCUIT\_CALIBRATIONS block is a dictionary to define pulse calibrations of the custom instruction set. This block starts with the following CALIBRATION header:

```python
struct {
    uint16_t num_cals;
}
```

which is followed by the `num_cals` length of calibration entries, each starts with the CALIBRATION\_DEF header:

```python
struct {
    uint16_t name_size;
    uint16_t num_qubits;
    uint16_t num_params;
    char type;
}
```

The calibration definition header is then followed by `name_size` utf8 bytes of the gate name, `num_qubits` length of integers representing a sequence of qubits, and `num_params` length of INSTRUCTION\_PARAM payload for parameters associated to the custom instruction. The `type` indicates the class of pulse program which is either, in principle, [`ScheduleBlock`](qiskit.pulse.ScheduleBlock "qiskit.pulse.ScheduleBlock") or [`Schedule`](qiskit.pulse.Schedule "qiskit.pulse.Schedule"). As of QPY Version 5, only [`ScheduleBlock`](qiskit.pulse.ScheduleBlock "qiskit.pulse.ScheduleBlock") payload is supported. Finally, [SCHEDULE\_BLOCK](#qpy-schedule-block) payload is packed for each CALIBRATION\_DEF entry.

<span id="qpy-instruction-v5" />

#### INSTRUCTION

The INSTRUCTION block was modified to add two new fields `num_ctrl_qubits` and `ctrl_state` which are used to model the [`ControlledGate.num_ctrl_qubits`](qiskit.circuit.ControlledGate#num_ctrl_qubits "qiskit.circuit.ControlledGate.num_ctrl_qubits") and [`ControlledGate.ctrl_state`](qiskit.circuit.ControlledGate#ctrl_state "qiskit.circuit.ControlledGate.ctrl_state") attributes. The new payload packed struct format is:

```python
struct {
    uint16_t name_size;
    uint16_t label_size;
    uint16_t num_parameters;
    uint32_t num_qargs;
    uint32_t num_cargs;
    _Bool has_conditional;
    uint16_t conditional_reg_name_size;
    int64_t conditional_value;
    uint32_t num_ctrl_qubits;
    uint32_t ctrl_state;
}
```

The rest of the instruction payload is the same. You can refer to [INSTRUCTIONS](#qpy-instructions) for the details of the full payload.

<span id="custom-instruction" />

#### CUSTOM\_INSTRUCTION

The CUSTOM\_INSTRUCTION block in QPY version 5 adds a new field `base_gate_size` which is used to define the size of the [`qiskit.circuit.Instruction`](qiskit.circuit.Instruction "qiskit.circuit.Instruction") object stored in the `ControlledGate.base_gate` attribute for a custom [`ControlledGate`](qiskit.circuit.ControlledGate "qiskit.circuit.ControlledGate") object. With this change the CUSTOM\_INSTRUCTION metadata block becomes:

```python
struct {
    uint16_t name_size;
    char type;
    uint32_t num_qubits;
    uint32_t num_clbits;
    _Bool custom_definition;
    uint64_t size;
    uint32_t num_ctrl_qubits;
    uint32_t ctrl_state;
    uint64_t base_gate_size
}
```

Immediately following the CUSTOM\_INSTRUCTION struct is the utf8 encoded name of size `name_size`.

If `custom_definition` is `True` that means that the immediately following `size` bytes contains a QPY circuit data which can be used for the custom definition of that gate. If `custom_definition` is `False` then the instruction can be considered opaque (ie no definition). The `type` field determines what type of object will get created with the custom definition. If it’s `'g'` it will be a [`Gate`](qiskit.circuit.Gate "qiskit.circuit.Gate") object, `'i'` it will be a [`Instruction`](qiskit.circuit.Instruction "qiskit.circuit.Instruction") object.

Following this the next `base_gate_size` bytes contain the `INSTRUCTION` payload for the `ControlledGate.base_gate`.

Additionally an addition value for `type` is added `'c'` which is used to indicate the custom instruction is a custom [`ControlledGate`](qiskit.circuit.ControlledGate "qiskit.circuit.ControlledGate").

<span id="qpy-version-4" />

### Version 4

Version 4 is identical to [Version 3](#qpy-version-3) except that it adds 2 new type strings to the INSTRUCTION\_PARAM struct, `z` to represent `None` (which is encoded as no data), `q` to represent a [`QuantumCircuit`](qiskit.circuit.QuantumCircuit "qiskit.circuit.QuantumCircuit") (which is encoded as a QPY circuit), `r` to represent a `range` of integers (which is encoded as a [RANGE](#qpy-range-pack)), and `t` to represent a `sequence` (which is encoded as defined by [SEQUENCE](#qpy-sequence)). Additionally, version 4 changes the type of register index mapping array from `uint32_t` to `int64_t`. If the values of any of the array elements are negative they represent a register bit that is not present in the circuit.

The [REGISTERS](#qpy-registers) header format has also been updated to

```python
struct {
    char type;
    _Bool standalone;
    uint32_t size;
    uint16_t name_size;
    _bool in_circuit;
}
```

which just adds the `in_circuit` field which represents whether the register is part of the circuit or not.

<span id="qpy-range-pack" />

#### RANGE

A RANGE is a representation of a `range` object. It is defined as:

```python
struct {
    int64_t start;
    int64_t stop;
    int64_t step;
}
```

<span id="qpy-sequence" />

#### SEQUENCE

A SEQUENCE is a representation of an arbitrary sequence object. As sequence are just fixed length containers of arbitrary python objects their QPY can’t fully represent any sequence, but as long as the contents in a sequence are other QPY serializable types for the INSTRUCTION\_PARAM payload the `sequence` object can be serialized.

A sequence instruction parameter starts with a header defined as:

```python
struct {
    uint64_t size;
}
```

followed by `size` elements that are INSTRUCTION\_PARAM payloads, where each of these define an element in the sequence. The sequence object will be typecasted into proper type, e.g. `tuple`, afterwards.

<span id="qpy-version-3" />

### Version 3

Version 3 of the QPY format is identical to [Version 2](#qpy-version-2) except that it defines a struct format to represent a [`PauliEvolutionGate`](qiskit.circuit.library.PauliEvolutionGate "qiskit.circuit.library.PauliEvolutionGate") natively in QPY. To accomplish this the [CUSTOM\_DEFINITIONS](#qpy-custom-definition) struct now supports a new type value `'p'` to represent a [`PauliEvolutionGate`](qiskit.circuit.library.PauliEvolutionGate "qiskit.circuit.library.PauliEvolutionGate"). Enties in the custom instructions tables have unique name generated that start with the string `"###PauliEvolutionGate_"` followed by a uuid string. This gate name is reservered in QPY and if you have a custom [`Instruction`](qiskit.circuit.Instruction "qiskit.circuit.Instruction") object with a definition set and that name prefix it will error. If it’s of type `'p'` the data payload is defined as follows:

<span id="pauli-evolution" />

<span id="pauli-evo-qpy" />

#### PAULI\_EVOLUTION

This represents the high level [`PauliEvolutionGate`](qiskit.circuit.library.PauliEvolutionGate "qiskit.circuit.library.PauliEvolutionGate")

```python
struct {
    uint64_t operator_count;
    _Bool standalone_op;
    char time_type;
    uint64_t time_size;
    uint64_t synthesis_size;
}
```

This is immediately followed by `operator_count` elements defined by the [SPARSE\_PAULI\_OP\_LIST\_ELEM](#qpy-pauli-sum-op) payload. Following that we have `time_size` bytes representing the `time` attribute. If `standalone_op` is `True` then there must only be a single operator. The encoding of these bytes is determined by the value of `time_type`. Possible values of `time_type` are `'f'`, `'p'`, and `'e'`. If `time_type` is `'f'` it’s a double, `'p'` defines a [`Parameter`](qiskit.circuit.Parameter "qiskit.circuit.Parameter") object which is represented by a [PARAMETER](#qpy-param-struct), `e` defines a [`ParameterExpression`](qiskit.circuit.ParameterExpression "qiskit.circuit.ParameterExpression") object (that’s not a [`Parameter`](qiskit.circuit.Parameter "qiskit.circuit.Parameter")) which is represented by a [PARAMETER\_EXPR](#qpy-param-expr). Following that is `synthesis_size` bytes which is a utf8 encoded json payload representing the [`EvolutionSynthesis`](qiskit.synthesis.EvolutionSynthesis "qiskit.synthesis.EvolutionSynthesis") class used by the gate.

<span id="sparse-pauli-op-list-elem" />

<span id="qpy-pauli-sum-op" />

#### SPARSE\_PAULI\_OP\_LIST\_ELEM

This represents an instance of [`SparsePauliOp`](qiskit.quantum_info.SparsePauliOp "qiskit.quantum_info.SparsePauliOp").

```python
struct {
    uint32_t pauli_op_size;
}
```

which is immediately followed by `pauli_op_size` bytes which are .npy format [\[2\]](#f2) data which represents the [`SparsePauliOp`](qiskit.quantum_info.SparsePauliOp "qiskit.quantum_info.SparsePauliOp").

Version 3 of the QPY format also defines a struct format to represent a `ParameterVectorElement` as a distinct subclass from a [`Parameter`](qiskit.circuit.Parameter "qiskit.circuit.Parameter"). This adds a new parameter type char `'v'` to represent a `ParameterVectorElement` which is now supported as a type string value for an INSTRUCTION\_PARAM. The payload for these parameters are defined below as [PARAMETER\_VECTOR\_ELEMENT](#qpy-param-vector).

<span id="parameter-vector-element" />

<span id="qpy-param-vector" />

#### PARAMETER\_VECTOR\_ELEMENT

A PARAMETER\_VECTOR\_ELEMENT represents a `ParameterVectorElement` object the data for a INSTRUCTION\_PARAM. The contents of the PARAMETER\_VECTOR\_ELEMENT are defined as:

```python
struct {
    uint16_t vector_name_size;
    uint64_t vector_size;
    char uuid[16];
    uint64_t index;
}
```

which is immediately followed by `vector_name_size` utf8 bytes representing the parameter’s vector name.

<span id="parameter-expr" />

<span id="qpy-param-expr-v3" />

#### PARAMETER\_EXPR

Additionally, since QPY format version v3 distinguishes between a [`Parameter`](qiskit.circuit.Parameter "qiskit.circuit.Parameter") and `ParameterVectorElement` the payload for a [`ParameterExpression`](qiskit.circuit.ParameterExpression "qiskit.circuit.ParameterExpression") needs to be updated to distinguish between the types. The following is the modified payload format which is mostly identical to the format in Version 1 and [Version 2](#qpy-version-2) but just modifies the `map_elements` struct to include a symbol type field.

A PARAMETER\_EXPR represents a [`ParameterExpression`](qiskit.circuit.ParameterExpression "qiskit.circuit.ParameterExpression") object that the data for an INSTRUCTION\_PARAM. The contents of a PARAMETER\_EXPR are defined as:

```python
struct {
    uint64_t map_elements;
    uint64_t expr_size;
}
```

Immediately following the header is `expr_size` bytes of utf8 data containing the expression string, which is the sympy srepr of the expression for the parameter expression. Following that is a symbol map which contains `map_elements` elements with the format

```python
struct {
    char symbol_type;
    char type;
    uint64_t size;
}
```

The `symbol_type` key determines the payload type of the symbol representation for the element. If it’s `p` it represents a [`Parameter`](qiskit.circuit.Parameter "qiskit.circuit.Parameter") and if it’s `v` it represents a `ParameterVectorElement`. The map element struct is immediately followed by the symbol map key payload, if `symbol_type` is `p` then it is followed immediately by a [PARAMETER](#qpy-param-struct) object (both the struct and utf8 name bytes) and if `symbol_type` is `v` then the struct is imediately followed by [PARAMETER\_VECTOR\_ELEMENT](#qpy-param-vector) (both the struct and utf8 name bytes). That is followed by `size` bytes for the data of the symbol. The data format is dependent on the value of `type`. If `type` is `p` then it represents a [`Parameter`](qiskit.circuit.Parameter "qiskit.circuit.Parameter") and size will be 0, the value will just be the same as the key. Similarly if the `type` is `v` then it represents a `ParameterVectorElement` and size will be 0 as the value will just be the same as the key. If `type` is `f` then it represents a double precision float. If `type` is `c` it represents a double precision complex, which is represented by the [COMPLEX](#qpy-complex). Finally, if type is `i` it represents an integer which is an `int64_t`.

<span id="qpy-version-2" />

### Version 2

Version 2 of the QPY format is identical to version 1 except for the HEADER section is slightly different. You can refer to the [Version 1](#qpy-version-1) section for the details on the rest of the payload format.

#### HEADER

The contents of HEADER are defined as a C struct are:

```python
struct {
    uint16_t name_size;
    char global_phase_type;
    uint16_t global_phase_size;
    uint32_t num_qubits;
    uint32_t num_clbits;
    uint64_t metadata_size;
    uint32_t num_registers;
    uint64_t num_instructions;
}
```

This is immediately followed by `name_size` bytes of utf8 data for the name of the circuit. Following this is immediately `global_phase_size` bytes representing the global phase. The content of that data is dictated by the value of `global_phase_type`. If it’s `'f'` the data is a float and is the size of a `double`. If it’s `'p'` defines a [`Parameter`](qiskit.circuit.Parameter "qiskit.circuit.Parameter") object which is represented by a PARAM struct (see below), `e` defines a [`ParameterExpression`](qiskit.circuit.ParameterExpression "qiskit.circuit.ParameterExpression") object (that’s not a [`Parameter`](qiskit.circuit.Parameter "qiskit.circuit.Parameter")) which is represented by a PARAM\_EXPR struct (see below).

<span id="qpy-version-1" />

### Version 1

<span id="id4" />

#### HEADER

The contents of HEADER as defined as a C struct are:

```python
struct {
    uint16_t name_size;
    double global_phase;
    uint32_t num_qubits;
    uint32_t num_clbits;
    uint64_t metadata_size;
    uint32_t num_registers;
    uint64_t num_instructions;
}
```

This is immediately followed by `name_size` bytes of utf8 data for the name of the circuit.

#### METADATA

The METADATA field is a UTF8 encoded JSON string. After reading the HEADER (which is a fixed size at the start of the QPY file) and the `name` string you then read the `metadata_size` number of bytes and parse the JSON to get the metadata for the circuit.

<span id="qpy-registers" />

#### REGISTERS

The contents of REGISTERS is a number of REGISTER object. If num\_registers is > 0 then after reading METADATA you read that number of REGISTER structs defined as:

```python
struct {
    char type;
    _Bool standalone;
    uint32_t size;
    uint16_t name_size;
}
```

`type` can be `'q'` or `'c'`.

Immediately following the REGISTER struct is the utf8 encoded register name of size `name_size`. After the `name` utf8 bytes there is then an array of int64\_t values of size `size` that contains a map of the register’s index to the circuit’s qubit index. For example, array element 0’s value is the index of the `register[0]`’s position in the containing circuit’s qubits list.

<Admonition title="Note" type="note">
  Prior to QPY [Version 4](#qpy-version-4) the type of array elements was uint32\_t. This was changed to enable negative values which represent bits in the array not present in the circuit
</Admonition>

The standalone boolean determines whether the register is constructed as a standalone register that was added to the circuit or was created from existing bits. A register is considered standalone if it has bits constructed solely as part of it, for example:

```python
qr = QuantumRegister(2)
qc = QuantumCircuit(qr)
```

the register `qr` would be a standalone register. While something like:

```python
bits = [Qubit(), Qubit()]
qr2 = QuantumRegister(bits=bits)
qc = QuantumCircuit(qr2)
```

`qr2` would have `standalone` set to `False`.

<span id="custom-definitions" />

<span id="qpy-custom-definition" />

#### CUSTOM\_DEFINITIONS

This section specifies custom definitions for any of the instructions in the circuit.

CUSTOM\_DEFINITION\_HEADER contents are defined as:

```python
struct {
    uint64_t size;
}
```

If size is greater than 0 that means the circuit contains custom instruction(s). Each custom instruction is defined with a CUSTOM\_INSTRUCTION block defined as:

```python
struct {
    uint16_t name_size;
    char type;
    uint32_t num_qubits;
    uint32_t num_clbits;
    _Bool custom_definition;
    uint64_t size;
}
```

Immediately following the CUSTOM\_INSTRUCTION struct is the utf8 encoded name of size `name_size`.

If `custom_definition` is `True` that means that the immediately following `size` bytes contains a QPY circuit data which can be used for the custom definition of that gate. If `custom_definition` is `False` then the instruction can be considered opaque (ie no definition). The `type` field determines what type of object will get created with the custom definition. If it’s `'g'` it will be a [`Gate`](qiskit.circuit.Gate "qiskit.circuit.Gate") object, `'i'` it will be a [`Instruction`](qiskit.circuit.Instruction "qiskit.circuit.Instruction") object.

<span id="qpy-instructions" />

#### INSTRUCTIONS

The contents of INSTRUCTIONS is a list of INSTRUCTION metadata objects

```python
struct {
    uint16_t name_size;
    uint16_t label_size;
    uint16_t num_parameters;
    uint32_t num_qargs;
    uint32_t num_cargs;
    _Bool has_conditional;
    uint16_t conditional_reg_name_size;
    int64_t conditional_value;
}
```

This metadata object is immediately followed by `name_size` bytes of utf8 bytes for the `name`. `name` here is the Qiskit class name for the Instruction class if it’s defined in Qiskit. Otherwise it falls back to the custom instruction name. Following the `name` bytes there are `label_size` bytes of utf8 data for the label if one was set on the instruction. Following the label bytes if `has_conditional` is `True` then there are `conditional_reg_name_size` bytes of utf8 data for the name of the conditional register name. In case of single classical bit conditions the register name utf8 data will be prefixed with a null character “x00” and then a utf8 string integer representing the classical bit index in the circuit that the condition is on.

This is immediately followed by the INSTRUCTION\_ARG structs for the list of arguments of that instruction. These are in the order of all quantum arguments (there are num\_qargs of these) followed by all classical arguments (num\_cargs of these).

The contents of each INSTRUCTION\_ARG is:

```python
struct {
    char type;
    uint32_t index;
}
```

`type` can be `'q'` or `'c'`.

After all arguments for an instruction the parameters are specified with `num_parameters` INSTRUCTION\_PARAM structs.

The contents of each INSTRUCTION\_PARAM is:

```python
struct {
    char type;
    uint64_t size;
}
```

After each INSTRUCTION\_PARAM the next `size` bytes are the parameter’s data. The `type` field can be `'i'`, `'f'`, `'p'`, `'e'`, `'s'`, `'c'` or `'n'` which dictate the format. For `'i'` it’s an integer, `'f'` it’s a double, `'s'` if it’s a string (encoded as utf8), `'c'` is a complex and the data is represented by the struct format in the [PARAMETER\_EXPR](#qpy-param-expr) section. `'p'` defines a [`Parameter`](qiskit.circuit.Parameter "qiskit.circuit.Parameter") object which is represented by a [PARAMETER](#qpy-param-struct) struct, `e` defines a [`ParameterExpression`](qiskit.circuit.ParameterExpression "qiskit.circuit.ParameterExpression") object (that’s not a [`Parameter`](qiskit.circuit.Parameter "qiskit.circuit.Parameter")) which is represented by a [PARAMETER\_EXPR](#qpy-param-expr) struct (on QPY format [Version 3](#qpy-version-3) the format is tweak slightly see: [PARAMETER\_EXPR](#qpy-param-expr-v3)), `'n'` represents an object from numpy (either an `ndarray` or a numpy type) which means the data is .npy format [\[2\]](#f2) data, and in QPY [Version 3](#qpy-version-3) `'v'` represents a `ParameterVectorElement` which is represented by a [PARAMETER\_VECTOR\_ELEMENT](#qpy-param-vector) struct.

<span id="qpy-param-struct" />

#### PARAMETER

A PARAMETER represents a [`Parameter`](qiskit.circuit.Parameter "qiskit.circuit.Parameter") object the data for a INSTRUCTION\_PARAM. The contents of the PARAMETER are defined as:

```python
struct {
    uint16_t name_size;
    char uuid[16];
}
```

which is immediately followed by `name_size` utf8 bytes representing the parameter name.

<span id="qpy-param-expr" />

<span id="id6" />

#### PARAMETER\_EXPR

A PARAMETER\_EXPR represents a [`ParameterExpression`](qiskit.circuit.ParameterExpression "qiskit.circuit.ParameterExpression") object that the data for an INSTRUCTION\_PARAM. The contents of a PARAMETER\_EXPR are defined as:

The PARAMETER\_EXPR data starts with a header:

```python
struct {
    uint64_t map_elements;
    uint64_t expr_size;
}
```

Immediately following the header is `expr_size` bytes of utf8 data containing the expression string, which is the sympy srepr of the expression for the parameter expression. Follwing that is a symbol map which contains `map_elements` elements with the format

```python
struct {
    char type;
    uint64_t size;
}
```

Which is followed immediately by `PARAMETER` object (both the struct and utf8 name bytes) for the symbol map key. That is followed by `size` bytes for the data of the symbol. The data format is dependent on the value of `type`. If `type` is `p` then it represents a [`Parameter`](qiskit.circuit.Parameter "qiskit.circuit.Parameter") and size will be 0, the value will just be the same as the key. If `type` is `f` then it represents a double precision float. If `type` is `c` it represents a double precision complex, which is represented by [COMPLEX](#qpy-complex). Finally, if type is `i` it represents an integer which is an `int64_t`.

<span id="qpy-complex" />

#### COMPLEX

When representing a double precision complex value in QPY the following struct is used:

```python
struct {
    double real;
    double imag;
}
```

this matches the internal C representation of Python’s complex type. [\[3\]](#f3)

\[[1](#id2)]

[https://tools.ietf.org/html/rfc1700](https://tools.ietf.org/html/rfc1700)

\[2] ([1](#id3),[2](#id5))

[https://numpy.org/doc/stable/reference/generated/numpy.lib.format.html](https://numpy.org/doc/stable/reference/generated/numpy.lib.format.html)

\[[3](#id7)]

[https://docs.python.org/3/c-api/complex.html#c.Py\_complex](https://docs.python.org/3/c-api/complex.html#c.Py_complex)
<|MERGE_RESOLUTION|>--- conflicted
+++ resolved
@@ -172,12 +172,9 @@
   Set the error message.
 </Class>
 
-<<<<<<< HEAD
-#### qiskit.qpy.QPY\_VERSION
-=======
 When a lower-than-maximum target QPY version is set for serialization, but the object to be serialized contains features that cannot be represented in that format, a subclass of [`QpyError`](#qiskit.qpy.QpyError "qiskit.qpy.QpyError") is raised:
 
-### UnsupportedFeatureForVersion
+#### UnsupportedFeatureForVersion
 
 <Class id="qiskit.qpy.UnsupportedFeatureForVersion" github="https://github.com/Qiskit/qiskit/tree/stable/1.1/qiskit/qpy/exceptions.py#L31-L48" signature="qiskit.qpy.UnsupportedFeatureForVersion(feature, required, target)">
   QPY error raised when the target dump version is too low for a feature that is present in the object to be serialized.
@@ -189,8 +186,7 @@
   *   **target** ([*int*](https://docs.python.org/3/library/functions.html#int "(in Python v3.12)")) – the version of QPY that is being used in the serialization.
 </Class>
 
-### qiskit.qpy.QPY\_VERSION
->>>>>>> fe0c1dcf
+#### qiskit.qpy.QPY\_VERSION
 
 <Attribute id="qiskit.qpy.QPY_VERSION">
   The current QPY format version as of this release. This is the default value of the `version` keyword argument on [`qpy.dump()`](#qiskit.qpy.dump "qiskit.qpy.dump") and also the upper bound for accepted values for the same argument. This is also the upper bond on the versions supported by [`qpy.load()`](#qiskit.qpy.load "qiskit.qpy.load").
