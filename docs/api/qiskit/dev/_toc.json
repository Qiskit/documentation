--- conflicted
+++ resolved
@@ -1134,6 +1134,10 @@
               "url": "/api/qiskit/dev/qiskit.transpiler.passes.EchoRZXWeylDecomposition"
             },
             {
+              "title": "ElidePermutations",
+              "url": "/api/qiskit/dev/qiskit.transpiler.passes.ElidePermutations"
+            },
+            {
               "title": "EnlargeWithAncilla",
               "url": "/api/qiskit/dev/qiskit.transpiler.passes.EnlargeWithAncilla"
             },
@@ -1328,6 +1332,10 @@
             {
               "title": "SolovayKitaevSynthesis",
               "url": "/api/qiskit/dev/qiskit.transpiler.passes.synthesis.solovay_kitaev_synthesis.SolovayKitaevSynthesis"
+            },
+            {
+              "title": "StarPreRouting",
+              "url": "/api/qiskit/dev/qiskit.transpiler.passes.StarPreRouting"
             },
             {
               "title": "StochasticSwap",
@@ -1833,17 +1841,8 @@
               "url": "/api/qiskit/dev/qiskit.visualization.plot_state_paulivec"
             },
             {
-<<<<<<< HEAD
               "title": "plot_state_qsphere",
               "url": "/api/qiskit/dev/qiskit.visualization.plot_state_qsphere"
-=======
-              "title": "ElidePermutations",
-              "url": "/api/qiskit/dev/qiskit.transpiler.passes.ElidePermutations"
-            },
-            {
-              "title": "EnlargeWithAncilla",
-              "url": "/api/qiskit/dev/qiskit.transpiler.passes.EnlargeWithAncilla"
->>>>>>> f8aaea3c
             },
             {
               "title": "timeline_drawer",
@@ -2092,17 +2091,8 @@
               "url": "/api/qiskit/dev/qobj"
             },
             {
-<<<<<<< HEAD
               "title": "GateCalibration",
               "url": "/api/qiskit/dev/qiskit.qobj.GateCalibration"
-=======
-              "title": "StarPreRouting",
-              "url": "/api/qiskit/dev/qiskit.transpiler.passes.StarPreRouting"
-            },
-            {
-              "title": "StochasticSwap",
-              "url": "/api/qiskit/dev/qiskit.transpiler.passes.StochasticSwap"
->>>>>>> f8aaea3c
             },
             {
               "title": "PulseLibraryItem",
