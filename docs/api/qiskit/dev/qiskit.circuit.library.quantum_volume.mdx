---
title: quantum_volume (dev version)
description: API reference for qiskit.circuit.library.quantum_volume in the dev version of qiskit
in_page_toc_min_heading_level: 1
python_api_type: function
python_api_name: qiskit.circuit.library.quantum_volume
---

<span id="qiskit-circuit-library-quantum-volume" />

# qiskit.circuit.library.quantum\_volume

<Function id="qiskit.circuit.library.quantum_volume" isDedicatedPage={true} github="https://github.com/Qiskit/qiskit/tree/main/qiskit/circuit/library/quantum_volume.py#L133-L179" signature="qiskit.circuit.library.quantum_volume(num_qubits, depth=None, seed=None)">
  A quantum volume model circuit.

  The model circuits are random instances of circuits used to measure the Quantum Volume metric, as introduced in \[1].

  The model circuits consist of layers of Haar random elements of SU(4) applied between corresponding pairs of qubits in a random bipartition.

  This function is multithreaded and will launch a thread pool with threads equal to the number of CPUs by default. You can tune the number of threads with the `RAYON_NUM_THREADS` environment variable. For example, setting `RAYON_NUM_THREADS=4` would limit the thread pool to 4 threads.

  **Parameters**

<<<<<<< HEAD
  ![Diagram illustrating the previously described circuit.](/docs/images/api/qiskit/dev/qiskit-circuit-library-quantum_volume-1.avif)
=======
  *   **num\_qubits** ([*int*](https://docs.python.org/3/library/functions.html#int "(in Python v3.13)")) – The number qubits to use for the generated circuit.
  *   **depth** ([*int*](https://docs.python.org/3/library/functions.html#int "(in Python v3.13)") *| None*) – The number of layers for the generated circuit. If this is not specified it will default to `num_qubits` layers.
  *   **seed** ([*int*](https://docs.python.org/3/library/functions.html#int "(in Python v3.13)") *| np.random.Generator | None*) – An optional RNG seed used for generating the random SU(4) matrices used in the output circuit. This can be either an integer or a numpy generator. If an integer is specfied it must be an value between 0 and 2\*\*64 - 1.
>>>>>>> 0f339be2

  **Return type**

  [QuantumCircuit](qiskit.circuit.QuantumCircuit "qiskit.circuit.QuantumCircuit")

  **Reference Circuit:**

  ![Diagram illustrating the previously described circuit.](/images/api/qiskit/dev/qiskit-circuit-library-quantum_volume-1.avif)

  **References:**

  \[1] A. Cross et al. Validating quantum computers using randomized model circuits, Phys. Rev. A 100, 032328 (2019). [arXiv:1811.12926](https://arxiv.org/abs/1811.12926)
</Function>
<|MERGE_RESOLUTION|>--- conflicted
+++ resolved
@@ -21,13 +21,9 @@
 
   **Parameters**
 
-<<<<<<< HEAD
-  ![Diagram illustrating the previously described circuit.](/docs/images/api/qiskit/dev/qiskit-circuit-library-quantum_volume-1.avif)
-=======
   *   **num\_qubits** ([*int*](https://docs.python.org/3/library/functions.html#int "(in Python v3.13)")) – The number qubits to use for the generated circuit.
   *   **depth** ([*int*](https://docs.python.org/3/library/functions.html#int "(in Python v3.13)") *| None*) – The number of layers for the generated circuit. If this is not specified it will default to `num_qubits` layers.
   *   **seed** ([*int*](https://docs.python.org/3/library/functions.html#int "(in Python v3.13)") *| np.random.Generator | None*) – An optional RNG seed used for generating the random SU(4) matrices used in the output circuit. This can be either an integer or a numpy generator. If an integer is specfied it must be an value between 0 and 2\*\*64 - 1.
->>>>>>> 0f339be2
 
   **Return type**
 
@@ -35,7 +31,7 @@
 
   **Reference Circuit:**
 
-  ![Diagram illustrating the previously described circuit.](/images/api/qiskit/dev/qiskit-circuit-library-quantum_volume-1.avif)
+  ![Diagram illustrating the previously described circuit.](/docs/images/api/qiskit/dev/qiskit-circuit-library-quantum_volume-1.avif)
 
   **References:**
 
