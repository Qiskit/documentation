{
    "title": "Migration guides",
    "collapsed": true,
    "children": [
      {
        "title": "Introduction",
        "url": "/api/migration-guides"
      },
      {
<<<<<<< HEAD
        "title": "Migrate to V2 primitives",
        "url": "/api/migration-guides/v2-primitives"
=======
        "title": "Migrate to Qiskit 1.0",
        "children": [
          {
            "title": "Introduction",
            "url": "/api/migration-guides/qiskit-1.0"
          },
          {
            "title": "Packaging changes",
            "url": "/api/migration-guides/qiskit-1.0-installation"
          },
          {
            "title": "Feature changes",
            "url": "/api/migration-guides/qiskit-1.0-features"
          }
        ]
>>>>>>> c7bbfb1b
      },
      {
        "title": "Migrate to Qiskit Runtime",
        "children": [
          {
            "title": "How to migrate",
            "url": "/api/migration-guides/qiskit-runtime"
          },
          {
            "title": "Examples",
            "url": "/api/migration-guides/qiskit-runtime-examples"
          },
          {
            "title": "qiskit_ibm_provider to qiskit_ibm_runtime",
            "url": "/api/migration-guides/qiskit-runtime-from-provider"
          }
        ]
      },
      {
        "title": "Qiskit 0.44 changes",
        "children": [
          {
            "title": "QuantumInstance deprecation",
            "url": "/api/migration-guides/qiskit-quantum-instance"
          },
          {
            "title": "qiskit.algorithms new interface",
            "url": "/api/migration-guides/qiskit-algorithms-module"
          },
          {
            "title": "qiskit.opflow deprecation",
            "url": "/api/migration-guides/qiskit-opflow-module"
          }
        ]
      }
    ]
  }<|MERGE_RESOLUTION|>--- conflicted
+++ resolved
@@ -7,10 +7,6 @@
         "url": "/api/migration-guides"
       },
       {
-<<<<<<< HEAD
-        "title": "Migrate to V2 primitives",
-        "url": "/api/migration-guides/v2-primitives"
-=======
         "title": "Migrate to Qiskit 1.0",
         "children": [
           {
@@ -26,7 +22,6 @@
             "url": "/api/migration-guides/qiskit-1.0-features"
           }
         ]
->>>>>>> c7bbfb1b
       },
       {
         "title": "Migrate to Qiskit Runtime",
