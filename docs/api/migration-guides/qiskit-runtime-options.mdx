--- conflicted
+++ resolved
@@ -8,11 +8,7 @@
 
 # Migrate options
 
-<<<<<<< HEAD
-All `backend.run` options are now available through the Qiskit Runtime primitives, but there are additional options available with the V2 primitives.  See the [API reference](/api/qiskit-ibm-runtime/options) for the full list of available options. See [End-to-end examples](qiskit-runtime-examples) and [Qiskit Runtime options overview](../../run/runtime-options-overview) for more information about specifying V2 primitives options.
-=======
-All `backend.run` options are now available through the Qiskit Runtime primitives, but there are additional options available with the V2 primitives.  See the [API reference](/api/qiskit-ibm-runtime/options) for the full list of available options. See [End-to-end examples](qiskit-runtime-examples) and [Advanced Qiskit Runtime options](/guides/runtime-options-overview) for more information about specifying V2 primitives options. 
->>>>>>> 43c751e6
+All `backend.run` options are now available through the Qiskit Runtime primitives, but there are additional options available with the V2 primitives.  See the [API reference](/api/qiskit-ibm-runtime/options) for the full list of available options. See [End-to-end examples](qiskit-runtime-examples) and [Advanced Qiskit Runtime options](/guides/runtime-options-overview) for more information about specifying V2 primitives options.
 
 | backend.run options | V2 Primitive options                                                                                                  | Notes                                                                                                                                |
 |---------------------|-----------------------------------------------------------------------------------------------------------------------|--------------------------------------------------------------------------------------------------------------------------------------|
@@ -47,8 +43,4 @@
 One of the advantages of the primitives is that they abstract away the
 circuit execution setup so that algorithm developers can focus on the
 pure algorithmic components. However, sometimes, to get the most out of
-<<<<<<< HEAD
-an algorithm, you might want to tune certain primitive options. For details, see the [Qiskit Runtime options overview.](../../run/runtime-options-overview)
-=======
-an algorithm, you might want to tune certain primitive options. For details, see [Advanced runtime options.](/guides/runtime-options-overview)
->>>>>>> 43c751e6
+an algorithm, you might want to tune certain primitive options. For details, see [Advanced runtime options.](/guides/runtime-options-overview)