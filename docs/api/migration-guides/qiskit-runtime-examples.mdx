---
title: End-to-end examples
description: Examples of migrating from using backend.run to using Qiskit Runtime primitives

---

# End-to-end examples

Follow these examples to design a Qiskit Runtime algorithm.

<span id="estimator-algorithm"></span>
## Use Estimator to design an algorithm

Use the Estimator primitive to design an algorithm that calculates expectation values.

**Backend.run() model:** In this model, you accessed real systems and remote simulators by using the `qiskit-ibmq-provider` or the `qiskit-ibm-provider` module. To run **local** simulations, you could import a specific simulator from `qiskit-aer`. All of them followed the `backend.run()` interface. The following examples assume you have defined `isa_circuits`, circuits that follow the instruction set architecture (ISA) of the backend after undergoing transpilation.


<Tabs>
  <TabItem value="provider" label="qiskit-ibm-provider">

``` python
from qiskit_ibm_provider import IBMProvider

# Select provider
provider = IBMProvider()

# Get backend
backend = provider.get_backend("ibmq_qasm_simulator") # cloud simulator

# Run
result = backend.run(isa_circuits)
```
  </TabItem>

  <TabItem value="aer" label="qiskit-aer">
``` python
from qiskit_aer import AerSimulator # former import: from qiskit import Aer

# Get local simulator backend
backend = AerSimulator()

# Run
result = backend.run(isa_circuits)
```
  </TabItem>
</Tabs>

**Primitives model:** Access real systems through the `qiskit-ibm-runtime` **primitives** (`Sampler` and `Estimator`). Use **Local testing mode** to run local simulations on Qiskit Runtime fake backends or Aer simulators. The following examples assume you have defined circuits `isa_circuits` and observables `isa_observables`.


<Tabs>
  <TabItem value="hw" label="Run on quantum systems">
``` python
from qiskit_ibm_runtime import EstimatorV2 as Estimator, QiskitRuntimeService

# Define the service.  This allows you to access IBM Quantum systems.
service = QiskitRuntimeService()

# Get a backend
backend = service.least_busy(operational=True, simulator=False)

# Define Estimator
estimator = Estimator(backend)

# Run an expectation value calculation
job = estimator.run([(isa_circuits, isa_observables)])
result = job.result()
```
  </TabItem>

  <TabItem value="local" label="Run in local testing mode">
``` python
from qiskit_ibm_runtime import EstimatorV2 as Estimator
from qiskit_ibm_runtime.fake_provider import FakeManilaV2

# Run the sampler job locally using FakeManilaV2
fake_manila = FakeManilaV2()

# You can use a fixed seed to get fixed results.
options = {"simulator": {"seed_simulator": 42}}

# Define Estimator
estimator = Estimator(backend=fake_manila, options=options)

# Run an expectation value calculation
job = estimator.run([(isa_circuits, isa_observables)])
result = job.result()
```
  </TabItem>
</Tabs>

<span id="estimator-example"></span>
### End-to-end example

If your code previously calculated expectation values using
`backend.run()`, you likely used the `qiskit.opflow` module to
handle operators and state functions. To support this scenario, the
following migration example shows how to replace the  `backend.run()` plus `qiskit.opflow` workflow with an Estimator-based workflow.

#### 1. Problem definition

We want to compute the expectation value of a quantum state (circuit)
with respect to a certain operator. This example uses the H2
molecule and an arbitrary circuit as the quantum state:

<Tabs>
  <TabItem value="PrimV2" label="Runtime Estimator">

``` python
from qiskit import QuantumCircuit
from qiskit.quantum_info import SparsePauliOp

# Step 1: Define operator
op = SparsePauliOp.from_list(
    [
        ("II", -1.052373245772859),
        ("IZ", 0.39793742484318045),
        ("ZI", -0.39793742484318045),
        ("ZZ", -0.01128010425623538),
        ("XX", 0.18093119978423156),
    ]
)

# Step 2: Define quantum state
circuit = QuantumCircuit(2)
circuit.x(0)
circuit.x(1)

# Define a local backend
from qiskit_ibm_runtime.fake_provider import FakeManilaV2
backend = FakeManilaV2()

# Or define a real backend
# from qiskit_ibm_runtime import QiskitRuntimeService
# service = QiskitRuntimeService()
# backend = service.least_busy(operational=True, simulator=False)

# Circuits and parameters must obey the Instruction Set Architecture (ISA) of a particular backend.
from qiskit.transpiler.preset_passmanagers import generate_preset_pass_manager

pm = generate_preset_pass_manager(backend=backend, optimization_level=1)
isa_circuit = pm.run(circuit)

isa_observable = op.apply_layout(isa_circuit.layout)
```
  </TabItem>

  <TabItem value="backend.run" label="backend.run">
This code block shows a legacy workflow that handles operators using `qiskit.opflow`. `qiskit.opflow` provided custom classes to represent operators and quantum states (`CircuitStateFn`, `PauliSumOp`), which were required to wrap the standard Qiskit objects. This extra step is not necessary in the updated workflow. Note that in this case we are not running the pass manager to transpile the circuit (and observable) to ISA. This operation had to be performed in the later step, also through custom wrappers that are no longer necessary. For more detailed instructions to migrate from `qiskit.opflow`, see the [Opflow migration guide](./qiskit-opflow-module).

``` python
from qiskit import QuantumCircuit
from qiskit.quantum_info import SparsePauliOp

# Step 1: Define operator
op = SparsePauliOp.from_list(
    [
        ("II", -1.052373245772859),
        ("IZ", 0.39793742484318045),
        ("ZI", -0.39793742484318045),
        ("ZZ", -0.01128010425623538),
        ("XX", 0.18093119978423156),
    ]
)

# Step 2: Define quantum state
state = QuantumCircuit(2)
state.x(0)
state.x(1)

# Define provider and simulator backend
from qiskit_ibm_provider import IBMProvider


provider = IBMProvider()

backend = provider.get_backend("ibmq_qasm_simulator")

# Define a statevector simulator
# from qiskit_aer import AerSimulator
# backend = AerSimulator(method="statevector", shots=100)

# Define a real backend
# backend = provider.get_backend("ibm_brisbane")

# Circuits must obey the Instruction Set Architecture (ISA) of a particular backend.
from qiskit.transpiler.preset_passmanagers import generate_preset_pass_manager

pm = generate_preset_pass_manager(backend=backend, optimization_level=1)

from qiskit.opflow import CircuitStateFn, PauliSumOp

opflow_op = PauliSumOp(op)
opflow_state = CircuitStateFn(isa_state)
```
  </TabItem>
</Tabs>

#### 2. Calculate expectation values

<Tabs>
  <TabItem value="updated" label="Runtime Estimator">
Estimator simplifies the user-side syntax compared to the legacy approaches, making it a more

convenient tool for algorithm design.

``` python
from qiskit_ibm_runtime import EstimatorV2 as Estimator

estimator = Estimator(backend, options={"default_shots": int(1e4)})
job = estimator.run([(isa_circuit, isa_observable)])



# Get results for the first (and only) PUB
pub_result = job.result()[0]

print(f">>> Expectation value: {pub_result.data.evs}")
```
Output
```text
>>> Expectation value: [-0.8879899326312926]
```
  </TabItem>

  <TabItem value="legacy" label="backend.run()">
<<<<<<< HEAD
The legacy workflow required additional elements and steps to compute an expectation value. The `QuantumInstance` class stored a `PassManager` and a `Backend` instance, and wrapped the conversion step to ISA circuits and `backend.run` calls.  The `CircuitSampler` class from `qiskit.opflow` wrapped the `QuantumInstance` `run` and `transpile` methods. This degree of nesting is no longer supported, the new workflow allows to access and directly manipulate all the key components of the computation (backend, pass manager, circuits and observables) at all stages of the algorithm.
=======
The legacy workflow required additional elements and steps to compute an expectation value. The `QuantumInstance` class stored a `PassManager` and a `Backend` instance, and wrapped the conversion step to ISA circuits and `backend.run` calls.  The `CircuitSampler` class from `qiskit.opflow` wrapped the `QuantumInstance`, `run`, and `transpile` methods. This degree of nesting is no longer supported; the new workflow allows to access and directly manipulate all the key components of the computation (backend, pass manager, circuits and observables) at all stages of the algorithm.

>>>>>>> 20b7dd14

``` python
from qiskit.opflow import StateFn, PauliExpectation, CircuitSampler
from qiskit.utils import QuantumInstance

# Define the state to sample
measurable_expression = StateFn(opflow_op, is_measurement=True).compose(opflow_state)

# Convert to expectation value calculation object
expectation = PauliExpectation().convert(measurable_expression)

# Define quantum instance with backend and pass manager
quantum_instance = QuantumInstance(backend, pass_manager = pm)

# Inject quantum instance into circuit sampler and convert
sampler = CircuitSampler(quantum_instance).convert(expectation)


# Evaluate
expectation_value = sampler.eval().real
```

``` python
>>> print("expectation: ", expectation_value)
expectation:  -1.065734058826613
```
  </TabItem>
</Tabs>

<span id="sampler-algorithm"></span>
## Use Sampler to design an algorithm

The Sampler primitive is used to design an algorithm that samples
circuits and extracts probability distributions.

Both `Sampler` and `backend.run()` take in circuits as inputs. The main
difference is the format of the output: `backend.run()` outputs
**counts**, while `Sampler` returns **per-shot measurements** (but has convenience methods to also return counts).


**Backend.run() model:** In this model, you used the `qiskit-ibmq-provider` or the `qiskit-ibm-provider` module to access real systems and remote simulators. To run **local** simulations, you could import a specific simulator from `qiskit-aer`. All of them followed the `backend.run()` interface.


<Tabs>
  <TabItem value="provider" label="qiskit-ibm-provider">

    ``` python
    from qiskit_ibm_provider import IBMProvider


    # Select provider
    provider = IBMProvider()


    # Get backend
    backend = provider.get_backend("ibmq_qasm_simulator") # Use the cloud simulator

    # Run
    result = backend.run(isa_circuits)
    ```

    </TabItem>

<TabItem value="aer" label="qiskit-aer">
    ``` python
    from qiskit_aer import AerSimulator # former import: from qiskit import Aer

    # Get local simulator backend
    backend = AerSimulator()

    # Run
    result = backend.run(isa_circuits)
    ```
    </TabItem>
</Tabs>

    **Primitives model:** Access real systems through the `qiskit-ibm-runtime` Sampler and Estimator *primitives*. Use **local testing mode** to run local simulations by using Qiskit Runtime fake backends or Aer simulators.


    <Tabs>
    <TabItem value="hw" label="Run on quantum systems">
    ``` python
    from qiskit_ibm_runtime import SamplerV2 as Sampler, QiskitRuntimeService

    # Define the service.  This allows you to access IBM Quantum systems.
    service = QiskitRuntimeService()

    # Get a backend
    backend = service.least_busy(operational=True, simulator=False)

    # Define Sampler
    sampler = Sampler(mode=backend)

    # Run calculation
    job = sampler.run([isa_circuit])

    result = job.result()
    ```
    </TabItem>

  <TabItem value="local" label="Run in local testing mode">
``` python
from qiskit_ibm_runtime import SamplerV2 as Sampler
from qiskit_ibm_runtime.fake_provider import FakeManilaV2

# Run the sampler job locally using FakeManilaV2
fake_manila = FakeManilaV2()

# You can use a fixed seed to get fixed results.
options = {"simulator": {"seed_simulator": 42}}

# Define Sampler
sampler = Sampler(backend=fake_manila, options=options)

# Run calculation
job = sampler.run([isa_circuit])

result = job.result()
```
  </TabItem>
</Tabs>

<span id="sampler-example"></span>
### End-to-end example

The following example shows an end-to-end example of sampling a circuit by using `backend.run()` and `Sampler`.

#### 1. Problem definition

We want to find the probability distribution
associated with a quantum state:

<Admonition type="attention" title="Important">
When using the `Sampler` primitive, the circuit **must contain measurements**.
</Admonition>

<Tabs>
  <TabItem value="PrimV2" label="Runtime Sampler">
  ``` python
from qiskit_ibm_runtime import SamplerV2 as Sampler

# Define a local backend
from qiskit_ibm_runtime.fake_provider import FakeManilaV2
backend = FakeManilaV2()

# Define a real backend
# from qiskit_ibm_runtime import QiskitRuntimeService
# service = QiskitRuntimeService()
# backend = service.least_busy(operational=True, simulator=False)

from qiskit import QuantumCircuit

circuit = QuantumCircuit(4)
circuit.h(range(2))
circuit.cx(0,1)
circuit.measure_all() # measurement!

# Circuits must obey the ISA of the backend.
# Convert to ISA circuits
from qiskit.transpiler.preset_passmanagers import generate_preset_pass_manager

pm = generate_preset_pass_manager(backend=backend, optimization_level=1)
isa_circuit = pm.run(circuit)

```
  </TabItem>

  <TabItem value="PrimV1" label="backend.run">
``` python
from qiskit import QuantumCircuit

circuit = QuantumCircuit(4)
circuit.h(range(2))
circuit.cx(0,1)
circuit.measure_all() # measurement!

# Define provider and simulator backend
from qiskit_ibm_provider import IBMProvider

provider = IBMProvider(instance="ibm-q/open/main")
backend = provider.get_backend("ibmq_qasm_simulator")

# Define a statevector simulator
# from qiskit_aer import AerSimulator
# backend = AerSimulator(method="statevector", shots=100)

# Define a real backend
# backend = provider.get_backend("ibm_brisbane")

# Circuits must obey the ISA of a particular backend.
# Convert to ISA circuits
from qiskit.transpiler.preset_passmanagers import generate_preset_pass_manager

pm = generate_preset_pass_manager(backend=backend, optimization_level=1)
isa_circuit = pm.run(circuit)
```
  </TabItem>
</Tabs>

#### 2. Get counts from the result

<Tabs>
  <TabItem value="runtime" label="Runtime Sampler">
    ``` python
sampler = Sampler(mode=backend)

job = sampler.run([isa_circuit])

result = job.result()
# Get results for the first (and only) PUB
pub_result = result[0]

# Get counts from the classical register "meas".
print(f" >> Meas output register counts: {pub_result.data.meas.get_counts()}")

>> Meas output register counts: {'0001': 210, '0010': 305, '0000': 282, '0011': 201, '0101': 2, '1010': 6, '0110': 5, '0100': 6, '1000': 3, '0111': 1, '1001': 2, '1011': 1}
```
  </TabItem>

  <TabItem value="legacy" label="backend.run()">
The required steps to reach our goal with `backend.run()` are:

1.  Run circuits
2.  Get counts from the result object

First, we run the circuit and output the result
object:

``` python
# Run
result = backend.run(isa_circuit, shots=1024).result()
```

``` python
>>> print("result: ", result)
result:  Result(backend_name='ibmq_qasm_simulator', backend_version='0.11.0',
qobj_id='65bb8a73-cced-40c1-995a-8961cc2badc4', job_id='63fc95612751d57b6639f777',
success=True, results=[ExperimentResult(shots=1024, success=True, meas_level=2,
data=ExperimentResultData(counts={'0x0': 255, '0x1': 258, '0x2': 243, '0x3': 268}),
header=QobjExperimentHeader(clbit_labels=[['meas', 0], ['meas', 1], ['meas', 2], ['meas', 3]],
creg_sizes=[['meas', 4]], global_phase=0.0, memory_slots=4, metadata={}, n_qubits=4,
name='circuit-930', qreg_sizes=[['q', 4]], qubit_labels=[['q', 0], ['q', 1], ['q', 2], ['q', 3]]),
status=DONE, metadata={'active_input_qubits': [0, 1, 2, 3], 'batched_shots_optimization': False,
'device': 'CPU', 'fusion': {'enabled': False}, 'input_qubit_map': [[3, 3], [2, 2], [1, 1], [0, 0]],
'measure_sampling': True, 'method': 'stabilizer', 'noise': 'ideal', 'num_clbits': 4, 'num_qubits': 4,
'parallel_shots': 1, 'parallel_state_update': 16, 'remapped_qubits': False,
'sample_measure_time': 0.001001096}, seed_simulator=2191402198, time_taken=0.002996865)],
date=2023-02-27 12:35:00.203255+01:00, status=COMPLETED, header=QobjHeader(backend_name='ibmq_qasm_simulator',
backend_version='0.1.547'), metadata={'max_gpu_memory_mb': 0, 'max_memory_mb': 386782, 'mpi_rank': 0,
'num_mpi_processes': 1, 'num_processes_per_experiments': 1, 'omp_enabled': True, 'parallel_experiments': 1,
'time_taken': 0.003215252, 'time_taken_execute': 0.00303248, 'time_taken_load_qobj': 0.000169435},
time_taken=0.003215252, client_version={'qiskit': '0.39.5'})
```

Now we get the probability distribution from the output:

``` python
counts = result.get_counts(isa_circuit)

>>> print("counts: ", counts)
counts:  {'0000': 255, '0001': 258, '0010': 243, '0011': 268}
```

  </TabItem>
</Tabs>


## Next steps
The Runtime primitives offer a series of features and tuning
options, some of which do not have a legacy alternative to migrate from, but can
help improve your performance and results. For more information, refer
to the following:

<Admonition type="tip" title="Recommendations">
- [Common use cases](qiskit-runtime-use-case)
- [Migrate `backend.run` options to primitive options](qiskit-runtime-options)
- [Setting execution options](/guides/runtime-options-overview)
- [Primitive execution options API reference](../qiskit-ibm-runtime/qiskit_ibm_runtime.options.Options)
- [How to run a session](/guides/run-jobs-session)
- [Qiskit Runtime local testing mode](/guides/local-testing-mode)
</Admonition>
<|MERGE_RESOLUTION|>--- conflicted
+++ resolved
@@ -225,12 +225,8 @@
   </TabItem>
 
   <TabItem value="legacy" label="backend.run()">
-<<<<<<< HEAD
-The legacy workflow required additional elements and steps to compute an expectation value. The `QuantumInstance` class stored a `PassManager` and a `Backend` instance, and wrapped the conversion step to ISA circuits and `backend.run` calls.  The `CircuitSampler` class from `qiskit.opflow` wrapped the `QuantumInstance` `run` and `transpile` methods. This degree of nesting is no longer supported, the new workflow allows to access and directly manipulate all the key components of the computation (backend, pass manager, circuits and observables) at all stages of the algorithm.
-=======
+
 The legacy workflow required additional elements and steps to compute an expectation value. The `QuantumInstance` class stored a `PassManager` and a `Backend` instance, and wrapped the conversion step to ISA circuits and `backend.run` calls.  The `CircuitSampler` class from `qiskit.opflow` wrapped the `QuantumInstance`, `run`, and `transpile` methods. This degree of nesting is no longer supported; the new workflow allows to access and directly manipulate all the key components of the computation (backend, pass manager, circuits and observables) at all stages of the algorithm.
-
->>>>>>> 20b7dd14
 
 ``` python
 from qiskit.opflow import StateFn, PauliExpectation, CircuitSampler
