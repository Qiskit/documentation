<<<<<<< HEAD
---
title: End-to-end examples
description: Examples of migrating from using backend.run to using Qiskit Runtime primitives

---

# End-to-end examples

Follow these examples to design a Qiskit Runtime algorithm.

<span id="estimator-algorithm"></span>
## Use Estimator to design an algorithm

Use the Estimator primitive to design an algorithm that calculates expectation values.

**Backend.run() model:** In this model, you accessed real systems and remote simulators by using the `qiskit-ibmq-provider` or the `qiskit-ibm-provider` module. To run **local** simulations, you could import a specific simulator from `qiskit-aer`. All of them followed the `backend.run()` interface. The following examples assume you have defined `isa_circuits`, circuits that follow the instruction set architecture (ISA) of the backend after undergoing transpilation.


<Tabs>
  <TabItem value="provider" label="qiskit-ibm-provider">

``` python
from qiskit_ibm_provider import IBMProvider

# Select provider
provider = IBMProvider()

# Get backend
backend = provider.get_backend("ibmq_qasm_simulator") # cloud simulator

# Run
result = backend.run(isa_circuits)
```
  </TabItem>

  <TabItem value="aer" label="qiskit-aer">
``` python
from qiskit_aer import AerSimulator # former import: from qiskit import Aer

# Get local simulator backend
backend = AerSimulator()

# Run
result = backend.run(isa_circuits)
```
  </TabItem>
</Tabs>

**Primitives model:** Access real systems through the `qiskit-ibm-runtime` **primitives** (`Sampler` and `Estimator`). Use **Local testing mode** to run local simulations on Qiskit Runtime fake backends or Aer simulators. The following examples assume you have defined circuits `isa_circuits` and observables `isa_observables`.


<Tabs>
  <TabItem value="hw" label="Run on quantum systems">
``` python
from qiskit_ibm_runtime import EstimatorV2 as Estimator, QiskitRuntimeService

# Define the service.  This allows you to access IBM Quantum systems.
service = QiskitRuntimeService()

# Get a backend
backend = service.least_busy(operational=True, simulator=False)

# Define Estimator
estimator = Estimator(backend)

# Run an expectation value calculation
job = estimator.run([(isa_circuits, isa_observables)])
result = job.result()
```
  </TabItem>

  <TabItem value="local" label="Run in local testing mode">
``` python
from qiskit_ibm_runtime import EstimatorV2 as Estimator
from qiskit_ibm_runtime.fake_provider import FakeManilaV2

# Run the sampler job locally using FakeManilaV2
fake_manila = FakeManilaV2()

# You can use a fixed seed to get fixed results.
options = {"simulator": {"seed_simulator": 42}}

# Define Estimator
estimator = Estimator(backend=fake_manila, options=options)

# Run an expectation value calculation
job = estimator.run([(isa_circuits, isa_observables)])
result = job.result()
```
  </TabItem>
</Tabs>

<span id="estimator-example"></span>
### End-to-end example

If your code previously calculated expectation values using
`backend.run()`, you likely used the `qiskit.opflow` module to
handle operators and state functions. To support this scenario, the
following migration example shows how to replace the  `backend.run()` plus `qiskit.opflow` workflow with an Estimator-based workflow.

#### 1. Problem definition

We want to compute the expectation value of a quantum state (circuit)
with respect to a certain operator. This example uses the H2
molecule and an arbitrary circuit as the quantum state:

<Tabs>
  <TabItem value="PrimV2" label="Runtime Estimator">

``` python
from qiskit import QuantumCircuit
from qiskit.quantum_info import SparsePauliOp

# Step 1: Define operator
op = SparsePauliOp.from_list(
    [
        ("II", -1.052373245772859),
        ("IZ", 0.39793742484318045),
        ("ZI", -0.39793742484318045),
        ("ZZ", -0.01128010425623538),
        ("XX", 0.18093119978423156),
    ]
)

# Step 2: Define quantum state
circuit = QuantumCircuit(2)
circuit.x(0)
circuit.x(1)

# Define a local backend
from qiskit_ibm_runtime.fake_provider import FakeManilaV2
backend = FakeManilaV2()

# Or define a real backend
# from qiskit_ibm_runtime import QiskitRuntimeService
# service = QiskitRuntimeService()
# backend = service.least_busy(operational=True, simulator=False)

# Circuits and parameters must obey the Instruction Set Architecture (ISA) of a particular backend.
from qiskit.transpiler.preset_passmanagers import generate_preset_pass_manager

pm = generate_preset_pass_manager(backend=backend, optimization_level=1)
isa_circuit = pm.run(circuit)

isa_observable = op.apply_layout(isa_circuit.layout)
```
  </TabItem>

  <TabItem value="backend.run" label="backend.run">
This code block shows a legacy workflow that handles operators using `qiskit.opflow`. `qiskit.opflow` provided custom classes to represent operators and quantum states (`CircuitStateFn`, `PauliSumOp`), which were required to wrap the standard Qiskit objects. This extra step is not necessary in the updated workflow. Note that in this case we are not running the pass manager to transpile the circuit (and observable) to ISA. This operation had to be performed in the later step, also through custom wrappers that are no longer necessary. For more detailed instructions to migrate from `qiskit.opflow`, see the [Opflow migration guide](./qiskit-opflow-module).

``` python
from qiskit import QuantumCircuit
from qiskit.quantum_info import SparsePauliOp

# Step 1: Define operator
op = SparsePauliOp.from_list(
    [
        ("II", -1.052373245772859),
        ("IZ", 0.39793742484318045),
        ("ZI", -0.39793742484318045),
        ("ZZ", -0.01128010425623538),
        ("XX", 0.18093119978423156),
    ]
)

# Step 2: Define quantum state
state = QuantumCircuit(2)
state.x(0)
state.x(1)

# Define provider and simulator backend
from qiskit_ibm_provider import IBMProvider


provider = IBMProvider()

backend = provider.get_backend("ibmq_qasm_simulator")

# Define a statevector simulator
# from qiskit_aer import AerSimulator
# backend = AerSimulator(method="statevector", shots=100)

# Define a real backend
# backend = provider.get_backend("ibm_brisbane")

# Circuits must obey the Instruction Set Architecture (ISA) of a particular backend.
from qiskit.transpiler.preset_passmanagers import generate_preset_pass_manager

pm = generate_preset_pass_manager(backend=backend, optimization_level=1)

from qiskit.opflow import CircuitStateFn, PauliSumOp

opflow_op = PauliSumOp(op)
opflow_state = CircuitStateFn(isa_state)
```
  </TabItem>
</Tabs>

#### 2. Calculate expectation values

<Tabs>
  <TabItem value="updated" label="Runtime Estimator">
Estimator simplifies the user-side syntax compared to the legacy approaches, making it a more

convenient tool for algorithm design.

``` python
from qiskit_ibm_runtime import EstimatorV2 as Estimator

estimator = Estimator(backend, options={"default_shots": int(1e4)})
job = estimator.run([(isa_circuit, isa_observable)])



# Get results for the first (and only) PUB
pub_result = job.result()[0]

print(f">>> Expectation value: {pub_result.data.evs}")
```
Output
```text
>>> Expectation value: [-0.8879899326312926]
```
  </TabItem>

  <TabItem value="legacy" label="backend.run()">
The legacy workflow required additional elements and steps to compute an expectation value. The `QuantumInstance` class stored a `PassManager` and a `Backend` instance, and wrapped the conversion step to ISA circuits and `backend.run` calls.  The `CircuitSampler` class from `qiskit.opflow` wrapped the `QuantumInstance` `run` and `transpile` methods. This degree of nesting is no longer supported, the new workflow allows to access and directly manipulate all the key components of the computation (backend, pass manager, circuits and observables) at all stages of the algorithm.

``` python
from qiskit.opflow import StateFn, PauliExpectation, CircuitSampler
from qiskit.utils import QuantumInstance

# Define the state to sample
measurable_expression = StateFn(opflow_op, is_measurement=True).compose(opflow_state)

# Convert to expectation value calculation object
expectation = PauliExpectation().convert(measurable_expression)

# Define quantum instance with backend and pass manager
quantum_instance = QuantumInstance(backend, pass_manager = pm)

# Inject quantum instance into circuit sampler and convert
sampler = CircuitSampler(quantum_instance).convert(expectation)


# Evaluate
expectation_value = sampler.eval().real
```

``` python
>>> print("expectation: ", expectation_value)
expectation:  -1.065734058826613
```
  </TabItem>
</Tabs>

<span id="sampler-algorithm"></span>
## Use Sampler to design an algorithm

The Sampler primitive is used to design an algorithm that samples
circuits and extracts probability distributions.

Both `Sampler` and `backend.run()` take in circuits as inputs. The main
difference is the format of the output: `backend.run()` outputs
**counts**, while `Sampler` returns **per-shot measurements** (but has convenience methods to also return counts).


**Backend.run() model:** In this model, you used the `qiskit-ibmq-provider` or the `qiskit-ibm-provider` module to access real systems and remote simulators. To run **local** simulations, you could import a specific simulator from `qiskit-aer`. All of them followed the `backend.run()` interface.


<Tabs>
  <TabItem value="provider" label="qiskit-ibm-provider">

    ``` python
    from qiskit_ibm_provider import IBMProvider


    # Select provider
    provider = IBMProvider()


    # Get backend
    backend = provider.get_backend("ibmq_qasm_simulator") # Use the cloud simulator

    # Run
    result = backend.run(isa_circuits)
    ```

    </TabItem>

<TabItem value="aer" label="qiskit-aer">
    ``` python
    from qiskit_aer import AerSimulator # former import: from qiskit import Aer

    # Get local simulator backend
    backend = AerSimulator()

    # Run
    result = backend.run(isa_circuits)
    ```
    </TabItem>
</Tabs>

    **Primitives model:** Access real systems through the `qiskit-ibm-runtime` Sampler and Estimator *primitives*. Use **local testing mode** to run local simulations by using Qiskit Runtime fake backends or Aer simulators.


    <Tabs>
    <TabItem value="hw" label="Run on quantum systems">
    ``` python
    from qiskit_ibm_runtime import SamplerV2 as Sampler, QiskitRuntimeService

    # Define the service.  This allows you to access IBM Quantum systems.
    service = QiskitRuntimeService()

    # Get a backend
    backend = service.least_busy(operational=True, simulator=False)

    # Define Sampler
    sampler = Sampler(backend=backend)

    # Run calculation
    job = sampler.run([isa_circuit])

    result = job.result()
    ```
    </TabItem>

  <TabItem value="local" label="Run in local testing mode">
``` python
from qiskit_ibm_runtime import SamplerV2 as Sampler
from qiskit_ibm_runtime.fake_provider import FakeManilaV2

# Run the sampler job locally using FakeManilaV2
fake_manila = FakeManilaV2()

# You can use a fixed seed to get fixed results.
options = {"simulator": {"seed_simulator": 42}}

# Define Sampler
sampler = Sampler(backend=fake_manila, options=options)

# Run calculation
job = sampler.run([isa_circuit])

result = job.result()
```
  </TabItem>
</Tabs>

<span id="sampler-example"></span>
### End-to-end example

The following example shows an end-to-end example of sampling a circuit by using `backend.run()` and `Sampler`.

#### 1. Problem definition

We want to find the probability distribution
associated with a quantum state:

<Admonition type="attention" title="Important">
When using the `Sampler` primitive, the circuit **must contain measurements**.
</Admonition>

<Tabs>
  <TabItem value="PrimV2" label="Runtime Sampler">
  ``` python
from qiskit_ibm_runtime import SamplerV2 as Sampler

# Define a local backend
from qiskit_ibm_runtime.fake_provider import FakeManilaV2
backend = FakeManilaV2()

# Define a real backend
# from qiskit_ibm_runtime import QiskitRuntimeService
# service = QiskitRuntimeService()
# backend = service.least_busy(operational=True, simulator=False)

from qiskit import QuantumCircuit

circuit = QuantumCircuit(4)
circuit.h(range(2))
circuit.cx(0,1)
circuit.measure_all() # measurement!

# Circuits must obey the ISA of the backend.
# Convert to ISA circuits
from qiskit.transpiler.preset_passmanagers import generate_preset_pass_manager

pm = generate_preset_pass_manager(backend=backend, optimization_level=1)
isa_circuit = pm.run(circuit)

```
  </TabItem>

  <TabItem value="PrimV1" label="backend.run">
``` python
from qiskit import QuantumCircuit

circuit = QuantumCircuit(4)
circuit.h(range(2))
circuit.cx(0,1)
circuit.measure_all() # measurement!

# Define provider and simulator backend
from qiskit_ibm_provider import IBMProvider

provider = IBMProvider(instance="ibm-q/open/main")
backend = provider.get_backend("ibmq_qasm_simulator")

# Define a statevector simulator
# from qiskit_aer import AerSimulator
# backend = AerSimulator(method="statevector", shots=100)

# Define a real backend
# backend = provider.get_backend("ibm_brisbane")

# Circuits must obey the ISA of a particular backend.
# Convert to ISA circuits
from qiskit.transpiler.preset_passmanagers import generate_preset_pass_manager

pm = generate_preset_pass_manager(backend=backend, optimization_level=1)
isa_circuit = pm.run(circuit)
```
  </TabItem>
</Tabs>

#### 2. Get counts from the result

<Tabs>
  <TabItem value="runtime" label="Runtime Sampler">
    ``` python
sampler = Sampler(backend=backend)

job = sampler.run([isa_circuit])

result = job.result()
# Get results for the first (and only) PUB
pub_result = result[0]

# Get counts from the classical register "meas".
print(f" >> Meas output register counts: {pub_result.data.meas.get_counts()}")

>> Meas output register counts: {'0001': 210, '0010': 305, '0000': 282, '0011': 201, '0101': 2, '1010': 6, '0110': 5, '0100': 6, '1000': 3, '0111': 1, '1001': 2, '1011': 1}
```
  </TabItem>

  <TabItem value="legacy" label="backend.run()">
The required steps to reach our goal with `backend.run()` are:

1.  Run circuits
2.  Get counts from the result object

First, we run the circuit and output the result
object:

``` python
# Run
result = backend.run(isa_circuit, shots=1024).result()
```

``` python
>>> print("result: ", result)
result:  Result(backend_name='ibmq_qasm_simulator', backend_version='0.11.0',
qobj_id='65bb8a73-cced-40c1-995a-8961cc2badc4', job_id='63fc95612751d57b6639f777',
success=True, results=[ExperimentResult(shots=1024, success=True, meas_level=2,
data=ExperimentResultData(counts={'0x0': 255, '0x1': 258, '0x2': 243, '0x3': 268}),
header=QobjExperimentHeader(clbit_labels=[['meas', 0], ['meas', 1], ['meas', 2], ['meas', 3]],
creg_sizes=[['meas', 4]], global_phase=0.0, memory_slots=4, metadata={}, n_qubits=4,
name='circuit-930', qreg_sizes=[['q', 4]], qubit_labels=[['q', 0], ['q', 1], ['q', 2], ['q', 3]]),
status=DONE, metadata={'active_input_qubits': [0, 1, 2, 3], 'batched_shots_optimization': False,
'device': 'CPU', 'fusion': {'enabled': False}, 'input_qubit_map': [[3, 3], [2, 2], [1, 1], [0, 0]],
'measure_sampling': True, 'method': 'stabilizer', 'noise': 'ideal', 'num_clbits': 4, 'num_qubits': 4,
'parallel_shots': 1, 'parallel_state_update': 16, 'remapped_qubits': False,
'sample_measure_time': 0.001001096}, seed_simulator=2191402198, time_taken=0.002996865)],
date=2023-02-27 12:35:00.203255+01:00, status=COMPLETED, header=QobjHeader(backend_name='ibmq_qasm_simulator',
backend_version='0.1.547'), metadata={'max_gpu_memory_mb': 0, 'max_memory_mb': 386782, 'mpi_rank': 0,
'num_mpi_processes': 1, 'num_processes_per_experiments': 1, 'omp_enabled': True, 'parallel_experiments': 1,
'time_taken': 0.003215252, 'time_taken_execute': 0.00303248, 'time_taken_load_qobj': 0.000169435},
time_taken=0.003215252, client_version={'qiskit': '0.39.5'})
```

Now we get the probability distribution from the output:

``` python
counts = result.get_counts(isa_circuit)

>>> print("counts: ", counts)
counts:  {'0000': 255, '0001': 258, '0010': 243, '0011': 268}
```

  </TabItem>
</Tabs>


## Next steps
The Runtime primitives offer a series of features and tuning
options, some of which do not have a legacy alternative to migrate from, but can
help improve your performance and results. For more information, refer
to the following:

<Admonition type="tip" title="Recommendations">
- [Common use cases](qiskit-runtime-use-case)
- [Migrate `backend.run` options to primitive options](qiskit-runtime-options)
- [Qiskit Runtime options overview](../../run/runtime-options-overview)
- [Primitive execution options API reference](../qiskit-ibm-runtime/qiskit_ibm_runtime.options.Options)
- [How to run a session](../../run/run-jobs-in-session)
- [Qiskit Runtime local testing mode](../../verify/local-testing-mode)
</Admonition>

=======
---
title: End-to-end examples
description: Examples of migrating from using backend.run to using Qiskit Runtime primitives

---

# End-to-end examples

Follow these examples to design a Qiskit Runtime algorithm.

<span id="estimator-algorithm"></span>
## Use Estimator to design an algorithm

Use the Estimator primitive to design an algorithm that calculates expectation values.

**Backend.run() model:** In this model, you accessed real systems and remote simulators by using the `qiskit-ibmq-provider` or the `qiskit-ibm-provider` module. To run **local** simulations, you could import a specific simulator from `qiskit-aer`. All of them followed the `backend.run()` interface. The following examples assume you have defined `isa_circuits`, circuits that follow the instruction set architecture (ISA) of the backend after undergoing transpilation.


<Tabs>
  <TabItem value="provider" label="qiskit-ibm-provider">

``` python
from qiskit_ibm_provider import IBMProvider

# Select provider
provider = IBMProvider()

# Get backend
backend = provider.get_backend("ibmq_qasm_simulator") # cloud simulator

# Run
result = backend.run(isa_circuits)
```
  </TabItem>

  <TabItem value="aer" label="qiskit-aer">
``` python
from qiskit_aer import AerSimulator # former import: from qiskit import Aer

# Get local simulator backend
backend = AerSimulator()

# Run
result = backend.run(isa_circuits)
```
  </TabItem>
</Tabs>

**Primitives model:** Access real systems through the `qiskit-ibm-runtime` **primitives** (`Sampler` and `Estimator`). Use **Local testing mode** to run local simulations on Qiskit Runtime fake backends or Aer simulators. The following examples assume you have defined circuits `isa_circuits` and observables `isa_observables`.


<Tabs>
  <TabItem value="hw" label="Run on quantum systems">
``` python
from qiskit_ibm_runtime import EstimatorV2 as Estimator, QiskitRuntimeService

# Define the service.  This allows you to access IBM Quantum systems.
service = QiskitRuntimeService()

# Get a backend
backend = service.least_busy(operational=True, simulator=False)

# Define Estimator  
estimator = Estimator(backend)

# Run an expectation value calculation
job = estimator.run([(isa_circuits, isa_observables)])
result = job.result()
```
  </TabItem>

  <TabItem value="local" label="Run in local testing mode">
``` python
from qiskit_ibm_runtime import EstimatorV2 as Estimator
from qiskit_ibm_runtime.fake_provider import FakeManilaV2

# Run the sampler job locally using FakeManilaV2
fake_manila = FakeManilaV2()

# You can use a fixed seed to get fixed results. 
options = {"simulator": {"seed_simulator": 42}}

# Define Estimator  
estimator = Estimator(backend=fake_manila, options=options)

# Run an expectation value calculation
job = estimator.run([(isa_circuits, isa_observables)])
result = job.result()
```
  </TabItem>
</Tabs>

<span id="estimator-example"></span>
### End-to-end example

If your code previously calculated expectation values using
`backend.run()`, you likely used the `qiskit.opflow` module to
handle operators and state functions. To support this scenario, the
following migration example shows how to replace the  `backend.run()` plus `qiskit.opflow` workflow with an Estimator-based workflow.

#### 1. Problem definition

We want to compute the expectation value of a quantum state (circuit)
with respect to a certain operator. This example uses the H2
molecule and an arbitrary circuit as the quantum state:

<Tabs>
  <TabItem value="PrimV2" label="Runtime Estimator">

``` python
from qiskit import QuantumCircuit
from qiskit.quantum_info import SparsePauliOp

# Step 1: Define operator
op = SparsePauliOp.from_list(
    [
        ("II", -1.052373245772859),
        ("IZ", 0.39793742484318045),
        ("ZI", -0.39793742484318045),
        ("ZZ", -0.01128010425623538),
        ("XX", 0.18093119978423156),
    ]
)

# Step 2: Define quantum state
circuit = QuantumCircuit(2)
circuit.x(0)
circuit.x(1)

# Define a local backend
from qiskit_ibm_runtime.fake_provider import FakeManilaV2
backend = FakeManilaV2()

# Or define a real backend
# from qiskit_ibm_runtime import QiskitRuntimeService
# service = QiskitRuntimeService()
# backend = service.least_busy(operational=True, simulator=False)

# Circuits and parameters must obey the Instruction Set Architecture (ISA) of a particular backend.
from qiskit.transpiler.preset_passmanagers import generate_preset_pass_manager

pm = generate_preset_pass_manager(backend=backend, optimization_level=1)
isa_circuit = pm.run(circuit)

isa_observable = op.apply_layout(isa_circuit.layout)
```
  </TabItem>

  <TabItem value="backend.run" label="backend.run">
This code block shows a legacy workflow that handles operators using `qiskit.opflow`. `qiskit.opflow` provided custom classes to represent operators and quantum states (`CircuitStateFn`, `PauliSumOp`), which were required to wrap the standard Qiskit objects. This extra step is not necessary in the updated workflow. Note that in this case we are not running the pass manager to transpile the circuit (and observable) to ISA. This operation had to be performed in the later step, also through custom wrappers that are no longer necessary. For more detailed instructions to migrate from `qiskit.opflow`, see the [Opflow migration guide](./qiskit-opflow-module).

``` python
from qiskit import QuantumCircuit
from qiskit.quantum_info import SparsePauliOp

# Step 1: Define operator
op = SparsePauliOp.from_list(
    [
        ("II", -1.052373245772859),
        ("IZ", 0.39793742484318045),
        ("ZI", -0.39793742484318045),
        ("ZZ", -0.01128010425623538),
        ("XX", 0.18093119978423156),
    ]
)

# Step 2: Define quantum state
state = QuantumCircuit(2)
state.x(0)
state.x(1)

# Define provider and simulator backend
from qiskit_ibm_provider import IBMProvider


provider = IBMProvider()

backend = provider.get_backend("ibmq_qasm_simulator")

# Define a statevector simulator
# from qiskit_aer import AerSimulator
# backend = AerSimulator(method="statevector", shots=100)

# Define a real backend
# backend = provider.get_backend("ibm_brisbane")

# Circuits must obey the Instruction Set Architecture (ISA) of a particular backend.
from qiskit.transpiler.preset_passmanagers import generate_preset_pass_manager

pm = generate_preset_pass_manager(backend=backend, optimization_level=1)

from qiskit.opflow import CircuitStateFn, PauliSumOp

opflow_op = PauliSumOp(op)
opflow_state = CircuitStateFn(isa_state)
```
  </TabItem>
</Tabs>

#### 2. Calculate expectation values

<Tabs>
  <TabItem value="updated" label="Runtime Estimator">
Estimator simplifies the user-side syntax compared to the legacy approaches, making it a more

convenient tool for algorithm design.

``` python
from qiskit_ibm_runtime import EstimatorV2 as Estimator

estimator = Estimator(backend, options={"default_shots": int(1e4)})
job = estimator.run([(isa_circuit, isa_observable)])



# Get results for the first (and only) PUB
pub_result = job.result()[0]

print(f">>> Expectation value: {pub_result.data.evs}")
```
Output
```text
>>> Expectation value: [-0.8879899326312926]
```
  </TabItem>

  <TabItem value="legacy" label="backend.run()">
The legacy workflow required additional elements and steps to compute an expectation value. The `QuantumInstance` class stored a `PassManager` and a `Backend` instance, and wrapped the conversion step to ISA circuits and `backend.run` calls.  The `CircuitSampler` class from `qiskit.opflow` wrapped the `QuantumInstance` `run` and `transpile` methods. This degree of nesting is no longer supported, the new workflow allows to access and directly manipulate all the key components of the computation (backend, pass manager, circuits and observables) at all stages of the algorithm. 

``` python
from qiskit.opflow import StateFn, PauliExpectation, CircuitSampler
from qiskit.utils import QuantumInstance

# Define the state to sample
measurable_expression = StateFn(opflow_op, is_measurement=True).compose(opflow_state)

# Convert to expectation value calculation object
expectation = PauliExpectation().convert(measurable_expression)

# Define quantum instance with backend and pass manager
quantum_instance = QuantumInstance(backend, pass_manager = pm)

# Inject quantum instance into circuit sampler and convert
sampler = CircuitSampler(quantum_instance).convert(expectation)


# Evaluate
expectation_value = sampler.eval().real
```

``` python
>>> print("expectation: ", expectation_value)
expectation:  -1.065734058826613
```
  </TabItem>
</Tabs>

<span id="sampler-algorithm"></span>
## Use Sampler to design an algorithm 

The Sampler primitive is used to design an algorithm that samples
circuits and extracts probability distributions.

Both `Sampler` and `backend.run()` take in circuits as inputs. The main
difference is the format of the output: `backend.run()` outputs
**counts**, while `Sampler` returns **per-shot measurements** (but has convenience methods to also return counts).


**Backend.run() model:** In this model, you used the `qiskit-ibmq-provider` or the `qiskit-ibm-provider` module to access real systems and remote simulators. To run **local** simulations, you could import a specific simulator from `qiskit-aer`. All of them followed the `backend.run()` interface.


<Tabs>
  <TabItem value="provider" label="qiskit-ibm-provider">

    ``` python
    from qiskit_ibm_provider import IBMProvider


    # Select provider
    provider = IBMProvider()


    # Get backend
    backend = provider.get_backend("ibmq_qasm_simulator") # Use the cloud simulator

    # Run
    result = backend.run(isa_circuits)
    ```
    
    </TabItem>

<TabItem value="aer" label="qiskit-aer">
    ``` python
    from qiskit_aer import AerSimulator # former import: from qiskit import Aer

    # Get local simulator backend
    backend = AerSimulator()

    # Run
    result = backend.run(isa_circuits)
    ```
    </TabItem>
</Tabs>

    **Primitives model:** Access real systems through the `qiskit-ibm-runtime` Sampler and Estimator *primitives*. Use **local testing mode** to run local simulations by using Qiskit Runtime fake backends or Aer simulators.


    <Tabs>
    <TabItem value="hw" label="Run on quantum systems">
    ``` python
    from qiskit_ibm_runtime import SamplerV2 as Sampler, QiskitRuntimeService

    # Define the service.  This allows you to access IBM Quantum systems.
    service = QiskitRuntimeService()

    # Get a backend
    backend = service.least_busy(operational=True, simulator=False)

    # Define Sampler
    sampler = Sampler(backend=backend)

    # Run calculation
    job = sampler.run([isa_circuit])

    result = job.result()
    ```
    </TabItem>

  <TabItem value="local" label="Run in local testing mode">
``` python
from qiskit_ibm_runtime import SamplerV2 as Sampler
from qiskit_ibm_runtime.fake_provider import FakeManilaV2

# Run the sampler job locally using FakeManilaV2
fake_manila = FakeManilaV2()

# You can use a fixed seed to get fixed results. 
options = {"simulator": {"seed_simulator": 42}}

# Define Sampler  
sampler = Sampler(backend=fake_manila, options=options)

# Run calculation
job = sampler.run([isa_circuit])

result = job.result()
```
  </TabItem>
</Tabs>

<span id="sampler-example"></span>
### End-to-end example

The following example shows an end-to-end example of sampling a circuit by using `backend.run()` and `Sampler`.

#### 1. Problem definition

We want to find the probability distribution
associated with a quantum state:

<Admonition type="attention" title="Important">
When using the `Sampler` primitive, the circuit **must contain measurements**.
</Admonition>

<Tabs>
  <TabItem value="PrimV2" label="Runtime Sampler">
  ``` python
from qiskit_ibm_runtime import SamplerV2 as Sampler
 
# Define a local backend
from qiskit_ibm_runtime.fake_provider import FakeManilaV2
backend = FakeManilaV2()

# Define a real backend
# from qiskit_ibm_runtime import QiskitRuntimeService
# service = QiskitRuntimeService()
# backend = service.least_busy(operational=True, simulator=False)

from qiskit import QuantumCircuit

circuit = QuantumCircuit(4)
circuit.h(range(2))
circuit.cx(0,1)
circuit.measure_all() # measurement!

# Circuits must obey the ISA of the backend.
# Convert to ISA circuits
from qiskit.transpiler.preset_passmanagers import generate_preset_pass_manager

pm = generate_preset_pass_manager(backend=backend, optimization_level=1)
isa_circuit = pm.run(circuit)

```
  </TabItem>

  <TabItem value="PrimV1" label="backend.run">
``` python
from qiskit import QuantumCircuit

circuit = QuantumCircuit(4)
circuit.h(range(2))
circuit.cx(0,1)
circuit.measure_all() # measurement!

# Define provider and simulator backend
from qiskit_ibm_provider import IBMProvider

provider = IBMProvider(instance="ibm-q/open/main")
backend = provider.get_backend("ibmq_qasm_simulator")

# Define a statevector simulator
# from qiskit_aer import AerSimulator
# backend = AerSimulator(method="statevector", shots=100)

# Define a real backend
# backend = provider.get_backend("ibm_brisbane")

# Circuits must obey the ISA of a particular backend.
# Convert to ISA circuits
from qiskit.transpiler.preset_passmanagers import generate_preset_pass_manager

pm = generate_preset_pass_manager(backend=backend, optimization_level=1)
isa_circuit = pm.run(circuit)
```
  </TabItem>
</Tabs>

#### 2. Get counts from the result

<Tabs>
  <TabItem value="runtime" label="Runtime Sampler">
    ``` python
sampler = Sampler(backend=backend)

job = sampler.run([isa_circuit])

result = job.result()
# Get results for the first (and only) PUB
pub_result = result[0]

# Get counts from the classical register "meas". 
print(f" >> Meas output register counts: {pub_result.data.meas.get_counts()}")

>> Meas output register counts: {'0001': 210, '0010': 305, '0000': 282, '0011': 201, '0101': 2, '1010': 6, '0110': 5, '0100': 6, '1000': 3, '0111': 1, '1001': 2, '1011': 1} 
```  
  </TabItem>

  <TabItem value="legacy" label="backend.run()">
The required steps to reach our goal with `backend.run()` are:

1.  Run circuits
2.  Get counts from the result object

First, we run the circuit and output the result
object:

``` python
# Run
result = backend.run(isa_circuit, shots=1024).result()
```

``` python
>>> print("result: ", result)
result:  Result(backend_name='ibmq_qasm_simulator', backend_version='0.11.0',
qobj_id='65bb8a73-cced-40c1-995a-8961cc2badc4', job_id='63fc95612751d57b6639f777',
success=True, results=[ExperimentResult(shots=1024, success=True, meas_level=2,
data=ExperimentResultData(counts={'0x0': 255, '0x1': 258, '0x2': 243, '0x3': 268}),
header=QobjExperimentHeader(clbit_labels=[['meas', 0], ['meas', 1], ['meas', 2], ['meas', 3]],
creg_sizes=[['meas', 4]], global_phase=0.0, memory_slots=4, metadata={}, n_qubits=4,
name='circuit-930', qreg_sizes=[['q', 4]], qubit_labels=[['q', 0], ['q', 1], ['q', 2], ['q', 3]]),
status=DONE, metadata={'active_input_qubits': [0, 1, 2, 3], 'batched_shots_optimization': False,
'device': 'CPU', 'fusion': {'enabled': False}, 'input_qubit_map': [[3, 3], [2, 2], [1, 1], [0, 0]],
'measure_sampling': True, 'method': 'stabilizer', 'noise': 'ideal', 'num_clbits': 4, 'num_qubits': 4,
'parallel_shots': 1, 'parallel_state_update': 16, 'remapped_qubits': False,
'sample_measure_time': 0.001001096}, seed_simulator=2191402198, time_taken=0.002996865)],
date=2023-02-27 12:35:00.203255+01:00, status=COMPLETED, header=QobjHeader(backend_name='ibmq_qasm_simulator',
backend_version='0.1.547'), metadata={'max_gpu_memory_mb': 0, 'max_memory_mb': 386782, 'mpi_rank': 0,
'num_mpi_processes': 1, 'num_processes_per_experiments': 1, 'omp_enabled': True, 'parallel_experiments': 1,
'time_taken': 0.003215252, 'time_taken_execute': 0.00303248, 'time_taken_load_qobj': 0.000169435},
time_taken=0.003215252, client_version={'qiskit': '0.39.5'})
```

Now we get the probability distribution from the output:

``` python
counts = result.get_counts(isa_circuit)

>>> print("counts: ", counts)
counts:  {'0000': 255, '0001': 258, '0010': 243, '0011': 268}
```

  </TabItem>
</Tabs>


## Next steps
The Runtime primitives offer a series of features and tuning
options, some of which do not have a legacy alternative to migrate from, but can
help improve your performance and results. For more information, refer
to the following:

<Admonition type="tip" title="Recommendations">
- [Common use cases](qiskit-runtime-use-case)
- [Migrate `backend.run` options to primitive options](qiskit-runtime-options)
- [Setting execution options](/guides/runtime-options-overview)
- [Primitive execution options API reference](../qiskit-ibm-runtime/qiskit_ibm_runtime.options.Options)
- [How to run a session](/guides/run-jobs-session)
- [Qiskit Runtime local testing mode](/guides/local-testing-mode)
</Admonition>
>>>>>>> 43c751e6
<|MERGE_RESOLUTION|>--- conflicted
+++ resolved
@@ -1,4 +1,3 @@
-<<<<<<< HEAD
 ---
 title: End-to-end examples
 description: Examples of migrating from using backend.run to using Qiskit Runtime primitives
@@ -503,520 +502,8 @@
 <Admonition type="tip" title="Recommendations">
 - [Common use cases](qiskit-runtime-use-case)
 - [Migrate `backend.run` options to primitive options](qiskit-runtime-options)
-- [Qiskit Runtime options overview](../../run/runtime-options-overview)
-- [Primitive execution options API reference](../qiskit-ibm-runtime/qiskit_ibm_runtime.options.Options)
-- [How to run a session](../../run/run-jobs-in-session)
-- [Qiskit Runtime local testing mode](../../verify/local-testing-mode)
-</Admonition>
-
-=======
----
-title: End-to-end examples
-description: Examples of migrating from using backend.run to using Qiskit Runtime primitives
-
----
-
-# End-to-end examples
-
-Follow these examples to design a Qiskit Runtime algorithm.
-
-<span id="estimator-algorithm"></span>
-## Use Estimator to design an algorithm
-
-Use the Estimator primitive to design an algorithm that calculates expectation values.
-
-**Backend.run() model:** In this model, you accessed real systems and remote simulators by using the `qiskit-ibmq-provider` or the `qiskit-ibm-provider` module. To run **local** simulations, you could import a specific simulator from `qiskit-aer`. All of them followed the `backend.run()` interface. The following examples assume you have defined `isa_circuits`, circuits that follow the instruction set architecture (ISA) of the backend after undergoing transpilation.
-
-
-<Tabs>
-  <TabItem value="provider" label="qiskit-ibm-provider">
-
-``` python
-from qiskit_ibm_provider import IBMProvider
-
-# Select provider
-provider = IBMProvider()
-
-# Get backend
-backend = provider.get_backend("ibmq_qasm_simulator") # cloud simulator
-
-# Run
-result = backend.run(isa_circuits)
-```
-  </TabItem>
-
-  <TabItem value="aer" label="qiskit-aer">
-``` python
-from qiskit_aer import AerSimulator # former import: from qiskit import Aer
-
-# Get local simulator backend
-backend = AerSimulator()
-
-# Run
-result = backend.run(isa_circuits)
-```
-  </TabItem>
-</Tabs>
-
-**Primitives model:** Access real systems through the `qiskit-ibm-runtime` **primitives** (`Sampler` and `Estimator`). Use **Local testing mode** to run local simulations on Qiskit Runtime fake backends or Aer simulators. The following examples assume you have defined circuits `isa_circuits` and observables `isa_observables`.
-
-
-<Tabs>
-  <TabItem value="hw" label="Run on quantum systems">
-``` python
-from qiskit_ibm_runtime import EstimatorV2 as Estimator, QiskitRuntimeService
-
-# Define the service.  This allows you to access IBM Quantum systems.
-service = QiskitRuntimeService()
-
-# Get a backend
-backend = service.least_busy(operational=True, simulator=False)
-
-# Define Estimator  
-estimator = Estimator(backend)
-
-# Run an expectation value calculation
-job = estimator.run([(isa_circuits, isa_observables)])
-result = job.result()
-```
-  </TabItem>
-
-  <TabItem value="local" label="Run in local testing mode">
-``` python
-from qiskit_ibm_runtime import EstimatorV2 as Estimator
-from qiskit_ibm_runtime.fake_provider import FakeManilaV2
-
-# Run the sampler job locally using FakeManilaV2
-fake_manila = FakeManilaV2()
-
-# You can use a fixed seed to get fixed results. 
-options = {"simulator": {"seed_simulator": 42}}
-
-# Define Estimator  
-estimator = Estimator(backend=fake_manila, options=options)
-
-# Run an expectation value calculation
-job = estimator.run([(isa_circuits, isa_observables)])
-result = job.result()
-```
-  </TabItem>
-</Tabs>
-
-<span id="estimator-example"></span>
-### End-to-end example
-
-If your code previously calculated expectation values using
-`backend.run()`, you likely used the `qiskit.opflow` module to
-handle operators and state functions. To support this scenario, the
-following migration example shows how to replace the  `backend.run()` plus `qiskit.opflow` workflow with an Estimator-based workflow.
-
-#### 1. Problem definition
-
-We want to compute the expectation value of a quantum state (circuit)
-with respect to a certain operator. This example uses the H2
-molecule and an arbitrary circuit as the quantum state:
-
-<Tabs>
-  <TabItem value="PrimV2" label="Runtime Estimator">
-
-``` python
-from qiskit import QuantumCircuit
-from qiskit.quantum_info import SparsePauliOp
-
-# Step 1: Define operator
-op = SparsePauliOp.from_list(
-    [
-        ("II", -1.052373245772859),
-        ("IZ", 0.39793742484318045),
-        ("ZI", -0.39793742484318045),
-        ("ZZ", -0.01128010425623538),
-        ("XX", 0.18093119978423156),
-    ]
-)
-
-# Step 2: Define quantum state
-circuit = QuantumCircuit(2)
-circuit.x(0)
-circuit.x(1)
-
-# Define a local backend
-from qiskit_ibm_runtime.fake_provider import FakeManilaV2
-backend = FakeManilaV2()
-
-# Or define a real backend
-# from qiskit_ibm_runtime import QiskitRuntimeService
-# service = QiskitRuntimeService()
-# backend = service.least_busy(operational=True, simulator=False)
-
-# Circuits and parameters must obey the Instruction Set Architecture (ISA) of a particular backend.
-from qiskit.transpiler.preset_passmanagers import generate_preset_pass_manager
-
-pm = generate_preset_pass_manager(backend=backend, optimization_level=1)
-isa_circuit = pm.run(circuit)
-
-isa_observable = op.apply_layout(isa_circuit.layout)
-```
-  </TabItem>
-
-  <TabItem value="backend.run" label="backend.run">
-This code block shows a legacy workflow that handles operators using `qiskit.opflow`. `qiskit.opflow` provided custom classes to represent operators and quantum states (`CircuitStateFn`, `PauliSumOp`), which were required to wrap the standard Qiskit objects. This extra step is not necessary in the updated workflow. Note that in this case we are not running the pass manager to transpile the circuit (and observable) to ISA. This operation had to be performed in the later step, also through custom wrappers that are no longer necessary. For more detailed instructions to migrate from `qiskit.opflow`, see the [Opflow migration guide](./qiskit-opflow-module).
-
-``` python
-from qiskit import QuantumCircuit
-from qiskit.quantum_info import SparsePauliOp
-
-# Step 1: Define operator
-op = SparsePauliOp.from_list(
-    [
-        ("II", -1.052373245772859),
-        ("IZ", 0.39793742484318045),
-        ("ZI", -0.39793742484318045),
-        ("ZZ", -0.01128010425623538),
-        ("XX", 0.18093119978423156),
-    ]
-)
-
-# Step 2: Define quantum state
-state = QuantumCircuit(2)
-state.x(0)
-state.x(1)
-
-# Define provider and simulator backend
-from qiskit_ibm_provider import IBMProvider
-
-
-provider = IBMProvider()
-
-backend = provider.get_backend("ibmq_qasm_simulator")
-
-# Define a statevector simulator
-# from qiskit_aer import AerSimulator
-# backend = AerSimulator(method="statevector", shots=100)
-
-# Define a real backend
-# backend = provider.get_backend("ibm_brisbane")
-
-# Circuits must obey the Instruction Set Architecture (ISA) of a particular backend.
-from qiskit.transpiler.preset_passmanagers import generate_preset_pass_manager
-
-pm = generate_preset_pass_manager(backend=backend, optimization_level=1)
-
-from qiskit.opflow import CircuitStateFn, PauliSumOp
-
-opflow_op = PauliSumOp(op)
-opflow_state = CircuitStateFn(isa_state)
-```
-  </TabItem>
-</Tabs>
-
-#### 2. Calculate expectation values
-
-<Tabs>
-  <TabItem value="updated" label="Runtime Estimator">
-Estimator simplifies the user-side syntax compared to the legacy approaches, making it a more
-
-convenient tool for algorithm design.
-
-``` python
-from qiskit_ibm_runtime import EstimatorV2 as Estimator
-
-estimator = Estimator(backend, options={"default_shots": int(1e4)})
-job = estimator.run([(isa_circuit, isa_observable)])
-
-
-
-# Get results for the first (and only) PUB
-pub_result = job.result()[0]
-
-print(f">>> Expectation value: {pub_result.data.evs}")
-```
-Output
-```text
->>> Expectation value: [-0.8879899326312926]
-```
-  </TabItem>
-
-  <TabItem value="legacy" label="backend.run()">
-The legacy workflow required additional elements and steps to compute an expectation value. The `QuantumInstance` class stored a `PassManager` and a `Backend` instance, and wrapped the conversion step to ISA circuits and `backend.run` calls.  The `CircuitSampler` class from `qiskit.opflow` wrapped the `QuantumInstance` `run` and `transpile` methods. This degree of nesting is no longer supported, the new workflow allows to access and directly manipulate all the key components of the computation (backend, pass manager, circuits and observables) at all stages of the algorithm. 
-
-``` python
-from qiskit.opflow import StateFn, PauliExpectation, CircuitSampler
-from qiskit.utils import QuantumInstance
-
-# Define the state to sample
-measurable_expression = StateFn(opflow_op, is_measurement=True).compose(opflow_state)
-
-# Convert to expectation value calculation object
-expectation = PauliExpectation().convert(measurable_expression)
-
-# Define quantum instance with backend and pass manager
-quantum_instance = QuantumInstance(backend, pass_manager = pm)
-
-# Inject quantum instance into circuit sampler and convert
-sampler = CircuitSampler(quantum_instance).convert(expectation)
-
-
-# Evaluate
-expectation_value = sampler.eval().real
-```
-
-``` python
->>> print("expectation: ", expectation_value)
-expectation:  -1.065734058826613
-```
-  </TabItem>
-</Tabs>
-
-<span id="sampler-algorithm"></span>
-## Use Sampler to design an algorithm 
-
-The Sampler primitive is used to design an algorithm that samples
-circuits and extracts probability distributions.
-
-Both `Sampler` and `backend.run()` take in circuits as inputs. The main
-difference is the format of the output: `backend.run()` outputs
-**counts**, while `Sampler` returns **per-shot measurements** (but has convenience methods to also return counts).
-
-
-**Backend.run() model:** In this model, you used the `qiskit-ibmq-provider` or the `qiskit-ibm-provider` module to access real systems and remote simulators. To run **local** simulations, you could import a specific simulator from `qiskit-aer`. All of them followed the `backend.run()` interface.
-
-
-<Tabs>
-  <TabItem value="provider" label="qiskit-ibm-provider">
-
-    ``` python
-    from qiskit_ibm_provider import IBMProvider
-
-
-    # Select provider
-    provider = IBMProvider()
-
-
-    # Get backend
-    backend = provider.get_backend("ibmq_qasm_simulator") # Use the cloud simulator
-
-    # Run
-    result = backend.run(isa_circuits)
-    ```
-    
-    </TabItem>
-
-<TabItem value="aer" label="qiskit-aer">
-    ``` python
-    from qiskit_aer import AerSimulator # former import: from qiskit import Aer
-
-    # Get local simulator backend
-    backend = AerSimulator()
-
-    # Run
-    result = backend.run(isa_circuits)
-    ```
-    </TabItem>
-</Tabs>
-
-    **Primitives model:** Access real systems through the `qiskit-ibm-runtime` Sampler and Estimator *primitives*. Use **local testing mode** to run local simulations by using Qiskit Runtime fake backends or Aer simulators.
-
-
-    <Tabs>
-    <TabItem value="hw" label="Run on quantum systems">
-    ``` python
-    from qiskit_ibm_runtime import SamplerV2 as Sampler, QiskitRuntimeService
-
-    # Define the service.  This allows you to access IBM Quantum systems.
-    service = QiskitRuntimeService()
-
-    # Get a backend
-    backend = service.least_busy(operational=True, simulator=False)
-
-    # Define Sampler
-    sampler = Sampler(backend=backend)
-
-    # Run calculation
-    job = sampler.run([isa_circuit])
-
-    result = job.result()
-    ```
-    </TabItem>
-
-  <TabItem value="local" label="Run in local testing mode">
-``` python
-from qiskit_ibm_runtime import SamplerV2 as Sampler
-from qiskit_ibm_runtime.fake_provider import FakeManilaV2
-
-# Run the sampler job locally using FakeManilaV2
-fake_manila = FakeManilaV2()
-
-# You can use a fixed seed to get fixed results. 
-options = {"simulator": {"seed_simulator": 42}}
-
-# Define Sampler  
-sampler = Sampler(backend=fake_manila, options=options)
-
-# Run calculation
-job = sampler.run([isa_circuit])
-
-result = job.result()
-```
-  </TabItem>
-</Tabs>
-
-<span id="sampler-example"></span>
-### End-to-end example
-
-The following example shows an end-to-end example of sampling a circuit by using `backend.run()` and `Sampler`.
-
-#### 1. Problem definition
-
-We want to find the probability distribution
-associated with a quantum state:
-
-<Admonition type="attention" title="Important">
-When using the `Sampler` primitive, the circuit **must contain measurements**.
-</Admonition>
-
-<Tabs>
-  <TabItem value="PrimV2" label="Runtime Sampler">
-  ``` python
-from qiskit_ibm_runtime import SamplerV2 as Sampler
- 
-# Define a local backend
-from qiskit_ibm_runtime.fake_provider import FakeManilaV2
-backend = FakeManilaV2()
-
-# Define a real backend
-# from qiskit_ibm_runtime import QiskitRuntimeService
-# service = QiskitRuntimeService()
-# backend = service.least_busy(operational=True, simulator=False)
-
-from qiskit import QuantumCircuit
-
-circuit = QuantumCircuit(4)
-circuit.h(range(2))
-circuit.cx(0,1)
-circuit.measure_all() # measurement!
-
-# Circuits must obey the ISA of the backend.
-# Convert to ISA circuits
-from qiskit.transpiler.preset_passmanagers import generate_preset_pass_manager
-
-pm = generate_preset_pass_manager(backend=backend, optimization_level=1)
-isa_circuit = pm.run(circuit)
-
-```
-  </TabItem>
-
-  <TabItem value="PrimV1" label="backend.run">
-``` python
-from qiskit import QuantumCircuit
-
-circuit = QuantumCircuit(4)
-circuit.h(range(2))
-circuit.cx(0,1)
-circuit.measure_all() # measurement!
-
-# Define provider and simulator backend
-from qiskit_ibm_provider import IBMProvider
-
-provider = IBMProvider(instance="ibm-q/open/main")
-backend = provider.get_backend("ibmq_qasm_simulator")
-
-# Define a statevector simulator
-# from qiskit_aer import AerSimulator
-# backend = AerSimulator(method="statevector", shots=100)
-
-# Define a real backend
-# backend = provider.get_backend("ibm_brisbane")
-
-# Circuits must obey the ISA of a particular backend.
-# Convert to ISA circuits
-from qiskit.transpiler.preset_passmanagers import generate_preset_pass_manager
-
-pm = generate_preset_pass_manager(backend=backend, optimization_level=1)
-isa_circuit = pm.run(circuit)
-```
-  </TabItem>
-</Tabs>
-
-#### 2. Get counts from the result
-
-<Tabs>
-  <TabItem value="runtime" label="Runtime Sampler">
-    ``` python
-sampler = Sampler(backend=backend)
-
-job = sampler.run([isa_circuit])
-
-result = job.result()
-# Get results for the first (and only) PUB
-pub_result = result[0]
-
-# Get counts from the classical register "meas". 
-print(f" >> Meas output register counts: {pub_result.data.meas.get_counts()}")
-
->> Meas output register counts: {'0001': 210, '0010': 305, '0000': 282, '0011': 201, '0101': 2, '1010': 6, '0110': 5, '0100': 6, '1000': 3, '0111': 1, '1001': 2, '1011': 1} 
-```  
-  </TabItem>
-
-  <TabItem value="legacy" label="backend.run()">
-The required steps to reach our goal with `backend.run()` are:
-
-1.  Run circuits
-2.  Get counts from the result object
-
-First, we run the circuit and output the result
-object:
-
-``` python
-# Run
-result = backend.run(isa_circuit, shots=1024).result()
-```
-
-``` python
->>> print("result: ", result)
-result:  Result(backend_name='ibmq_qasm_simulator', backend_version='0.11.0',
-qobj_id='65bb8a73-cced-40c1-995a-8961cc2badc4', job_id='63fc95612751d57b6639f777',
-success=True, results=[ExperimentResult(shots=1024, success=True, meas_level=2,
-data=ExperimentResultData(counts={'0x0': 255, '0x1': 258, '0x2': 243, '0x3': 268}),
-header=QobjExperimentHeader(clbit_labels=[['meas', 0], ['meas', 1], ['meas', 2], ['meas', 3]],
-creg_sizes=[['meas', 4]], global_phase=0.0, memory_slots=4, metadata={}, n_qubits=4,
-name='circuit-930', qreg_sizes=[['q', 4]], qubit_labels=[['q', 0], ['q', 1], ['q', 2], ['q', 3]]),
-status=DONE, metadata={'active_input_qubits': [0, 1, 2, 3], 'batched_shots_optimization': False,
-'device': 'CPU', 'fusion': {'enabled': False}, 'input_qubit_map': [[3, 3], [2, 2], [1, 1], [0, 0]],
-'measure_sampling': True, 'method': 'stabilizer', 'noise': 'ideal', 'num_clbits': 4, 'num_qubits': 4,
-'parallel_shots': 1, 'parallel_state_update': 16, 'remapped_qubits': False,
-'sample_measure_time': 0.001001096}, seed_simulator=2191402198, time_taken=0.002996865)],
-date=2023-02-27 12:35:00.203255+01:00, status=COMPLETED, header=QobjHeader(backend_name='ibmq_qasm_simulator',
-backend_version='0.1.547'), metadata={'max_gpu_memory_mb': 0, 'max_memory_mb': 386782, 'mpi_rank': 0,
-'num_mpi_processes': 1, 'num_processes_per_experiments': 1, 'omp_enabled': True, 'parallel_experiments': 1,
-'time_taken': 0.003215252, 'time_taken_execute': 0.00303248, 'time_taken_load_qobj': 0.000169435},
-time_taken=0.003215252, client_version={'qiskit': '0.39.5'})
-```
-
-Now we get the probability distribution from the output:
-
-``` python
-counts = result.get_counts(isa_circuit)
-
->>> print("counts: ", counts)
-counts:  {'0000': 255, '0001': 258, '0010': 243, '0011': 268}
-```
-
-  </TabItem>
-</Tabs>
-
-
-## Next steps
-The Runtime primitives offer a series of features and tuning
-options, some of which do not have a legacy alternative to migrate from, but can
-help improve your performance and results. For more information, refer
-to the following:
-
-<Admonition type="tip" title="Recommendations">
-- [Common use cases](qiskit-runtime-use-case)
-- [Migrate `backend.run` options to primitive options](qiskit-runtime-options)
 - [Setting execution options](/guides/runtime-options-overview)
 - [Primitive execution options API reference](../qiskit-ibm-runtime/qiskit_ibm_runtime.options.Options)
 - [How to run a session](/guides/run-jobs-session)
 - [Qiskit Runtime local testing mode](/guides/local-testing-mode)
 </Admonition>
->>>>>>> 43c751e6
