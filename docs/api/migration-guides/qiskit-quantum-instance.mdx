--- conflicted
+++ resolved
@@ -122,13 +122,8 @@
 | Measurement error mitigation: `measurement_error_mitigation_cls`, `cals_matrix_refresh_period`, | No | No | Sampler default > M3 (*) | No |
 | Job management: `job_callback`, `max_job_retries`, `timeout`, `wait` | Does not apply | Does not apply | Sessions, callback (**) | No |
 
-<<<<<<< HEAD
-(\*) For more information on error mitigation and setting options on Qiskit Runtime Primitives, see the Qiskit Runtime options
-[overview](../../run/runtime-options-overview).
-=======
 (\*) For more information on error mitigation and setting options on Qiskit Runtime Primitives, see
 [Advanced Runtime Options](/guides/runtime-options-overview).
->>>>>>> 43c751e6
 
 (\*\*) For more information on Runtime sessions, see [About Sessions](/guides/sessions).
 
