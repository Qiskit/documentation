--- conflicted
+++ resolved
@@ -5,11 +5,7 @@
 
 # Migrate from cloud simulators to local simulators
 
-<<<<<<< HEAD
-In quantum computing, the choice between using simulators and quantum hardware is crucial for making progress in the field. While simulators are useful for testing and debugging, in this era of quantum utility, quantum development and industry advancement requires actual hardware. As part of the move to quantum utility, IBM Quantum&trade; will retire its cloud simulators on 15 May 2024. This guide explains in more detail why this is happening, and how to migrate from cloud-based simulators, such as `ibmq_qasm_simulator`, to local simulators. 
-=======
-In quantum computing, the choice between using simulators and quantum hardware is crucial for making progress in the field. While simulators are useful for testing and debugging, in this era of quantum utility, quantum development and industry advancement requires actual hardware. As part of the move to quantum utility, IBM Quantum&trade; will retire its cloud simulators on 15 May 2024. This guide explains in more detail why this is happening, and how to migrate from [cloud based simulators](/verify/cloud-based-simulators), such as `ibmq_qasm_simulator`, to local simulators.
->>>>>>> 522e37cc
+In quantum computing, the choice between using simulators and quantum hardware is crucial for making progress in the field. While simulators are useful for testing and debugging, in this era of quantum utility, quantum development and industry advancement requires actual hardware. As part of the move to quantum utility, IBM Quantum&trade; will retire its cloud simulators on 15 May 2024. This guide explains in more detail why this is happening, and how to migrate from cloud-based simulators, such as `ibmq_qasm_simulator`, to local simulators.
 
 ## Why are the cloud simulators being retired?
 
