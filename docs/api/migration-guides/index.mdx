--- conflicted
+++ resolved
@@ -8,13 +8,9 @@
 
 These migration guides help you more effectively use Qiskit&reg; and Qiskit Runtime:
 
-<<<<<<< HEAD
-* [Migrate to the V2 primitives](./v2-primitives)
-=======
 * Migrate to Qiskit 1.0
    * [Qiskit 1.0 packaging changes](/api/migration-guides/qiskit-1.0-installation)
    * [Qiskit 1.0 feature changes](/api/migration-guides/qiskit-1.0-features)
->>>>>>> c7bbfb1b
 * Migrate to Qiskit Runtime
    * [How to migrate](./qiskit-runtime)
    * [Examples](./qiskit-runtime-examples)
