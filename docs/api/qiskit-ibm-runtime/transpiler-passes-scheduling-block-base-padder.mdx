--- conflicted
+++ resolved
@@ -8,13 +8,8 @@
 
 # BlockBasePadder
 
-<<<<<<< HEAD
-<Class id="qiskit_ibm_runtime.transpiler.passes.scheduling.BlockBasePadder" isDedicatedPage={true} github="https://github.com/Qiskit/qiskit-ibm-runtime/tree/stable/0.37/qiskit_ibm_runtime/transpiler/passes/scheduling/block_base_padder.py#L40-L636" signature="BlockBasePadder(*args, **kwargs)" modifiers="class">
-  Bases: [`TransformationPass`](/docs/api/qiskit/qiskit.transpiler.TransformationPass "(in Qiskit v1.4)")
-=======
 <Class id="qiskit_ibm_runtime.transpiler.passes.scheduling.BlockBasePadder" isDedicatedPage={true} github="https://github.com/Qiskit/qiskit-ibm-runtime/tree/stable/0.38/qiskit_ibm_runtime/transpiler/passes/scheduling/block_base_padder.py#L40-L636" signature="BlockBasePadder(*args, **kwargs)" modifiers="class">
-  Bases: [`TransformationPass`](/api/qiskit/qiskit.transpiler.TransformationPass "(in Qiskit v2.0)")
->>>>>>> bf8b00af
+  Bases: [`TransformationPass`](/docs/api/qiskit/qiskit.transpiler.TransformationPass "(in Qiskit v2.0)")
 
   The base class of padding pass.
 
@@ -76,11 +71,7 @@
     **Parameters**
 
     *   **passmanager\_ir** (*Any*) – Qiskit IR to optimize.
-<<<<<<< HEAD
-    *   **state** ([*PassManagerState*](/docs/api/qiskit/qiskit.passmanager.PassManagerState "(in Qiskit v1.4)")) – State associated with workflow execution by the pass manager itself.
-=======
-    *   **state** ([*PassManagerState*](/api/qiskit/qiskit.passmanager.PassManagerState "(in Qiskit v2.0)")) – State associated with workflow execution by the pass manager itself.
->>>>>>> bf8b00af
+    *   **state** ([*PassManagerState*](/docs/api/qiskit/qiskit.passmanager.PassManagerState "(in Qiskit v2.0)")) – State associated with workflow execution by the pass manager itself.
     *   **callback** (*Callable | None*) – A callback function which is caller per execution of optimization task.
 
     **Returns**
@@ -89,11 +80,7 @@
 
     **Return type**
 
-<<<<<<< HEAD
-    tuple\[*Any*, [*PassManagerState*](/docs/api/qiskit/qiskit.passmanager.PassManagerState "(in Qiskit v1.4)")]
-=======
-    tuple\[*Any*, [*PassManagerState*](/api/qiskit/qiskit.passmanager.PassManagerState "(in Qiskit v2.0)")]
->>>>>>> bf8b00af
+    tuple\[*Any*, [*PassManagerState*](/docs/api/qiskit/qiskit.passmanager.PassManagerState "(in Qiskit v2.0)")]
   </Function>
 
   ### name
@@ -113,11 +100,7 @@
 
     **Parameters**
 
-<<<<<<< HEAD
-    **dag** ([*DAGCircuit*](/docs/api/qiskit/qiskit.dagcircuit.DAGCircuit "(in Qiskit v1.4)")) – DAG to be checked.
-=======
-    **dag** ([*DAGCircuit*](/api/qiskit/qiskit.dagcircuit.DAGCircuit "(in Qiskit v2.0)")) – DAG to be checked.
->>>>>>> bf8b00af
+    **dag** ([*DAGCircuit*](/docs/api/qiskit/qiskit.dagcircuit.DAGCircuit "(in Qiskit v2.0)")) – DAG to be checked.
 
     **Returns**
 
@@ -139,11 +122,7 @@
 
     **Parameters**
 
-<<<<<<< HEAD
-    *   **state** ([*PassManagerState*](/docs/api/qiskit/qiskit.passmanager.PassManagerState "(in Qiskit v1.4)")) – Pass manager state to update.
-=======
-    *   **state** ([*PassManagerState*](/api/qiskit/qiskit.passmanager.PassManagerState "(in Qiskit v2.0)")) – Pass manager state to update.
->>>>>>> bf8b00af
+    *   **state** ([*PassManagerState*](/docs/api/qiskit/qiskit.passmanager.PassManagerState "(in Qiskit v2.0)")) – Pass manager state to update.
     *   **run\_state** (*RunState*) – Completion status of current task.
 
     **Returns**
@@ -152,10 +131,6 @@
 
     **Return type**
 
-<<<<<<< HEAD
-    [*PassManagerState*](/docs/api/qiskit/qiskit.passmanager.PassManagerState "(in Qiskit v1.4)")
-=======
-    [*PassManagerState*](/api/qiskit/qiskit.passmanager.PassManagerState "(in Qiskit v2.0)")
->>>>>>> bf8b00af
+    [*PassManagerState*](/docs/api/qiskit/qiskit.passmanager.PassManagerState "(in Qiskit v2.0)")
   </Function>
 </Class>
