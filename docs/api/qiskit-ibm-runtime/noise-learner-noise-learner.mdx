---
title: NoiseLearner (latest version)
description: API reference for qiskit_ibm_runtime.noise_learner.NoiseLearner in the latest version of qiskit-ibm-runtime
in_page_toc_min_heading_level: 1
python_api_type: class
python_api_name: qiskit_ibm_runtime.noise_learner.NoiseLearner
---

# NoiseLearner

<Class id="qiskit_ibm_runtime.noise_learner.NoiseLearner" isDedicatedPage={true} github="https://github.com/Qiskit/qiskit-ibm-runtime/tree/stable/0.38/qiskit_ibm_runtime/noise_learner/noise_learner.py#L48-L268" signature="NoiseLearner(mode=None, options=None)" modifiers="class">
  Bases: `object`

  Class for executing noise learning experiments.

  The noise learner class allows characterizing the noise processes affecting the gates in one or more circuits of interest, based on the Pauli-Lindblad noise model described in \[1].

  The [`run()`](#qiskit_ibm_runtime.noise_learner.NoiseLearner.run "qiskit_ibm_runtime.noise_learner.NoiseLearner.run") method allows running a noise learner job for a list of circuits. After the job is submitted, the gates are collected into independent layers, and subsequently the resulting layers are characterized individually.

  The way in which the gates are collected into layers depends on the twirling `strategy` specified in the given `options` (see [`NoiseLearnerOptions`](options-noise-learner-options "qiskit_ibm_runtime.options.NoiseLearnerOptions") for more details). Note that all strategies obey barriers. For example, if you have three ISA entangling layers of interest, consider putting them into one circuit separated by barriers acting on the qubits you wish to twirl, and select `strategy="active-circuit"`.

  The following snippet shows an example where the noise learner is used to characterized the layers of two GHZ circuits.

  ```python
  from qiskit.circuit import QuantumCircuit
  from qiskit.transpiler.preset_passmanagers import generate_preset_pass_manager
  from qiskit_ibm_runtime import QiskitRuntimeService
  from qiskit_ibm_runtime.noise_learner import NoiseLearner
  from qiskit_ibm_runtime.options import NoiseLearnerOptions

  service = QiskitRuntimeService()
  backend = service.least_busy(operational=True, simulator=False)

  # a circuit returning a two-qubit GHZ state
  ghz = QuantumCircuit(2)
  ghz.h(0)
  ghz.cx(0, 1)

  # another circuit returning a two-qubit GHZ state
  another_ghz = QuantumCircuit(3)
  another_ghz.h(0)
  another_ghz.cx(0, 1)
  another_ghz.cx(1, 2)
  another_ghz.cx(0, 1)

  pm = generate_preset_pass_manager(backend=backend, optimization_level=1)
  circuits = pm.run([ghz, another_ghz])

  # set the options
  options = NoiseLearnerOptions()
  options.layer_pair_depths = [0, 1, 10]

  # run the noise learner job
  learner = NoiseLearner(backend, options)
  job = learner.run(circuits)
  ```

  **Parameters**

  *   **mode** (*Optional\[Union\[BackendV2,* [*Session*](session "qiskit_ibm_runtime.Session")*,* [*Batch*](batch "qiskit_ibm_runtime.Batch")*]]*) –

      The execution mode used to make the primitive query. It can be:

      *   A `Backend` if you are using job mode.
      *   A `Session` if you are using session execution mode.
      *   A `Batch` if you are using batch execution mode.

      Refer to the [Qiskit Runtime documentation](/docs/guides/execution-modes) for more information about the execution modes.

  *   **options** (*Optional\[Union\[Dict,* [*NoiseLearnerOptions*](options-noise-learner-options "qiskit_ibm_runtime.options.NoiseLearnerOptions")*,* [*EstimatorOptions*](options-estimator-options "qiskit_ibm_runtime.options.EstimatorOptions")*]]*) – `NoiseLearnerOptions`. Alternatively, `EstimatorOptions` can be provided for convenience, in which case the estimator options get reformatted into noise learner options and all the irrelevant fields are ignored.

  **References**

  1.  E. van den Berg, Z. Minev, A. Kandala, K. Temme, *Probabilistic error cancellation with sparse Pauli–Lindblad models on noisy quantum processors*, Nature Physics volume 19, pages 1116–1121 (2023). [arXiv:2201.09866 \[quant-ph\]](https://arxiv.org/abs/2201.09866)

  ## Attributes

  ### options

  <Attribute id="qiskit_ibm_runtime.noise_learner.NoiseLearner.options">
    The options in this noise learner.
  </Attribute>

  ## Methods

  ### backend

  <Function id="qiskit_ibm_runtime.noise_learner.NoiseLearner.backend" github="https://github.com/Qiskit/qiskit-ibm-runtime/tree/stable/0.38/qiskit_ibm_runtime/noise_learner/noise_learner.py#L219-L221" signature="backend()">
    Return the backend the primitive query will be run on.

    **Return type**

<<<<<<< HEAD
    [*BackendV2*](/docs/api/qiskit/qiskit.providers.BackendV2 "(in Qiskit v1.4)")
=======
    [*BackendV2*](/api/qiskit/qiskit.providers.BackendV2 "(in Qiskit v2.0)")
>>>>>>> bf8b00af
  </Function>

  ### run

  <Function id="qiskit_ibm_runtime.noise_learner.NoiseLearner.run" github="https://github.com/Qiskit/qiskit-ibm-runtime/tree/stable/0.38/qiskit_ibm_runtime/noise_learner/noise_learner.py#L140-L212" signature="run(circuits)">
    Submit a request to the noise learner program.

    This function breaks the given list of circuits into a list of unique layers, following the strategy set by the `twirling_strategy` field specified in the `options` (see `NoiseLearnerOptions` for more details) and sorting them based on the number of times they occur in the various circuits. Then, it runs the noise learning experiment for as many layers as specified by the `max_layers_to_learn` field in the `options`, prioritizing layers that occurr more frequently.

    **Parameters**

<<<<<<< HEAD
    **circuits** (*Iterable\[*[*QuantumCircuit*](/docs/api/qiskit/qiskit.circuit.QuantumCircuit "(in Qiskit v1.4)") *| EstimatorPubLike]*) – An iterable of circuits to run the noise learner program for. Alternatively, estimator pub-like (primitive unified bloc) objects can be specified, such as tuples `(circuit, observables)` or `(circuit, observables, parameter_values)`. In this case, the pub-like objects are converted to a list of circuits, and all the other fields (such as `observables` and `parameter_values`) are ignored.
=======
    **circuits** (*Iterable\[*[*QuantumCircuit*](/api/qiskit/qiskit.circuit.QuantumCircuit "(in Qiskit v2.0)") *| EstimatorPubLike]*) – An iterable of circuits to run the noise learner program for. Alternatively, estimator pub-like (primitive unified bloc) objects can be specified, such as tuples `(circuit, observables)` or `(circuit, observables, parameter_values)`. In this case, the pub-like objects are converted to a list of circuits, and all the other fields (such as `observables` and `parameter_values`) are ignored.
>>>>>>> bf8b00af

    **Returns**

    The submitted job.

    **Return type**

    [*RuntimeJobV2*](runtime-job-v2 "qiskit_ibm_runtime.runtime_job_v2.RuntimeJobV2")
  </Function>
</Class>
<|MERGE_RESOLUTION|>--- conflicted
+++ resolved
@@ -90,11 +90,7 @@
 
     **Return type**
 
-<<<<<<< HEAD
-    [*BackendV2*](/docs/api/qiskit/qiskit.providers.BackendV2 "(in Qiskit v1.4)")
-=======
-    [*BackendV2*](/api/qiskit/qiskit.providers.BackendV2 "(in Qiskit v2.0)")
->>>>>>> bf8b00af
+    [*BackendV2*](/docs/api/qiskit/qiskit.providers.BackendV2 "(in Qiskit v2.0)")
   </Function>
 
   ### run
@@ -106,11 +102,7 @@
 
     **Parameters**
 
-<<<<<<< HEAD
-    **circuits** (*Iterable\[*[*QuantumCircuit*](/docs/api/qiskit/qiskit.circuit.QuantumCircuit "(in Qiskit v1.4)") *| EstimatorPubLike]*) – An iterable of circuits to run the noise learner program for. Alternatively, estimator pub-like (primitive unified bloc) objects can be specified, such as tuples `(circuit, observables)` or `(circuit, observables, parameter_values)`. In this case, the pub-like objects are converted to a list of circuits, and all the other fields (such as `observables` and `parameter_values`) are ignored.
-=======
-    **circuits** (*Iterable\[*[*QuantumCircuit*](/api/qiskit/qiskit.circuit.QuantumCircuit "(in Qiskit v2.0)") *| EstimatorPubLike]*) – An iterable of circuits to run the noise learner program for. Alternatively, estimator pub-like (primitive unified bloc) objects can be specified, such as tuples `(circuit, observables)` or `(circuit, observables, parameter_values)`. In this case, the pub-like objects are converted to a list of circuits, and all the other fields (such as `observables` and `parameter_values`) are ignored.
->>>>>>> bf8b00af
+    **circuits** (*Iterable\[*[*QuantumCircuit*](/docs/api/qiskit/qiskit.circuit.QuantumCircuit "(in Qiskit v2.0)") *| EstimatorPubLike]*) – An iterable of circuits to run the noise learner program for. Alternatively, estimator pub-like (primitive unified bloc) objects can be specified, such as tuples `(circuit, observables)` or `(circuit, observables, parameter_values)`. In this case, the pub-like objects are converted to a list of circuits, and all the other fields (such as `observables` and `parameter_values`) are ignored.
 
     **Returns**
 
