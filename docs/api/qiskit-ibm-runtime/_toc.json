{
  "title": "Qiskit Runtime IBM Client",
  "children": [
    {
<<<<<<< HEAD
=======
      "title": "qiskit_ibm_runtime",
      "children": [
        {
          "title": "Overview",
          "url": "/api/qiskit-ibm-runtime"
        },
        {
          "title": "Estimator",
          "url": "/api/qiskit-ibm-runtime/qiskit_ibm_runtime.Estimator"
        },
        {
          "title": "IBMBackend",
          "url": "/api/qiskit-ibm-runtime/qiskit_ibm_runtime.IBMBackend"
        },
        {
          "title": "QiskitRuntimeService",
          "url": "/api/qiskit-ibm-runtime/qiskit_ibm_runtime.QiskitRuntimeService"
        },
        {
          "title": "RuntimeDecoder",
          "url": "/api/qiskit-ibm-runtime/qiskit_ibm_runtime.RuntimeDecoder"
        },
        {
          "title": "RuntimeEncoder",
          "url": "/api/qiskit-ibm-runtime/qiskit_ibm_runtime.RuntimeEncoder"
        },
        {
          "title": "RuntimeJob",
          "url": "/api/qiskit-ibm-runtime/qiskit_ibm_runtime.RuntimeJob"
        },
        {
          "title": "RuntimeOptions",
          "url": "/api/qiskit-ibm-runtime/qiskit_ibm_runtime.RuntimeOptions"
        },
        {
          "title": "Sampler",
          "url": "/api/qiskit-ibm-runtime/qiskit_ibm_runtime.Sampler"
        },
        {
          "title": "Session",
          "url": "/api/qiskit-ibm-runtime/qiskit_ibm_runtime.Session"
        },
        {
          "title": "qiskit_ibm_runtime.options",
          "children": [
            {
              "title": "Overview",
              "url": "/api/qiskit-ibm-runtime/options"
            },
            {
              "title": "EnvironmentOptions",
              "url": "/api/qiskit-ibm-runtime/qiskit_ibm_runtime.options.EnvironmentOptions"
            },
            {
              "title": "ExecutionOptions",
              "url": "/api/qiskit-ibm-runtime/qiskit_ibm_runtime.options.ExecutionOptions"
            },
            {
              "title": "Options",
              "url": "/api/qiskit-ibm-runtime/qiskit_ibm_runtime.options.Options"
            },
            {
              "title": "ResilienceOptions",
              "url": "/api/qiskit-ibm-runtime/qiskit_ibm_runtime.options.ResilienceOptions"
            },
            {
              "title": "SimulatorOptions",
              "url": "/api/qiskit-ibm-runtime/qiskit_ibm_runtime.options.SimulatorOptions"
            },
            {
              "title": "TranspilationOptions",
              "url": "/api/qiskit-ibm-runtime/qiskit_ibm_runtime.options.TranspilationOptions"
            }
          ]
        }
      ]
    },
    {
>>>>>>> 432ef91d
      "title": "Release notes",
      "url": "/api/qiskit-ibm-runtime/release-notes"
    }
  ]
}<|MERGE_RESOLUTION|>--- conflicted
+++ resolved
@@ -2,13 +2,11 @@
   "title": "Qiskit Runtime IBM Client",
   "children": [
     {
-<<<<<<< HEAD
-=======
       "title": "qiskit_ibm_runtime",
       "children": [
         {
           "title": "Overview",
-          "url": "/api/qiskit-ibm-runtime"
+          "url": "/api/qiskit-ibm-runtime/index"
         },
         {
           "title": "Estimator",
@@ -82,7 +80,6 @@
       ]
     },
     {
->>>>>>> 432ef91d
       "title": "Release notes",
       "url": "/api/qiskit-ibm-runtime/release-notes"
     }
