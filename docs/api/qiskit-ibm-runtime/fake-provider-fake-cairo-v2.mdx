---
title: FakeCairoV2 (latest version)
description: API reference for qiskit_ibm_runtime.fake_provider.FakeCairoV2 in the latest version of qiskit-ibm-runtime
in_page_toc_min_heading_level: 1
python_api_type: class
python_api_name: qiskit_ibm_runtime.fake_provider.FakeCairoV2
---

# FakeCairoV2

<Class id="qiskit_ibm_runtime.fake_provider.FakeCairoV2" isDedicatedPage={true} github="https://github.com/Qiskit/qiskit-ibm-runtime/tree/stable/0.38/qiskit_ibm_runtime/fake_provider/backends/cairo/fake_cairo.py#L21-L28" signature="FakeCairoV2" modifiers="class">
  Bases: `FakeBackendV2`

  A fake 27 qubit backend.

  FakeBackendV2 initializer.

  ## Attributes

  ### backend\_name

  <Attribute id="qiskit_ibm_runtime.fake_provider.FakeCairoV2.backend_name" attributeValue="'fake_cairo'" />

  ### conf\_filename

  <Attribute id="qiskit_ibm_runtime.fake_provider.FakeCairoV2.conf_filename" attributeValue="'conf_cairo.json'" />

  ### coupling\_map

  <Attribute id="qiskit_ibm_runtime.fake_provider.FakeCairoV2.coupling_map">
<<<<<<< HEAD
    Return the [`CouplingMap`](/docs/api/qiskit/qiskit.transpiler.CouplingMap "(in Qiskit v1.4)") object
=======
    Return the [`CouplingMap`](/api/qiskit/qiskit.transpiler.CouplingMap "(in Qiskit v2.0)") object
>>>>>>> bf8b00af
  </Attribute>

  ### defs\_filename

  <Attribute id="qiskit_ibm_runtime.fake_provider.FakeCairoV2.defs_filename" attributeValue="'defs_cairo.json'" />

  ### dirname

  <Attribute id="qiskit_ibm_runtime.fake_provider.FakeCairoV2.dirname" attributeValue="'/home/runner/work/qiskit-ibm-runtime/qiskit-ibm-runtime/qiskit_ibm_runtime/fake_provider/backends/cairo'" />

  ### dt

  <Attribute id="qiskit_ibm_runtime.fake_provider.FakeCairoV2.dt">
    Return the system time resolution of input signals

    This is required to be implemented if the backend supports Pulse scheduling.

    **Returns**

    The input signal timestep in seconds. If the backend doesn’t define `dt`, `None` will be returned.
  </Attribute>

  ### dtm

  <Attribute id="qiskit_ibm_runtime.fake_provider.FakeCairoV2.dtm">
    Return the system time resolution of output signals

    **Returns**

    The output signal timestep in seconds.
  </Attribute>

  ### instruction\_durations

  <Attribute id="qiskit_ibm_runtime.fake_provider.FakeCairoV2.instruction_durations">
<<<<<<< HEAD
    Return the [`InstructionDurations`](/docs/api/qiskit/qiskit.transpiler.InstructionDurations "(in Qiskit v1.4)") object.
  </Attribute>

  ### instruction\_schedule\_map

  <Attribute id="qiskit_ibm_runtime.fake_provider.FakeCairoV2.instruction_schedule_map">
    Return the [InstructionScheduleMap](/docs/api/qiskit/1.4/qiskit.pulse.InstructionScheduleMap "(in Qiskit v1.4)") for the instructions defined in this backend’s target.

    <Admonition title="Deprecated since version 1.3" type="danger">
      The property `qiskit.providers.backend.BackendV2.instruction_schedule_map` is deprecated as of Qiskit 1.3. It will be removed in Qiskit 2.0. The entire Qiskit Pulse package is being deprecated and will be moved to the Qiskit Dynamics repository: [https://github.com/qiskit-community/qiskit-dynamics](https://github.com/qiskit-community/qiskit-dynamics). Note that once removed, `qiskit.providers.backend.BackendV2.instruction_schedule_map` will have no alternative in Qiskit.
    </Admonition>
=======
    Return the [`InstructionDurations`](/api/qiskit/qiskit.transpiler.InstructionDurations "(in Qiskit v2.0)") object.
>>>>>>> bf8b00af
  </Attribute>

  ### instructions

  <Attribute id="qiskit_ibm_runtime.fake_provider.FakeCairoV2.instructions">
    A list of Instruction tuples on the backend of the form `(instruction, (qubits)`
  </Attribute>

  ### max\_circuits

  <Attribute id="qiskit_ibm_runtime.fake_provider.FakeCairoV2.max_circuits">
    (DEPRECATED) The maximum number of circuits

    The maximum number of circuits that the backend supports in a single execution. Note that the actual number of circuits the service allows may be different.
  </Attribute>

  ### meas\_map

  <Attribute id="qiskit_ibm_runtime.fake_provider.FakeCairoV2.meas_map">
    Return the grouping of measurements which are multiplexed

    This is required to be implemented if the backend supports Pulse scheduling.

    **Returns**

    The grouping of measurements which are multiplexed

    **Raises**

    **NotImplementedError** – if the backend doesn’t support querying the measurement mapping
  </Attribute>

  ### num\_qubits

  <Attribute id="qiskit_ibm_runtime.fake_provider.FakeCairoV2.num_qubits">
    Return the number of qubits the backend has.
  </Attribute>

  ### operation\_names

  <Attribute id="qiskit_ibm_runtime.fake_provider.FakeCairoV2.operation_names">
    A list of instruction names that the backend supports.
  </Attribute>

  ### operations

  <Attribute id="qiskit_ibm_runtime.fake_provider.FakeCairoV2.operations">
<<<<<<< HEAD
    A list of [`Instruction`](/docs/api/qiskit/qiskit.circuit.Instruction "(in Qiskit v1.4)") instances that the backend supports.
=======
    A list of [`Instruction`](/api/qiskit/qiskit.circuit.Instruction "(in Qiskit v2.0)") instances that the backend supports.
>>>>>>> bf8b00af
  </Attribute>

  ### options

  <Attribute id="qiskit_ibm_runtime.fake_provider.FakeCairoV2.options">
    Return the options for the backend

    The options of a backend are the dynamic parameters defining how the backend is used. These are used to control the [`run()`](#qiskit_ibm_runtime.fake_provider.FakeCairoV2.run "qiskit_ibm_runtime.fake_provider.FakeCairoV2.run") method.
  </Attribute>

  ### props\_filename

  <Attribute id="qiskit_ibm_runtime.fake_provider.FakeCairoV2.props_filename" attributeValue="'props_cairo.json'" />

  ### provider

  <Attribute id="qiskit_ibm_runtime.fake_provider.FakeCairoV2.provider">
    Return the backend provider.

    **Returns**

    the provider responsible for the backend.

    **Return type**

    provider
  </Attribute>

  ### target

  <Attribute id="qiskit_ibm_runtime.fake_provider.FakeCairoV2.target">
<<<<<<< HEAD
    A [`qiskit.transpiler.Target`](/docs/api/qiskit/qiskit.transpiler.Target "(in Qiskit v1.4)") object for the backend.
=======
    A [`qiskit.transpiler.Target`](/api/qiskit/qiskit.transpiler.Target "(in Qiskit v2.0)") object for the backend.
>>>>>>> bf8b00af

    **Return type**

    Target
  </Attribute>

  ### version

  <Attribute id="qiskit_ibm_runtime.fake_provider.FakeCairoV2.version" attributeValue="2" />

  ### name

  <Attribute id="qiskit_ibm_runtime.fake_provider.FakeCairoV2.name">
    Name of the backend.
  </Attribute>

  ### description

  <Attribute id="qiskit_ibm_runtime.fake_provider.FakeCairoV2.description">
    Optional human-readable description.
  </Attribute>

  ### online\_date

  <Attribute id="qiskit_ibm_runtime.fake_provider.FakeCairoV2.online_date">
    Date that the backend came online.
  </Attribute>

  ### backend\_version

  <Attribute id="qiskit_ibm_runtime.fake_provider.FakeCairoV2.backend_version">
    Version of the backend being provided. This is not the same as `BackendV2.version`, which is the version of the `Backend` abstract interface.
  </Attribute>

  ## Methods

  ### check\_faulty

  <Function id="qiskit_ibm_runtime.fake_provider.FakeCairoV2.check_faulty" github="https://github.com/Qiskit/qiskit-ibm-runtime/tree/stable/0.38/qiskit_ibm_runtime/fake_provider/fake_backend.py#L218-L250" signature="check_faulty(circuit)">
    Check if the input circuit uses faulty qubits or edges.

    **Parameters**

<<<<<<< HEAD
    **circuit** ([*QuantumCircuit*](/docs/api/qiskit/qiskit.circuit.QuantumCircuit "(in Qiskit v1.4)")) – Circuit to check.
=======
    **circuit** ([*QuantumCircuit*](/api/qiskit/qiskit.circuit.QuantumCircuit "(in Qiskit v2.0)")) – Circuit to check.
>>>>>>> bf8b00af

    **Raises**

    **ValueError** – If an instruction operating on a faulty qubit or edge is found.

    **Return type**

    None
  </Function>

  ### configuration

  <Function id="qiskit_ibm_runtime.fake_provider.FakeCairoV2.configuration" github="https://github.com/Qiskit/qiskit-ibm-runtime/tree/stable/0.38/qiskit_ibm_runtime/fake_provider/fake_backend.py#L214-L216" signature="configuration()">
    Return the backend configuration.

    **Return type**

    *QasmBackendConfiguration*
  </Function>

  ### defaults

  <Function id="qiskit_ibm_runtime.fake_provider.FakeCairoV2.defaults" github="https://github.com/Qiskit/qiskit-ibm-runtime/tree/stable/0.38/qiskit_ibm_runtime/fake_provider/fake_backend.py#L191-L212" signature="defaults(refresh=False)">
    (DEPRECATED)Return the pulse defaults for the backend

    **Parameters**

    **refresh** (*bool*) – If `True`, re-retrieve the backend defaults from the local file.

    **Returns**

    The backend pulse defaults or `None` if the backend does not support pulse.

    **Return type**

    *PulseDefaults*
  </Function>

  ### properties

  <Function id="qiskit_ibm_runtime.fake_provider.FakeCairoV2.properties" github="https://github.com/Qiskit/qiskit-ibm-runtime/tree/stable/0.38/qiskit_ibm_runtime/fake_provider/fake_backend.py#L178-L189" signature="properties(refresh=False)">
    Return the backend properties

    **Parameters**

    **refresh** (*bool*) – If `True`, re-retrieve the backend properties from the local file.

    **Returns**

    The backend properties.

    **Return type**

    *BackendProperties*
  </Function>

  ### qubit\_properties

  <Function id="qiskit_ibm_runtime.fake_provider.FakeCairoV2.qubit_properties" signature="qubit_properties(qubit)">
    Return QubitProperties for a given qubit.

    If there are no defined or the backend doesn’t support querying these details this method does not need to be implemented.

    **Parameters**

    **qubit** (*int | List\[int]*) – The qubit to get the `QubitProperties` object for. This can be a single integer for 1 qubit or a list of qubits and a list of `QubitProperties` objects will be returned in the same order

    **Returns**

    The `QubitProperties` object for the specified qubit. If a list of qubits is provided a list will be returned. If properties are missing for a qubit this can be `None`.

    **Raises**

    **NotImplementedError** – if the backend doesn’t support querying the qubit properties

    **Return type**

<<<<<<< HEAD
    [*QubitProperties*](/docs/api/qiskit/qiskit.providers.QubitProperties "(in Qiskit v1.4)") | *List*\[[*QubitProperties*](/docs/api/qiskit/qiskit.providers.QubitProperties "(in Qiskit v1.4)")]
=======
    [*QubitProperties*](/api/qiskit/qiskit.providers.QubitProperties "(in Qiskit v2.0)") | *List*\[[*QubitProperties*](/api/qiskit/qiskit.providers.QubitProperties "(in Qiskit v2.0)")]
>>>>>>> bf8b00af
  </Function>

  ### refresh

  <Function id="qiskit_ibm_runtime.fake_provider.FakeCairoV2.refresh" github="https://github.com/Qiskit/qiskit-ibm-runtime/tree/stable/0.38/qiskit_ibm_runtime/fake_provider/fake_backend.py#L446-L522" signature="refresh(service)">
    Update the data files from its real counterpart

    This method pulls the latest backend data files from their real counterpart and overwrites the corresponding files in the local installation:

    *   `../fake_provider/backends/{backend_name}/conf_{backend_name}.json`
    *   `../fake_provider/backends/{backend_name}/defs_{backend_name}.json`
    *   `../fake_provider/backends/{backend_name}/props_{backend_name}.json`

    The new data files will persist through sessions so the files will stay updated unless they are manually reverted locally or when `qiskit-ibm-runtime` is upgraded or reinstalled.

    **Parameters**

    **service** ([*QiskitRuntimeService*](qiskit-runtime-service "qiskit_ibm_runtime.qiskit_runtime_service.QiskitRuntimeService")) – A `QiskitRuntimeService` instance

    **Raises**

    *   **ValueError** – if the provided service is a non-QiskitRuntimeService instance.
    *   **Exception** – If the real target doesn’t exist or can’t be accessed

    **Return type**

    None
  </Function>

  ### run

  <Function id="qiskit_ibm_runtime.fake_provider.FakeCairoV2.run" github="https://github.com/Qiskit/qiskit-ibm-runtime/tree/stable/0.38/qiskit_ibm_runtime/fake_provider/fake_backend.py#L330-L361" signature="run(run_input, **options)">
    Run on the fake backend using a simulator.

<<<<<<< HEAD
    This method runs circuit jobs (an individual or a list of QuantumCircuit) using BasicSimulator or Aer simulator and returns a [`Job`](/docs/api/qiskit/qiskit.providers.Job "(in Qiskit v1.4)") object.
=======
    This method runs circuit jobs (an individual or a list of QuantumCircuit) using BasicSimulator or Aer simulator and returns a [`Job`](/api/qiskit/qiskit.providers.Job "(in Qiskit v2.0)") object.
>>>>>>> bf8b00af

    If qiskit-aer is installed, jobs will be run using AerSimulator with noise model of the fake backend. Otherwise, jobs will be run using BasicSimulator without noise.

    Currently noisy simulation of a pulse job is not supported yet in FakeBackendV2.

    **Parameters**

<<<<<<< HEAD
    *   **run\_input** (*QuantumCircuit or list*) – An individual or a list of [`QuantumCircuit`](/docs/api/qiskit/qiskit.circuit.QuantumCircuit "(in Qiskit v1.4)")
=======
    *   **run\_input** (*QuantumCircuit or list*) – An individual or a list of [`QuantumCircuit`](/api/qiskit/qiskit.circuit.QuantumCircuit "(in Qiskit v2.0)")
>>>>>>> bf8b00af
    *   **options** – Any kwarg options to pass to the backend for running the config. If a key is also present in the options attribute/object then the expectation is that the value specified will be used instead of what’s set in the options object.

    **Returns**

    The job object for the run

    **Return type**

    Job
  </Function>

  ### set\_options

  <Function id="qiskit_ibm_runtime.fake_provider.FakeCairoV2.set_options" signature="set_options(**fields)">
    Set the options fields for the backend

    This method is used to update the options of a backend. If you need to change any of the options prior to running just pass in the kwarg with the new value for the options.

    **Parameters**

    **fields** – The fields to update the options

    **Raises**

    **AttributeError** – If the field passed in is not part of the options
  </Function>

  ### status

  <Function id="qiskit_ibm_runtime.fake_provider.FakeCairoV2.status" github="https://github.com/Qiskit/qiskit-ibm-runtime/tree/stable/0.38/qiskit_ibm_runtime/fake_provider/fake_backend.py#L160-L176" signature="status()">
    Return the backend status.

    **Returns**

    The status of the backend.

    **Return type**

    *BackendStatus*
  </Function>
</Class>
<|MERGE_RESOLUTION|>--- conflicted
+++ resolved
@@ -28,11 +28,7 @@
   ### coupling\_map
 
   <Attribute id="qiskit_ibm_runtime.fake_provider.FakeCairoV2.coupling_map">
-<<<<<<< HEAD
-    Return the [`CouplingMap`](/docs/api/qiskit/qiskit.transpiler.CouplingMap "(in Qiskit v1.4)") object
-=======
-    Return the [`CouplingMap`](/api/qiskit/qiskit.transpiler.CouplingMap "(in Qiskit v2.0)") object
->>>>>>> bf8b00af
+    Return the [`CouplingMap`](/docs/api/qiskit/qiskit.transpiler.CouplingMap "(in Qiskit v2.0)") object
   </Attribute>
 
   ### defs\_filename
@@ -68,21 +64,7 @@
   ### instruction\_durations
 
   <Attribute id="qiskit_ibm_runtime.fake_provider.FakeCairoV2.instruction_durations">
-<<<<<<< HEAD
-    Return the [`InstructionDurations`](/docs/api/qiskit/qiskit.transpiler.InstructionDurations "(in Qiskit v1.4)") object.
-  </Attribute>
-
-  ### instruction\_schedule\_map
-
-  <Attribute id="qiskit_ibm_runtime.fake_provider.FakeCairoV2.instruction_schedule_map">
-    Return the [InstructionScheduleMap](/docs/api/qiskit/1.4/qiskit.pulse.InstructionScheduleMap "(in Qiskit v1.4)") for the instructions defined in this backend’s target.
-
-    <Admonition title="Deprecated since version 1.3" type="danger">
-      The property `qiskit.providers.backend.BackendV2.instruction_schedule_map` is deprecated as of Qiskit 1.3. It will be removed in Qiskit 2.0. The entire Qiskit Pulse package is being deprecated and will be moved to the Qiskit Dynamics repository: [https://github.com/qiskit-community/qiskit-dynamics](https://github.com/qiskit-community/qiskit-dynamics). Note that once removed, `qiskit.providers.backend.BackendV2.instruction_schedule_map` will have no alternative in Qiskit.
-    </Admonition>
-=======
-    Return the [`InstructionDurations`](/api/qiskit/qiskit.transpiler.InstructionDurations "(in Qiskit v2.0)") object.
->>>>>>> bf8b00af
+    Return the [`InstructionDurations`](/docs/api/qiskit/qiskit.transpiler.InstructionDurations "(in Qiskit v2.0)") object.
   </Attribute>
 
   ### instructions
@@ -130,11 +112,7 @@
   ### operations
 
   <Attribute id="qiskit_ibm_runtime.fake_provider.FakeCairoV2.operations">
-<<<<<<< HEAD
-    A list of [`Instruction`](/docs/api/qiskit/qiskit.circuit.Instruction "(in Qiskit v1.4)") instances that the backend supports.
-=======
-    A list of [`Instruction`](/api/qiskit/qiskit.circuit.Instruction "(in Qiskit v2.0)") instances that the backend supports.
->>>>>>> bf8b00af
+    A list of [`Instruction`](/docs/api/qiskit/qiskit.circuit.Instruction "(in Qiskit v2.0)") instances that the backend supports.
   </Attribute>
 
   ### options
@@ -166,11 +144,7 @@
   ### target
 
   <Attribute id="qiskit_ibm_runtime.fake_provider.FakeCairoV2.target">
-<<<<<<< HEAD
-    A [`qiskit.transpiler.Target`](/docs/api/qiskit/qiskit.transpiler.Target "(in Qiskit v1.4)") object for the backend.
-=======
-    A [`qiskit.transpiler.Target`](/api/qiskit/qiskit.transpiler.Target "(in Qiskit v2.0)") object for the backend.
->>>>>>> bf8b00af
+    A [`qiskit.transpiler.Target`](/docs/api/qiskit/qiskit.transpiler.Target "(in Qiskit v2.0)") object for the backend.
 
     **Return type**
 
@@ -214,11 +188,7 @@
 
     **Parameters**
 
-<<<<<<< HEAD
-    **circuit** ([*QuantumCircuit*](/docs/api/qiskit/qiskit.circuit.QuantumCircuit "(in Qiskit v1.4)")) – Circuit to check.
-=======
-    **circuit** ([*QuantumCircuit*](/api/qiskit/qiskit.circuit.QuantumCircuit "(in Qiskit v2.0)")) – Circuit to check.
->>>>>>> bf8b00af
+    **circuit** ([*QuantumCircuit*](/docs/api/qiskit/qiskit.circuit.QuantumCircuit "(in Qiskit v2.0)")) – Circuit to check.
 
     **Raises**
 
@@ -296,11 +266,7 @@
 
     **Return type**
 
-<<<<<<< HEAD
-    [*QubitProperties*](/docs/api/qiskit/qiskit.providers.QubitProperties "(in Qiskit v1.4)") | *List*\[[*QubitProperties*](/docs/api/qiskit/qiskit.providers.QubitProperties "(in Qiskit v1.4)")]
-=======
-    [*QubitProperties*](/api/qiskit/qiskit.providers.QubitProperties "(in Qiskit v2.0)") | *List*\[[*QubitProperties*](/api/qiskit/qiskit.providers.QubitProperties "(in Qiskit v2.0)")]
->>>>>>> bf8b00af
+    [*QubitProperties*](/docs/api/qiskit/qiskit.providers.QubitProperties "(in Qiskit v2.0)") | *List*\[[*QubitProperties*](/docs/api/qiskit/qiskit.providers.QubitProperties "(in Qiskit v2.0)")]
   </Function>
 
   ### refresh
@@ -335,11 +301,7 @@
   <Function id="qiskit_ibm_runtime.fake_provider.FakeCairoV2.run" github="https://github.com/Qiskit/qiskit-ibm-runtime/tree/stable/0.38/qiskit_ibm_runtime/fake_provider/fake_backend.py#L330-L361" signature="run(run_input, **options)">
     Run on the fake backend using a simulator.
 
-<<<<<<< HEAD
-    This method runs circuit jobs (an individual or a list of QuantumCircuit) using BasicSimulator or Aer simulator and returns a [`Job`](/docs/api/qiskit/qiskit.providers.Job "(in Qiskit v1.4)") object.
-=======
-    This method runs circuit jobs (an individual or a list of QuantumCircuit) using BasicSimulator or Aer simulator and returns a [`Job`](/api/qiskit/qiskit.providers.Job "(in Qiskit v2.0)") object.
->>>>>>> bf8b00af
+    This method runs circuit jobs (an individual or a list of QuantumCircuit) using BasicSimulator or Aer simulator and returns a [`Job`](/docs/api/qiskit/qiskit.providers.Job "(in Qiskit v2.0)") object.
 
     If qiskit-aer is installed, jobs will be run using AerSimulator with noise model of the fake backend. Otherwise, jobs will be run using BasicSimulator without noise.
 
@@ -347,11 +309,7 @@
 
     **Parameters**
 
-<<<<<<< HEAD
-    *   **run\_input** (*QuantumCircuit or list*) – An individual or a list of [`QuantumCircuit`](/docs/api/qiskit/qiskit.circuit.QuantumCircuit "(in Qiskit v1.4)")
-=======
-    *   **run\_input** (*QuantumCircuit or list*) – An individual or a list of [`QuantumCircuit`](/api/qiskit/qiskit.circuit.QuantumCircuit "(in Qiskit v2.0)")
->>>>>>> bf8b00af
+    *   **run\_input** (*QuantumCircuit or list*) – An individual or a list of [`QuantumCircuit`](/docs/api/qiskit/qiskit.circuit.QuantumCircuit "(in Qiskit v2.0)")
     *   **options** – Any kwarg options to pass to the backend for running the config. If a key is also present in the options attribute/object then the expectation is that the value specified will be used instead of what’s set in the options object.
 
     **Returns**
