---
title: Batch (latest version)
description: API reference for qiskit_ibm_runtime.Batch in the latest version of qiskit-ibm-runtime
in_page_toc_min_heading_level: 1
python_api_type: class
python_api_name: qiskit_ibm_runtime.Batch
---

# Batch

<Class id="qiskit_ibm_runtime.Batch" isDedicatedPage={true} github="https://github.com/Qiskit/qiskit-ibm-runtime/tree/stable/0.38/qiskit_ibm_runtime/batch.py#L23-L118" signature="Batch(backend=None, max_time=None, *, create_new=True)" modifiers="class">
  Bases: [`Session`](session "qiskit_ibm_runtime.session.Session")

  Class for running jobs in batch execution mode.

  The `batch` mode is designed to efficiently perform experiments that comprise multiple independent jobs.

  **Using the `batch` mode provides the following benefits:**

  *   The jobs’ classical computation, such as compilation, is run in parallel. Thus, running multiple jobs in a batch is significantly faster than running them serially.
  *   There is usually minimal delay between job, which can help avoid drift.
  *   If you partition your workload into multiple jobs and run them in `batch` mode, you can get results from individual jobs, which makes them more flexible to work with. For example, if a job’s results do not meet your expectations, you can cancel the remaining jobs, or simply re-submit that individual job and avoid re-running the entire workload.

  Batch mode can shorten processing time if all jobs are provided at the outset. If you want to submit iterative jobs, use `session` mode instead.

  You can open a Qiskit Runtime batch by using this `Batch` class, then submit jobs to one or more primitives.

  For example:

  ```python
  import numpy as np
  from qiskit.circuit.library import IQP
  from qiskit.transpiler.preset_passmanagers import generate_preset_pass_manager
  from qiskit.quantum_info import random_hermitian
  from qiskit_ibm_runtime import QiskitRuntimeService, SamplerV2 as Sampler, Batch

  n_qubits = 127

  service = QiskitRuntimeService()
  backend = service.least_busy(operational=True, simulator=False, min_num_qubits=n_qubits)

  rng = np.random.default_rng()
  mats = [np.real(random_hermitian(n_qubits, seed=rng)) for _ in range(30)]
  circuits = [IQP(mat) for mat in mats]
  for circuit in circuits:
      circuit.measure_all()

  pm = generate_preset_pass_manager(backend=backend, optimization_level=1)
  isa_circuits = pm.run(circuits)

  max_circuits = 10
  all_partitioned_circuits = []
  for i in range(0, len(isa_circuits), max_circuits):
      all_partitioned_circuits.append(isa_circuits[i : i + max_circuits])
  jobs = []
  start_idx = 0

  with Batch(backend=backend):
      sampler = Sampler()
      for partitioned_circuits in all_partitioned_circuits:
          job = sampler.run(partitioned_circuits)
          jobs.append(job)
  ```

  For more details, check the “[Run jobs in a batch](/docs/guides/run-jobs-batch)” page.

  Batch constructor.

  **Parameters**

<<<<<<< HEAD
  *   **backend** ([*BackendV2*](/docs/api/qiskit/qiskit.providers.BackendV2 "(in Qiskit v1.4)") *| None*) – Instance of `Backend` class.
  *   **max\_time** (*int | str | None*) – Maximum amount of time a runtime session can be open before being forcibly closed. Can be specified as seconds (int) or a string like “2h 30m 40s”. This value must be less than the [system imposed maximum](/docs/guides/max-execution-time).
=======
  *   **backend** ([*BackendV2*](/api/qiskit/qiskit.providers.BackendV2 "(in Qiskit v2.0)") *| None*) – Instance of `Backend` class.
  *   **max\_time** (*int | str | None*) – Maximum amount of time a runtime session can be open before being forcibly closed. Can be specified as seconds (int) or a string like “2h 30m 40s”. This value must be less than the [system imposed maximum](/guides/max-execution-time).
  *   **create\_new** (*bool | None*) – If True, the POST session API endpoint will be called to create a new session. Prevents creating a new session when `from_id()` is called.
>>>>>>> bf8b00af

  **Raises**

  **ValueError** – If an input value is invalid.

  ## Attributes

  ### service

  <Attribute id="qiskit_ibm_runtime.Batch.service">
    Return service associated with this session.

    **Returns**

    [`qiskit_ibm_runtime.QiskitRuntimeService`](qiskit-runtime-service "qiskit_ibm_runtime.QiskitRuntimeService") associated with this session.
  </Attribute>

  ### session\_id

  <Attribute id="qiskit_ibm_runtime.Batch.session_id">
    Return the session ID.

    **Returns**

    Session ID. None if the backend is a simulator.
  </Attribute>

  ## Methods

  ### backend

  <Function id="qiskit_ibm_runtime.Batch.backend" github="https://github.com/Qiskit/qiskit-ibm-runtime/tree/stable/0.38/qiskit_ibm_runtime/session.py#L206-L214" signature="backend()">
    Return backend for this session.

    **Returns**

    Backend for this session. None if unknown.

    **Return type**

    str | None
  </Function>

  ### cancel

  <Function id="qiskit_ibm_runtime.Batch.cancel" github="https://github.com/Qiskit/qiskit-ibm-runtime/tree/stable/0.38/qiskit_ibm_runtime/session.py#L192-L196" signature="cancel()">
    Cancel all pending jobs in a session.

    **Return type**

    None
  </Function>

  ### close

  <Function id="qiskit_ibm_runtime.Batch.close" github="https://github.com/Qiskit/qiskit-ibm-runtime/tree/stable/0.38/qiskit_ibm_runtime/session.py#L198-L204" signature="close()">
    Close the session so new jobs will no longer be accepted, but existing queued or running jobs will run to completion. The session will be terminated once there are no more pending jobs.

    **Return type**

    None
  </Function>

  ### details

  <Function id="qiskit_ibm_runtime.Batch.details" github="https://github.com/Qiskit/qiskit-ibm-runtime/tree/stable/0.38/qiskit_ibm_runtime/session.py#L257-L299" signature="details()">
    Return session details.

    **Returns**

    A dictionary with the sessions details.

    *   `id`: id of the session.
    *   `backend_name`: backend used for the session.
    *   `interactive_timeout`: The maximum idle time (in seconds) between jobs that is allowed to occur before the session is deactivated.
    *   `max_time`: Maximum allowed time (in seconds) for the session, subject to plan limits.
    *   `active_timeout`: The maximum time (in seconds) a session can stay active.
    *   `state`: State of the session - open, active, inactive, or closed.
    *   `accepting_jobs`: Whether or not the session is accepting jobs.
    *   `last_job_started`: Timestamp of when the last job in the session started.
    *   `last_job_completed`: Timestamp of when the last job in the session completed.
    *   `started_at`: Timestamp of when the session was started.
    *   `closed_at`: Timestamp of when the session was closed.
    *   `activated_at`: Timestamp of when the session state was changed to active.
    *   `mode`: Execution mode of the session.
    *   `usage_time`: The usage time, in seconds, of this Session or Batch. Usage is defined as the time a quantum system is committed to complete a job.

    **Return type**

    *Dict*\[str, *Any*] | None
  </Function>

  ### from\_id

  <Function id="qiskit_ibm_runtime.Batch.from_id" github="https://github.com/Qiskit/qiskit-ibm-runtime/tree/stable/0.38/qiskit_ibm_runtime/session.py#L319-L350" signature="from_id(session_id, service)" modifiers="classmethod">
    Construct a Session object with a given session\_id

    **Parameters**

    *   **session\_id** (*str*) – the id of the session to be created. This must be an already existing session id.

    *   **service** ([*QiskitRuntimeService*](qiskit-runtime-service "qiskit_ibm_runtime.qiskit_runtime_service.QiskitRuntimeService")) –

        instance of the `QiskitRuntimeService` class.

        **Raises:**

        IBMInputValueError: If given session\_id does not exist.

    **Returns**

    A new Session with the given `session_id`

    **Return type**

    [*Session*](session "qiskit_ibm_runtime.session.Session")
  </Function>

  ### status

  <Function id="qiskit_ibm_runtime.Batch.status" github="https://github.com/Qiskit/qiskit-ibm-runtime/tree/stable/0.38/qiskit_ibm_runtime/session.py#L216-L241" signature="status()">
    Return current session status.

    **Returns**

    Session status as a string.

    *   `Pending`: Session is created but not active. It will become active when the next job of this session is dequeued.
    *   `In progress, accepting new jobs`: session is active and accepting new jobs.
    *   `In progress, not accepting new jobs`: session is active and not accepting new jobs.
    *   `Closed`: max\_time expired or session was explicitly closed.
    *   `None`: status details are not available.

    **Return type**

    str | None
  </Function>

  ### usage

  <Function id="qiskit_ibm_runtime.Batch.usage" github="https://github.com/Qiskit/qiskit-ibm-runtime/tree/stable/0.38/qiskit_ibm_runtime/session.py#L243-L255" signature="usage()">
    Return session usage in seconds.

    Session usage is the time from when the first job starts until the session goes inactive, is closed, or when its last job completes, whichever happens last.

    Batch usage is the amount of time all jobs spend on the QPU.

    **Return type**

    float | None
  </Function>
</Class>
<|MERGE_RESOLUTION|>--- conflicted
+++ resolved
@@ -68,14 +68,9 @@
 
   **Parameters**
 
-<<<<<<< HEAD
-  *   **backend** ([*BackendV2*](/docs/api/qiskit/qiskit.providers.BackendV2 "(in Qiskit v1.4)") *| None*) – Instance of `Backend` class.
+  *   **backend** ([*BackendV2*](/docs/api/qiskit/qiskit.providers.BackendV2 "(in Qiskit v2.0)") *| None*) – Instance of `Backend` class.
   *   **max\_time** (*int | str | None*) – Maximum amount of time a runtime session can be open before being forcibly closed. Can be specified as seconds (int) or a string like “2h 30m 40s”. This value must be less than the [system imposed maximum](/docs/guides/max-execution-time).
-=======
-  *   **backend** ([*BackendV2*](/api/qiskit/qiskit.providers.BackendV2 "(in Qiskit v2.0)") *| None*) – Instance of `Backend` class.
-  *   **max\_time** (*int | str | None*) – Maximum amount of time a runtime session can be open before being forcibly closed. Can be specified as seconds (int) or a string like “2h 30m 40s”. This value must be less than the [system imposed maximum](/guides/max-execution-time).
   *   **create\_new** (*bool | None*) – If True, the POST session API endpoint will be called to create a new session. Prevents creating a new session when `from_id()` is called.
->>>>>>> bf8b00af
 
   **Raises**
 
