--- conflicted
+++ resolved
@@ -8,21 +8,12 @@
 
 # ConvertISAToClifford
 
-<<<<<<< HEAD
-<Class id="qiskit_ibm_runtime.transpiler.passes.ConvertISAToClifford" isDedicatedPage={true} github="https://github.com/Qiskit/qiskit-ibm-runtime/tree/stable/0.37/qiskit_ibm_runtime/transpiler/passes/cliffordization/convert_isa_to_clifford.py#L29-L81" signature="ConvertISAToClifford(*args, **kwargs)" modifiers="class">
-  Bases: [`TransformationPass`](/docs/api/qiskit/qiskit.transpiler.TransformationPass "(in Qiskit v1.4)")
+<Class id="qiskit_ibm_runtime.transpiler.passes.ConvertISAToClifford" isDedicatedPage={true} github="https://github.com/Qiskit/qiskit-ibm-runtime/tree/stable/0.38/qiskit_ibm_runtime/transpiler/passes/cliffordization/convert_isa_to_clifford.py#L29-L81" signature="ConvertISAToClifford(*args, **kwargs)" modifiers="class">
+  Bases: [`TransformationPass`](/docs/api/qiskit/qiskit.transpiler.TransformationPass "(in Qiskit v2.0)")
 
   Convert the gates of an ISA circuit to Clifford gates.
 
-  ISA circuits only contain Clifford gates from a restricted set or [`qiskit.circuit.library.RZGate`](/docs/api/qiskit/qiskit.circuit.library.RZGate "(in Qiskit v1.4)")s by arbitrary angles. To convert them to Clifford circuits, this pass rounds the angle of every [`qiskit.circuit.library.RZGate`](/docs/api/qiskit/qiskit.circuit.library.RZGate "(in Qiskit v1.4)") to the closest multiple of pi/2 (or to a random multiple of pi/2 if the angle is unspecified), while it skips every Clifford gate, measurement, and barrier.
-=======
-<Class id="qiskit_ibm_runtime.transpiler.passes.ConvertISAToClifford" isDedicatedPage={true} github="https://github.com/Qiskit/qiskit-ibm-runtime/tree/stable/0.38/qiskit_ibm_runtime/transpiler/passes/cliffordization/convert_isa_to_clifford.py#L29-L81" signature="ConvertISAToClifford(*args, **kwargs)" modifiers="class">
-  Bases: [`TransformationPass`](/api/qiskit/qiskit.transpiler.TransformationPass "(in Qiskit v2.0)")
-
-  Convert the gates of an ISA circuit to Clifford gates.
-
-  ISA circuits only contain Clifford gates from a restricted set or [`qiskit.circuit.library.RZGate`](/api/qiskit/qiskit.circuit.library.RZGate "(in Qiskit v2.0)")s by arbitrary angles. To convert them to Clifford circuits, this pass rounds the angle of every [`qiskit.circuit.library.RZGate`](/api/qiskit/qiskit.circuit.library.RZGate "(in Qiskit v2.0)") to the closest multiple of pi/2 (or to a random multiple of pi/2 if the angle is unspecified), while it skips every Clifford gate, measurement, and barrier.
->>>>>>> bf8b00af
+  ISA circuits only contain Clifford gates from a restricted set or [`qiskit.circuit.library.RZGate`](/docs/api/qiskit/qiskit.circuit.library.RZGate "(in Qiskit v2.0)")s by arbitrary angles. To convert them to Clifford circuits, this pass rounds the angle of every [`qiskit.circuit.library.RZGate`](/docs/api/qiskit/qiskit.circuit.library.RZGate "(in Qiskit v2.0)") to the closest multiple of pi/2 (or to a random multiple of pi/2 if the angle is unspecified), while it skips every Clifford gate, measurement, and barrier.
 
   ```python
   import numpy as np
@@ -98,11 +89,7 @@
     **Parameters**
 
     *   **passmanager\_ir** (*Any*) – Qiskit IR to optimize.
-<<<<<<< HEAD
-    *   **state** ([*PassManagerState*](/docs/api/qiskit/qiskit.passmanager.PassManagerState "(in Qiskit v1.4)")) – State associated with workflow execution by the pass manager itself.
-=======
-    *   **state** ([*PassManagerState*](/api/qiskit/qiskit.passmanager.PassManagerState "(in Qiskit v2.0)")) – State associated with workflow execution by the pass manager itself.
->>>>>>> bf8b00af
+    *   **state** ([*PassManagerState*](/docs/api/qiskit/qiskit.passmanager.PassManagerState "(in Qiskit v2.0)")) – State associated with workflow execution by the pass manager itself.
     *   **callback** (*Callable | None*) – A callback function which is caller per execution of optimization task.
 
     **Returns**
@@ -111,11 +98,7 @@
 
     **Return type**
 
-<<<<<<< HEAD
-    tuple\[*Any*, [*PassManagerState*](/docs/api/qiskit/qiskit.passmanager.PassManagerState "(in Qiskit v1.4)")]
-=======
-    tuple\[*Any*, [*PassManagerState*](/api/qiskit/qiskit.passmanager.PassManagerState "(in Qiskit v2.0)")]
->>>>>>> bf8b00af
+    tuple\[*Any*, [*PassManagerState*](/docs/api/qiskit/qiskit.passmanager.PassManagerState "(in Qiskit v2.0)")]
   </Function>
 
   ### name
@@ -135,11 +118,7 @@
 
     **Parameters**
 
-<<<<<<< HEAD
-    **dag** ([*DAGCircuit*](/docs/api/qiskit/qiskit.dagcircuit.DAGCircuit "(in Qiskit v1.4)")) – the dag on which the pass is run.
-=======
-    **dag** ([*DAGCircuit*](/api/qiskit/qiskit.dagcircuit.DAGCircuit "(in Qiskit v2.0)")) – the dag on which the pass is run.
->>>>>>> bf8b00af
+    **dag** ([*DAGCircuit*](/docs/api/qiskit/qiskit.dagcircuit.DAGCircuit "(in Qiskit v2.0)")) – the dag on which the pass is run.
 
     **Raises**
 
@@ -147,11 +126,7 @@
 
     **Return type**
 
-<<<<<<< HEAD
-    [*DAGCircuit*](/docs/api/qiskit/qiskit.dagcircuit.DAGCircuit "(in Qiskit v1.4)")
-=======
-    [*DAGCircuit*](/api/qiskit/qiskit.dagcircuit.DAGCircuit "(in Qiskit v2.0)")
->>>>>>> bf8b00af
+    [*DAGCircuit*](/docs/api/qiskit/qiskit.dagcircuit.DAGCircuit "(in Qiskit v2.0)")
   </Function>
 
   ### update\_status
@@ -161,11 +136,7 @@
 
     **Parameters**
 
-<<<<<<< HEAD
-    *   **state** ([*PassManagerState*](/docs/api/qiskit/qiskit.passmanager.PassManagerState "(in Qiskit v1.4)")) – Pass manager state to update.
-=======
-    *   **state** ([*PassManagerState*](/api/qiskit/qiskit.passmanager.PassManagerState "(in Qiskit v2.0)")) – Pass manager state to update.
->>>>>>> bf8b00af
+    *   **state** ([*PassManagerState*](/docs/api/qiskit/qiskit.passmanager.PassManagerState "(in Qiskit v2.0)")) – Pass manager state to update.
     *   **run\_state** (*RunState*) – Completion status of current task.
 
     **Returns**
@@ -174,10 +145,6 @@
 
     **Return type**
 
-<<<<<<< HEAD
-    [*PassManagerState*](/docs/api/qiskit/qiskit.passmanager.PassManagerState "(in Qiskit v1.4)")
-=======
-    [*PassManagerState*](/api/qiskit/qiskit.passmanager.PassManagerState "(in Qiskit v2.0)")
->>>>>>> bf8b00af
+    [*PassManagerState*](/docs/api/qiskit/qiskit.passmanager.PassManagerState "(in Qiskit v2.0)")
   </Function>
 </Class>
