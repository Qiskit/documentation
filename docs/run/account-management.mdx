---
title: Manage your account
description: Manage your account
---
# Manage your account

Qiskit Runtime is available on both IBM Quantum Platform and IBM Cloud. The former requires an IBM Quantum account and the latter requires an IBM Cloud account. If you don’t have an account, get one at the appropriate link:

*   [IBM Quantum account](https://quantum-computing.ibm.com/account)
*   [IBM Cloud account](https://cloud.ibm.com/docs/account?topic=account-account-getting-started)


The user account performs two essential functions. First, an account is associated with one or more [instances](instances) that give access to  IBM Quantum services. Second, a unique token is assigned to each account, allowing for IBM Quantum access from Qiskit.

## View your account

Follow the instructions in the appropriate section to access your account. 

### View an IBM Quantum Platform account 

You can view your IBM Quantum account information after you log in to [IBM Quantum](https://quantum-computing.ibm.com/) by clicking Manage account in the account menu ( ![account](/images/migration/account-231.png) ). From this page you can view and edit general account information, copy or regenerate your API token, change your notification settings, and find your instances. You will also come here if you ever need to delete your account.

<Admonition type="info" title="Notes">
  * Your unique API token provides access to your data, so treat it as you would any password and keep it secure.
  * Account deletion is permanent, and cannot be undone. All data are permanently removed.
  * IBM Quantum is required to send you email notifications about your account and privacy.
</Admonition>

### View an IBM Quantum on IBM Cloud account

You can view your IBM Quantum account information after you log in to [IBM Cloud](https://cloud.ibm.com/quantum/) by clicking Profile in the account menu ( ![account](/images/migration/account-231.png) ). The Account settings page lets you view and edit your contact information, view your active sessions, and change your notification preferences.  

## Account management methods

There are several methods for account management. Your account credentials can be saved to disk or used in a session and never saved.

*   save_account(): Save your account to disk for future use.
*   delete_account(): Delete the saved account from disk.
*   active_account(): List the account currently in the session.
*   saved_account(): List the account stored on disk.

## Store credentials

The `save_account()` method can be used to store your account credentials on disk, in the `$HOME/.qiskit/qiskit-ibm.json` file. After the credentials are saved, you will only need to use `QiskitRuntimeService()` to initialize your account in the future.

<Admonition type="note">
  Account credentials are saved in plain text, so only do so if you are using a trusted device.
</Admonition>

Following are examples of saving an IBM Quantum  and an IBM Cloud account. The `channel` parameter allows you to distinguish between different account types. If you are saving multiple accounts per channel, consider using the `name` parameter to differentiate them.  

<Admonition type="note">
IBM Cloud is the default account used if you don't specify a different channel or account name. 
</Admonition>

```python
from qiskit_ibm_runtime import QiskitRuntimeService

<<<<<<< HEAD
# Save an IBM Quantum account on disk.
QiskitRuntimeService.save_account(channel="ibm_quantum", token="<IBM Quantum API token>", set_as_default=True)
=======
# Save an IBM Quantum account on disk and give it a name.
QiskitRuntimeService.save_account(channel="ibm_quantum", token=<IBM Quantum API token>, name="<account-name>")
>>>>>>> d45e9f7e

# Save an IBM Cloud account on disk.
QiskitRuntimeService.save_account(channel="ibm_cloud", token="<IBM Cloud API key>", instance="<IBM Cloud CRN>" or "<IBM Cloud service name>")

```

## Initialize your account

You need to initialize your account in a Python session before you can start using Qiskit Runtime. If you have the credentials saved, you can initialize an `QiskitRuntimeService` instance without additional parameters.

```python
# Read default credentials from disk.
service = QiskitRuntimeService()
```

If you want to use your credentials for just the session rather than saving them, you can pass the credentials in when initializing the `QiskitRuntimeService` instance:

```python
# Initialize an IBM Cloud account without saving it.
service = QiskitRuntimeService(channel="ibm_cloud", token=<IBM Cloud API key>, instance=<IBM Cloud CRN>)
```
<|MERGE_RESOLUTION|>--- conflicted
+++ resolved
@@ -56,13 +56,8 @@
 ```python
 from qiskit_ibm_runtime import QiskitRuntimeService
 
-<<<<<<< HEAD
 # Save an IBM Quantum account on disk.
 QiskitRuntimeService.save_account(channel="ibm_quantum", token="<IBM Quantum API token>", set_as_default=True)
-=======
-# Save an IBM Quantum account on disk and give it a name.
-QiskitRuntimeService.save_account(channel="ibm_quantum", token=<IBM Quantum API token>, name="<account-name>")
->>>>>>> d45e9f7e
 
 # Save an IBM Cloud account on disk.
 QiskitRuntimeService.save_account(channel="ibm_cloud", token="<IBM Cloud API key>", instance="<IBM Cloud CRN>" or "<IBM Cloud service name>")
