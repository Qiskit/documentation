--- conflicted
+++ resolved
@@ -32,11 +32,7 @@
 The Qiskit primitives are defined by open-source primitive base-classes, from
 which different providers can derive their own Sampler and Estimator implementations. Among the implementations
 using Qiskit, you can find reference primitive implementations for local simulation in the `qiskit.primitives` module.
-<<<<<<< HEAD
-Providers like IBM Qiskit Runtime enable access to appropriate systems through native implementations of
-=======
-Providers like Qiskit Runtime enable access to appropriate systems through native implementations of
->>>>>>> ae57b26f
+Providers like Qiskit Runtime enable access to appropriate systems through native implementations of 
 their own primitives.
 
 <Admonition type="note" title="Important:">
