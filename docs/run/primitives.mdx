--- conflicted
+++ resolved
@@ -192,13 +192,8 @@
 
 #### Sampler V2
 
-<<<<<<< HEAD
-* Takes one parameter: PUBs in the format  (`<single circuit>`, `<optional one or more parameter values>`, `<optional shots>`), where the optional `parameter values` can be a list or a single parameter.
-* Elements from each are aggregated. For example, each parameter value in the PUB is applied to the PUB's circuit.
-=======
 * Takes one parameter: PUBs in the format  (`<single circuit>`, `<optional one or more parameter values>`, `<optional shots>`). Note that there is only one circuit per PUB and an optional value for `shots`, but there can be multiple items of `parameter values`, and each item can be either an array or a single parameter (depending on the chosen circuit).
 * Elements from each are aggregated. For example, each array of parameter values in the PUB is applied to the PUB's circuit.
->>>>>>> 6fff4a2b
 * Obeys program outputs. Typically this is a bit array but can also be an array of complex numbers (measurement level 1). 
 * Returns raw data type. Data from each shot is returned (analogous to `memory=True` in the `backend.run` interface), and post-processing is done by using convenience methods.
 * Output data is grouped by output registers.
