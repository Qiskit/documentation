--- conflicted
+++ resolved
@@ -327,11 +327,7 @@
 
 <Admonition type="tip" title="Recommendations">
     - [Specify advanced runtime options.](advanced-runtime-options)
-<<<<<<< HEAD
     - Practice with primitives by working through the [Cost function lesson](https://learning.quantum.ibm.com/course/variational-algorithm-design/cost-functions#primitives) in IBM Quantum Learning.
     - Learn how to transpile locally in the [Transpile](../transpile/) section.
     - Try the [Submit pre-transpiled circuits](https://learning.quantum.ibm.com/tutorial/submitting-user-transpiled-circuits-using-primitives) tutorial.
-=======
-    - Practice with primitives by working through the [Cost function lesson](https://learning.quantum.ibm.com/course/variational-algorithm-design/cost-functions#primitives) in IBM Quantum&trade; Learning.
->>>>>>> ae57b26f
 </Admonition>