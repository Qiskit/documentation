{
 "cells": [
  {
   "cell_type": "markdown",
   "metadata": {},
   "source": [
    "# Get backend information with Qiskit\n",
    "\n",
    "This page explains how to use Qiskit to find information about your available backends."
   ]
  },
  {
   "cell_type": "markdown",
   "metadata": {},
   "source": [
    "## List backends\n",
    "\n",
<<<<<<< HEAD
    "To view the backends you have access to, you can either view a list on the [Compute resources page,](https://quantum.ibm.com/services/resources?tab=yours) or you can use the [`QiskitRuntimeService.backends()`](../api/qiskit-ibm-runtime/qiskit_ibm_runtime.QiskitRuntimeService#backends) method. This method returns a list of [`IBMBackend`](../api/qiskit-ibm-runtime/qiskit_ibm_runtime.IBMBackend) instances:"
=======
    "To view the backends you have access to, you can either view a list on the [Compute resources page,](https://quantum-computing.ibm.com/services/resources?tab=yours) or you can use the [`QiskitRuntimeService.backends()`](../api/qiskit-ibm-runtime/qiskit_ibm_runtime.QiskitRuntimeService#backends) method. This method returns a list of [`IBMBackend`](../api/qiskit-ibm-runtime/qiskit_ibm_runtime.IBMBackend) instances."
>>>>>>> e2f9b4b4
   ]
  },
  {
   "cell_type": "code",
   "execution_count": 1,
   "metadata": {},
   "outputs": [
    {
     "data": {
      "text/plain": [
       "[<IBMBackend('ibmq_qasm_simulator')>,\n",
       " <IBMBackend('simulator_mps')>,\n",
       " <IBMBackend('simulator_statevector')>,\n",
       " <IBMBackend('ibm_lagos')>,\n",
       " <IBMBackend('ibm_perth')>,\n",
       " <IBMBackend('ibm_brisbane')>,\n",
       " <IBMBackend('simulator_extended_stabilizer')>,\n",
       " <IBMBackend('simulator_stabilizer')>,\n",
       " <IBMBackend('ibm_nairobi')>]"
      ]
     },
     "execution_count": 1,
     "metadata": {},
     "output_type": "execute_result"
    }
   ],
   "source": [
    "# Initialize your account \n",
    "from qiskit_ibm_runtime import QiskitRuntimeService\n",
    "service = QiskitRuntimeService()\n",
    "\n",
    "service.backends()"
   ]
  },
  {
   "cell_type": "markdown",
   "metadata": {},
   "source": [
    "The [`QiskitRuntimeService.backend()`](../api/qiskit-ibm-runtime/qiskit_ibm_runtime.QiskitRuntimeService#backend) method (note that this is singular: *backend*) takes the name of the backend as the input parameter and returns an [`IBMBackend`](../api/qiskit-ibm-runtime/qiskit_ibm_runtime.IBMBackend) instance representing that particular backend:"
   ]
  },
  {
   "cell_type": "code",
   "execution_count": 2,
   "metadata": {},
   "outputs": [
    {
     "data": {
      "text/plain": [
       "<IBMBackend('ibmq_qasm_simulator')>"
      ]
     },
     "execution_count": 2,
     "metadata": {},
     "output_type": "execute_result"
    }
   ],
   "source": [
    "service.backend(\"ibmq_qasm_simulator\")"
   ]
  },
  {
   "cell_type": "markdown",
   "metadata": {},
   "source": [
    "## Filter backends\n",
    "\n",
    "You can also filter the available backends by their properties. For more general filters, you can make advanced functions using a lambda function. Refer to the [API documentation](../api/qiskit-ibm-runtime/qiskit_ibm_runtime.QiskitRuntimeService#backends) for more details.\n",
    "\n",
    "Let’s try getting only backends that fit these criteria:\n",
    "\n",
    "*   Are real quantum devices (`simulator=False`)\n",
    "*   Are currently operational (`operational=True`)\n",
    "*   Have at least 5 qubits (`min_num_qubits=5`)"
   ]
  },
  {
   "cell_type": "code",
   "execution_count": 3,
   "metadata": {},
   "outputs": [
    {
     "data": {
      "text/plain": [
       "[<IBMBackend('ibm_lagos')>,\n",
       " <IBMBackend('ibm_perth')>,\n",
       " <IBMBackend('ibm_brisbane')>,\n",
       " <IBMBackend('ibm_nairobi')>]"
      ]
     },
     "execution_count": 3,
     "metadata": {},
     "output_type": "execute_result"
    }
   ],
   "source": [
    "service.backends(simulator=False, operational=True, min_num_qubits=5)"
   ]
  },
  {
   "cell_type": "markdown",
   "metadata": {},
   "source": [
    "A similar method is [`QiskitRuntimeService.least_busy()`](../api/qiskit-ibm-runtime/qiskit_ibm_runtime.QiskitRuntimeService#least_busy), which takes the same filters as `backends()` but returns the backend that matches the filters and has the least number of jobs pending in the queue:"
   ]
  },
  {
   "cell_type": "code",
   "execution_count": 4,
   "metadata": {},
   "outputs": [
    {
     "data": {
      "text/plain": [
       "<IBMBackend('ibmq_qasm_simulator')>"
      ]
     },
     "execution_count": 4,
     "metadata": {},
     "output_type": "execute_result"
    }
   ],
   "source": [
    "service.least_busy(operational=True, min_num_qubits=5)"
   ]
  },
  {
   "cell_type": "markdown",
   "metadata": {},
   "source": [
    "## Static backend information\n",
    "\n",
    "Some information about a backend does not change regularly, such as its name, version, the number of qubits it has, and the types of features it supports. This information is available as attributes of the `backend` object.\n",
    "\n",
    "The following cell builds a description of a backend."
   ]
  },
  {
   "cell_type": "code",
   "execution_count": 5,
   "metadata": {},
   "outputs": [
    {
     "name": "stdout",
     "output_type": "stream",
     "text": [
      "Name: ibm_lagos\n",
      "Version: 2\n",
      "No. of qubits: 7\n",
      "\n"
     ]
    }
   ],
   "source": [
    "backend = service.backend(\"ibm_lagos\")\n",
    "\n",
    "print(\n",
    "    f\"Name: {backend.name}\\n\"\n",
    "    f\"Version: {backend.version}\\n\"\n",
    "    f\"No. of qubits: {backend.num_qubits}\\n\"\n",
    ")"
   ]
  },
  {
   "cell_type": "markdown",
   "metadata": {},
   "source": [
    "For a full list of attributes, see the [`IBMBackend` API documentation](/api/qiskit-ibm-runtime/qiskit_ibm_runtime.IBMBackend)."
   ]
  },
  {
   "cell_type": "markdown",
   "metadata": {},
   "source": [
    "## Dynamic backend information\n",
    "\n",
    "Backends can also have properties that change whenever the backed is calibrated, such as qubit frequency and operation error rates. Backends are usually calibrated every 24 hours, and their properties update after the calibration sequence completes. These properties can be used when optimizing quantum circuits or to construct noise models for a classical simulator.\n",
    "\n",
    "\n",
    "### Qubit properties\n",
    "\n",
    "The `backend.qubit_properties` method returns information about the qubits' physical attributes. This includes the qubit frequency in GHz and decay times (`t1` and `t2`) in µs."
   ]
  },
  {
   "cell_type": "code",
   "execution_count": 6,
   "metadata": {},
   "outputs": [
    {
     "data": {
      "text/plain": [
       "IBMQubitProperties(t1=0.00010568006375765179, t2=3.753491927659795e-05, frequency=5235355398.037262, anharmonicity=-339867138.55915606)"
      ]
     },
     "execution_count": 6,
     "metadata": {},
     "output_type": "execute_result"
    }
   ],
   "source": [
    "backend.qubit_properties(0)  # properties of qubit 0"
   ]
  },
  {
   "cell_type": "markdown",
   "metadata": {},
   "source": [
    "### Instruction properties\n",
    "\n",
    "The `backend.target` attribute is a `qiskit.transpiler.Target` object: an object that contains all the information needed to transpile a circuit for that backend. This includes instruction errors and durations. For example, the following cell gets the properties for a `cx` gate acting between qubits 0 and 1."
   ]
  },
  {
   "cell_type": "code",
   "execution_count": 7,
   "metadata": {},
   "outputs": [
    {
     "data": {
      "text/plain": [
       "InstructionProperties(duration=5.76e-07, error=0.010379675306311759, calibration=Schedule cx)"
      ]
     },
     "execution_count": 7,
     "metadata": {},
     "output_type": "execute_result"
    }
   ],
   "source": [
    "backend.target[\"cx\"][(0,1)]"
   ]
  },
  {
   "cell_type": "markdown",
   "metadata": {},
   "source": [
    "The following cell shows the properties for a measurement operation (including the readout error) on qubit 0."
   ]
  },
  {
   "cell_type": "code",
   "execution_count": 8,
   "metadata": {},
   "outputs": [
    {
     "data": {
      "text/plain": [
       "InstructionProperties(duration=7.893333333333333e-07, error=0.011199999999999988, calibration=Schedule measure)"
      ]
     },
     "execution_count": 8,
     "metadata": {},
     "output_type": "execute_result"
    }
   ],
   "source": [
    "backend.target[\"measure\"][(0,)]"
   ]
  }
 ],
 "metadata": {
  "title": "Get backend information with Qiskit",
  "description": "Find and filter available backends, get configuration and calibration data programmatically.",
  "kernelspec": {
   "display_name": "Python 3",
   "language": "python",
   "name": "python3"
  },
  "language_info": {
   "codemirror_mode": {
    "name": "ipython",
    "version": 3
   },
   "file_extension": ".py",
   "mimetype": "text/x-python",
   "name": "python",
   "nbconvert_exporter": "python",
   "pygments_lexer": "ipython3",
   "version": "3"
  }
 },
 "nbformat": 4,
 "nbformat_minor": 4
}<|MERGE_RESOLUTION|>--- conflicted
+++ resolved
@@ -15,11 +15,7 @@
    "source": [
     "## List backends\n",
     "\n",
-<<<<<<< HEAD
     "To view the backends you have access to, you can either view a list on the [Compute resources page,](https://quantum.ibm.com/services/resources?tab=yours) or you can use the [`QiskitRuntimeService.backends()`](../api/qiskit-ibm-runtime/qiskit_ibm_runtime.QiskitRuntimeService#backends) method. This method returns a list of [`IBMBackend`](../api/qiskit-ibm-runtime/qiskit_ibm_runtime.IBMBackend) instances:"
-=======
-    "To view the backends you have access to, you can either view a list on the [Compute resources page,](https://quantum-computing.ibm.com/services/resources?tab=yours) or you can use the [`QiskitRuntimeService.backends()`](../api/qiskit-ibm-runtime/qiskit_ibm_runtime.QiskitRuntimeService#backends) method. This method returns a list of [`IBMBackend`](../api/qiskit-ibm-runtime/qiskit_ibm_runtime.IBMBackend) instances."
->>>>>>> e2f9b4b4
    ]
   },
   {
