{
  "title": "Run",
  "children": [
    {
      "title": "Introduction",
      "url": "/run"
    },
    {
      "title": "Run with primitives",
      "children": [
        {
          "title": "Introduction to primitives",
          "url": "/run/primitives"
        },
        {
          "title": "Get started with primitives",
          "url": "/run/primitives-get-started"
        },
        {
          "title": "Primitives examples",
          "url": "/run/primitives-examples"
        }
      ]
    },
    {
<<<<<<< HEAD
      "title": "Minimize job run time",
      "url": "/run/minimize-time"
    },
    {
      "title": "Fair-share queuing",
      "url": "/run/queue"
=======
      "title": "Configure runtime options",
      "children": [
        {
          "title": "Advanced runtime options",
          "url": "/run/advanced-runtime-options"
        },
        {
          "title": "Configure runtime compilation",
          "url": "/run/configure-runtime-compilation"
        },
        {
          "title": "Configure runtime error mitigation",
          "url": "/run/configure-error-mitigation"
        }
      ]
>>>>>>> bad3ad38
    },
    {
      "title": "Sessions",
      "children": [
        {
          "title": "About sessions",
          "url": "/run/sessions"
        },
        {
          "title": "Run jobs in a session",
          "url": "/run/run-jobs-in-session"
        }
      ]
    },
    {
      "title": "Manage jobs",
      "children": [
        {
          "title": "Monitor a job",
          "url": "/run/monitor-job"
        },
        {
          "title": "Estimate job run time",
          "url": "/run/estimate-job-run-time"
        },
        {
          "title": "Maximum execution time",
          "url": "/run/max-execution-time"
        }
      ]
    },
    {
      "title": "Hardware",
      "children": [
        {
          "title": "Processor types",
          "url": "/run/processor-types"
        },
        {
          "title": "System information",
          "url": "/run/system-information"
        },        
        {
          "title": "Get backend information with Qiskit",
          "url": "/run/get-backend-information"
        },
        {
          "title": "Retired systems",
          "url": "/run/retired-systems"
        }
      ]
    },
    {
      "title": "Understand the platform",
      "children": [
        {
          "title": "Instances",
          "url": "/run/instances"
        },
        {
          "title": "Fair-share queue",
          "url": "/run/fair-share-queue"
        },
        {
          "title": "Manage cost",
          "url": "/run/manage-cost"
        },
        {
          "title": "Reserve system time",
          "url": "/run/reserve-system-time"
        }
      ]
    }
  ]
}<|MERGE_RESOLUTION|>--- conflicted
+++ resolved
@@ -23,14 +23,6 @@
       ]
     },
     {
-<<<<<<< HEAD
-      "title": "Minimize job run time",
-      "url": "/run/minimize-time"
-    },
-    {
-      "title": "Fair-share queuing",
-      "url": "/run/queue"
-=======
       "title": "Configure runtime options",
       "children": [
         {
@@ -46,7 +38,6 @@
           "url": "/run/configure-error-mitigation"
         }
       ]
->>>>>>> bad3ad38
     },
     {
       "title": "Sessions",
@@ -71,6 +62,10 @@
         {
           "title": "Estimate job run time",
           "url": "/run/estimate-job-run-time"
+        },
+        {
+          "title": "Minimize job run time",
+          "url": "/run/minimize-time"
         },
         {
           "title": "Maximum execution time",
