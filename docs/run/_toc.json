--- conflicted
+++ resolved
@@ -35,17 +35,11 @@
           "url": "/run/configure-error-suppression"
         },
         {
-<<<<<<< HEAD
           "title": "Configure runtime error mitigation",
           "url": "/run/configure-error-mitigation"
-=======
-          "title": "Advanced runtime options",
-          "url": "/run/advanced-runtime-options"
-        },
         {
           "title": "Error mitigation techniques",
           "url": "/run/error-mitigation-explanation"
->>>>>>> e2278e1c
         }
       ]
     },
