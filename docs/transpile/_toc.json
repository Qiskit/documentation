{
<<<<<<< HEAD
    "title": "Transpile",
    "children": [
      {
        "title": "Introduction",
        "url": "/transpile"
      },
      {
        "title": "Transpiler stages",
        "url": "/transpile/transpiler-stages"
      },
      {
        "title": "Write a custom transpiler pass",
        "url": "/transpile/custom-transpiler-pass"
      } 
    ]
  }
  
=======
  "title": "Transpile",
  "children": [
    {
      "title": "Introduction",
      "url": "/transpile"
    },
    {
      "title": "Transpiler stages",
      "url": "/transpile/transpiler-stages"
    },
    {
      "title": "Transpile with pass managers",
      "url": "/transpile/transpile-with-pass-managers"
    },
    {
      "title": "Create a pass manager for dynamical decoupling",
      "url": "/transpile/dynamical-decoupling-pass-manager"
    },
    {
      "title": "Write your own transpiler pass",
      "url": "/transpile/custom-transpiler-pass"
    },
    {
      "title": "Use the transpile function",
      "children": [
        {
          "title": "Default settings and configuration options",
          "url": "/transpile/defaults-and-configuration-options"
        },
        {
          "title": "Set optimization level",
          "url": "/transpile/set-optimization"
        },
        {
          "title": "Representing quantum computers",
          "url": "/transpile/representing_quantum_computers"
        },
        {
          "title": "Commonly used parameters for transpilation",
          "url": "/transpile/common-parameters"
        }
      ]
    }
  ]
}
>>>>>>> 5da0eced
<|MERGE_RESOLUTION|>--- conflicted
+++ resolved
@@ -1,23 +1,4 @@
 {
-<<<<<<< HEAD
-    "title": "Transpile",
-    "children": [
-      {
-        "title": "Introduction",
-        "url": "/transpile"
-      },
-      {
-        "title": "Transpiler stages",
-        "url": "/transpile/transpiler-stages"
-      },
-      {
-        "title": "Write a custom transpiler pass",
-        "url": "/transpile/custom-transpiler-pass"
-      } 
-    ]
-  }
-  
-=======
   "title": "Transpile",
   "children": [
     {
@@ -62,5 +43,4 @@
       ]
     }
   ]
-}
->>>>>>> 5da0eced
+}