--- conflicted
+++ resolved
@@ -1,48 +1,46 @@
 {
-    "title": "Transpile",
-    "children": [
-      {
-        "title": "Introduction",
-        "url": "/transpile"
-      },
-      {
-        "title": "Transpiler stages",
-        "url": "/transpile/transpiler-stages"
-      },
-      {
-<<<<<<< HEAD
-        "title": "Transpile with pass managers",
-        "url": "/transpile/transpile-with-pass-managers"
-      },
-      {
-        "title": "Create a pass manager for dynamical decoupling",
-        "url": "/transpile/dynamical-decoupling-pass-manager"
-      },
-      {
-        "title": "Use the transpile function",
-        "children": [
-          {
-            "title": "Default settings and configuration options",
-            "url": "/transpile/defaults-and-configuration-options"
-          },
-          {
-            "title": "Set optimization level",
-            "url": "/transpile/set-optimization"
-          },
-          { "title": "Representing quantum computers",
-            "url": "/transpile/representing_quantum_computers"
-          },
-          {
-            "title": "Commonly used parameters for transpilation",
-            "url": "/transpile/common-parameters"
-          }
-        ]
-      }
-=======
-        "title": "Write a transpiler pass",
-        "url": "/transpile/custom-transpiler-pass"
-      } 
->>>>>>> 63df6e09
-    ]
-  }
-  +  "title": "Transpile",
+  "children": [
+    {
+      "title": "Introduction",
+      "url": "/transpile"
+    },
+    {
+      "title": "Transpiler stages",
+      "url": "/transpile/transpiler-stages"
+    },
+    {
+      "title": "Transpile with pass managers",
+      "url": "/transpile/transpile-with-pass-managers"
+    },
+    {
+      "title": "Create a pass manager for dynamical decoupling",
+      "url": "/transpile/dynamical-decoupling-pass-manager"
+    },
+    {
+      "title": "Write your own transpiler pass",
+      "url": "/transpile/custom-transpiler-pass"
+    },
+    {
+      "title": "Use the transpile function",
+      "children": [
+        {
+          "title": "Default settings and configuration options",
+          "url": "/transpile/defaults-and-configuration-options"
+        },
+        {
+          "title": "Set optimization level",
+          "url": "/transpile/set-optimization"
+        },
+        {
+          "title": "Representing quantum computers",
+          "url": "/transpile/representing_quantum_computers"
+        },
+        {
+          "title": "Commonly used parameters for transpilation",
+          "url": "/transpile/common-parameters"
+        }
+      ]
+    }
+  ]
+}