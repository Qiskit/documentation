{
<<<<<<< HEAD
  "title": "Transpile",
  "children": [
    {
      "title": "Introduction",
      "url": "/transpile"
    },
    {
      "title": "Transpiler stages",
      "url": "/transpile/transpiler-stages"
    },
    {
      "title": "Transpilation defaults and configuration options",
      "url": "/transpile/defaults_and_configuration_options"
    },
    {
      "title": "Create custom pass managers",
      "url": "/transpile/custom-pass-managers"
    }
  ]
}
=======
    "title": "Transpile",
    "children": [
      {
        "title": "Introduction",
        "url": "/transpile"
      },
      {
        "title": "Transpiler stages",
        "url": "/transpile/transpiler-stages"
      },
      {
        "title": "Use the transpile function",
        "children": [
          {
            "title": "Default settings and configuration options",
            "url": "/transpile/defaults-and-configuration-options"
          },
          {
            "title": "Set optimization level",
            "url": "/transpile/set-optimization"
          },
          { "title": "Representing quantum computers",
            "url": "/transpile/representing_quantum_computers"
          },
          {
            "title": "Other commonly used parameters",
            "url": "/transpile/common-parameters"
          }
        ]
      }
    ]
  }
  
>>>>>>> fcc62e60
<|MERGE_RESOLUTION|>--- conflicted
+++ resolved
@@ -1,26 +1,4 @@
 {
-<<<<<<< HEAD
-  "title": "Transpile",
-  "children": [
-    {
-      "title": "Introduction",
-      "url": "/transpile"
-    },
-    {
-      "title": "Transpiler stages",
-      "url": "/transpile/transpiler-stages"
-    },
-    {
-      "title": "Transpilation defaults and configuration options",
-      "url": "/transpile/defaults_and_configuration_options"
-    },
-    {
-      "title": "Create custom pass managers",
-      "url": "/transpile/custom-pass-managers"
-    }
-  ]
-}
-=======
     "title": "Transpile",
     "children": [
       {
@@ -53,5 +31,4 @@
       }
     ]
   }
-  
->>>>>>> fcc62e60
+  