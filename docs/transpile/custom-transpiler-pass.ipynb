--- conflicted
+++ resolved
@@ -4,11 +4,7 @@
    "cell_type": "markdown",
    "metadata": {},
    "source": [
-<<<<<<< HEAD
     "# Write a custom transpiler pass\n",
-=======
-    "# Write your own transpiler pass\n",
->>>>>>> 5da0eced
     "\n",
     "Qiskit lets you create custom transpilation passes and run them in the `PassManager` object or add them to a `StagedPassMager`. Here we will demonstrate how to write a  transpiler pass, focusing on building a pass that performs [Pauli twirling](https://arxiv.org/abs/quant-ph/0606161) on the noisy quantum gates in a quantum circuit. This example uses the DAG, which is the object manipulated by the `TransformationPass` type of pass.\n"
    ]
