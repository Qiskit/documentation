---
title: Introduction
description: Introduction to the transpiler

---


# Introduction

Transpilation is the process of rewriting a given input circuit to match the topology of a specific quantum device and optimize the circuit instructions for execution on present-day noisy quantum systems.  This documentation covers the tooling and workflows for local transpilation available to Qiskit users.  If you're using primitives and are only interested in the default transpilation options provided by the Qiskit Runtime service, read the [Configure runtime compilation for Qiskit Runtime](../run/configure-runtime-compilation) topic.

A central component of Qiskit, the transpiler is designed for modularity and extensibility. Its central goal is to be able to easily write new circuit transformations (known as transpiler **passes**), and combine them with other existing passes, allowing you to greatly reduce the depth and complexity of your quantum circuits.  Which passes are chained together and in which order has a major effect on the final outcome. This pipeline is determined by `PassManager` and `StagedPassManager` objects.  The `StagedPassManager` will orchestrate the execution of one or more `PassManagers` and determine the order in which they are executed, while the `PassManager` object is merely a collection of one or more passes.  Think of the `StagedPassManager` as the conductor in an orchestra, the `PassManagers` as the different instrument sections, and the `Passes` as the individual musicians.  In this way, you have the power to compose hardware-efficient quantum circuits that allow you to execute utility-scale work while keeping noise manageable.

Find more information about the pass manager stages in the [Transpiler stages](transpiler-stages) topic.


## Transpiler stages
Qiskit's prebuilt transpiler pipeline consists of six fundamental stages:

1. `init` - This pass runs any initial passes that are required before we start embedding the circuit to the backend.  This typically involves unrolling custom instructions and converting the circuit to all single- and two-qubit gates. (By default this will just validate the circuit instructions and translate multi-qubit gates into single- and two-qubit gates.)
1. `layout` - This pass applies a *layout*, mapping/assigning the virtual qubits in your circuit to the physical qubits of a backend.
1. `routing` - This pass runs after a layout has been applied and will inject gates (i.e., SWAPs) in the original circuit in order to make it compatible with the backend's connectivity/coupling map.
1. `translation` - This pass translates the gates in the circuit to the backend's basis set of instructions.
1. `optimization` - This pass runs an optimization loop to find more efficient decompositions of your quantum circuit until a condition is met (such as a fixed depth).
1. `scheduling` - This stage is for any hardware-aware scheduling passes. If the user specifies a scheduling method, this stage accounts for all idle time in the circuit.

 If you decide to customize your own transpilation workflow, we suggest using these stages as a guideline during development.



## Default transpilation
The basic usage of the transpiler is to call the [`qiskit.compiler.transpile()`](../api/qiskit/compiler#qiskit.compiler.transpile) function.  This will generate and run one of the preset `StagedPassManager`s based on, among other options, an `optimization_level` flag that can be set to either 0, 1, 2, or 3.  Higher levels generate more optimized circuits, at the expense of longer transpilation times.

<<<<<<< HEAD
If you'd like to read more about the preset pass managers or the transpiler stages, visit the [Transpiler stages](transpiler-stages) topic. To learn how to use the `.transpile()` function, see the [Transpilation default settings and configuration options](defaults_and_configuration_options) topic.
=======
If you'd like to read more about the preset pass managers or the transpiler stages, visit the section on [Transpiler stages and preset PassManagers](transpiler-stages). To learn how to use the `.transpile()` function, see the [Transpilation default settings and configuration options](defaults_and_configuration_options) topic.
>>>>>>> 64d6737c


## Customizing passes
For more advanced users, you can customize your own set of `PassManager` and `StagedPassManager` objects and determine the ordering in which each stage is run.  This can dramatically change the final output circuit. In fact, oftentimes a bespoke approach to transpiling a quantum algorithm produces more efficient error suppression than the default approach.  This involves rewriting quantum circuits to match hardware constraints and suppressing the effects of noise.  The flow of logic for this tool chain is quite customizable and need not be linear.  The transpilation process can even prepare iterative loops, conditional branches, and other complex behaviors.  A good starting place when developing a set of custom passes is to examine the default sequence of transformations.<|MERGE_RESOLUTION|>--- conflicted
+++ resolved
@@ -31,11 +31,7 @@
 ## Default transpilation
 The basic usage of the transpiler is to call the [`qiskit.compiler.transpile()`](../api/qiskit/compiler#qiskit.compiler.transpile) function.  This will generate and run one of the preset `StagedPassManager`s based on, among other options, an `optimization_level` flag that can be set to either 0, 1, 2, or 3.  Higher levels generate more optimized circuits, at the expense of longer transpilation times.
 
-<<<<<<< HEAD
-If you'd like to read more about the preset pass managers or the transpiler stages, visit the [Transpiler stages](transpiler-stages) topic. To learn how to use the `.transpile()` function, see the [Transpilation default settings and configuration options](defaults_and_configuration_options) topic.
-=======
 If you'd like to read more about the preset pass managers or the transpiler stages, visit the section on [Transpiler stages and preset PassManagers](transpiler-stages). To learn how to use the `.transpile()` function, see the [Transpilation default settings and configuration options](defaults_and_configuration_options) topic.
->>>>>>> 64d6737c
 
 
 ## Customizing passes
