--- conflicted
+++ resolved
@@ -206,7 +206,6 @@
 ## Next steps
 
 <Admonition type="tip" title="Recommendations">
-<<<<<<< HEAD
     - Learn how to [Set the optimization level](set-optimization).
     - Review more [Commonly used parameters](common-parameters).
     - Learn how to [Set the optimization level when using Qiskit Runtime.](../run/advanced-runtime-options)
@@ -215,12 +214,4 @@
     - Try the [Submit transpiled circuits](https://learning.quantum.ibm.com/tutorial/submit-transpiled-circuits) tutorial.
     - Use transpilation with Qiskit Patterns in the [Reduce transpiled circuit depth, with circuit cutting](https://learning.quantum.ibm.com/tutorial/reduce-transpiled-circuit-depth-with-circuit-cutting) tutorial.
     - Review the [Transpile API documentation](https://docs.quantum-computing.ibm.com/api/qiskit/transpiler).
-=======
-    - [Set the optimization level](set-optimization)
-    - [Commonly used parameters](common-parameters)
-    - [Set the optimization level when using Qiskit Runtime.](../run/advanced-runtime-options)
-    - [Transpile with pass managers](transpile-with-pass-managers)
-    - For examples, see [Representing quantum computers](representing_quantum_computers)
-    - [Transpile API](/api/qiskit/transpiler)
->>>>>>> 40ded0a2
 </Admonition>