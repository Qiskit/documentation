{
  "title": "Security and compliance",
  "collapsed": true,
  "children": [
    {
<<<<<<< HEAD
      "title": "Introduction",
      "url": "/docs/guides/security"
=======
      "title": "Security and compliance overview",
      "url": "/docs/security"
>>>>>>> 0734ce99
    },
    {
      "title": "Use virtual private endpoints for VPC",
      "url": "/docs/security/virtual-private-endpoints"
    },
    {
      "title": "Securing your data"
    },
    {
      "title": "Platform roles and responsibilities"
    },
    {
      "title": "High availability and disaster recovery",
      "url": "/docs/guides/security/ha-dr"
    },
    {
      "title": "Data retention"
    }
  ]
}<|MERGE_RESOLUTION|>--- conflicted
+++ resolved
@@ -3,13 +3,8 @@
   "collapsed": true,
   "children": [
     {
-<<<<<<< HEAD
       "title": "Introduction",
       "url": "/docs/guides/security"
-=======
-      "title": "Security and compliance overview",
-      "url": "/docs/security"
->>>>>>> 0734ce99
     },
     {
       "title": "Use virtual private endpoints for VPC",
