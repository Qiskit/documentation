---
title: qiskit.algorithms migration guide
description: How to update your code to use the new interface for `qiskit.algorithms`.
---


# Algorithms migration guide
<LegacyContent>
<Admonition type="note">
This documentation is relevant to IBM Quantum&reg; Platform Classic. If you need the newer version, go to the new [IBM Quantum Platform documentation.]( https://quantum.cloud.ibm.com/docs/migration-guides/qiskit-algorithms-module)
</Admonition>
</LegacyContent>
<CloudContent>
<Admonition type="note">
This documentation is relevant to the new IBM Quantum&reg; Platform. If you need the previous version, return to the [IBM Quantum Platform Classic documentation.](https://docs.quantum.ibm.com/migration-guides/qiskit-algorithms-module)
</Admonition>
</CloudContent>
<Admonition type="caution">
  **Deprecation Notice**

  This guide precedes the introduction of the V2 primitives interface. Following the introduction of the V2 primitives, some providers have deprecated V1 primitive
  implementations in favor of the V2 alternatives. If you are interested in following this guide, we recommend combining it with the
  [Migrate to V2 primitives](./v2-primitives) guide to bring your code to the most updated state.
</Admonition>

  In Qiskit 0.44 and later releases, the `qiskit.algorithms` module has been superseded by a new standalone library, `qiskit_algorithms`,
  available on [GitHub](https://github.com/qiskit-community/qiskit-algorithms) and
  [PyPi](https://pypi.org/project/qiskit-algorithms). The `qiskit.algorithms` module  was migrated to a
  separate package in order to clarify the purpose of Qiskit and make a distinction between the tools and libraries built on top of it.

  If your code used `qiskit.algorithms`, follow these steps:
   1. Check your code for any uses of the `qiskit.algorithms` module. If you are, follow this guide to
      migrate to the primitives-based implementation.
   2. After updating your code, run `pip install qiskit-algorithms` and update your imports from
      `qiskit.algorithms` to `qiskit_algorithms`.



## Background

The [`qiskit.algorithms`](/docs/api/qiskit/0.46/algorithms) module was originally built on top of the [`qiskit.opflow`](/docs/api/qiskit/0.46/opflow) library and the
[`qiskit.utils.QuantumInstance`](/docs/api/qiskit/0.46/qiskit.utils.QuantumInstance) utility. The development of the [`qiskit.primitives`](/docs/api/qiskit/primitives)
introduced a higher-level execution paradigm, with the Estimator for computing expectation values for observables, and Sampler for executing circuits and returning probability distributions. These tools allowed the [`qiskit.algorithms`](/docs/api/qiskit/0.46/algorithms) module to be refactored, after which,
[`qiskit.opflow`](/docs/api/qiskit/0.46/opflow) and [`qiskit.utils.QuantumInstance`](/docs/api/qiskit/0.46/qiskit.utils.QuantumInstance) were deprecated.

<Admonition type="caution">
  The transition away from [`qiskit.opflow`](/docs/api/qiskit/0.46/opflow) affects the classes that algorithms use as part of the problem
  setup. Most [`qiskit.opflow`](/docs/api/qiskit/0.46/opflow) dependencies have a direct [`qiskit.quantum_info`](/docs/api/qiskit/quantum_info)
  replacement. One common example is the class [`qiskit.opflow.primitive_ops.PauliSumOp`](/docs/api/qiskit/0.46/qiskit.opflow.primitive_ops.PauliSumOp), used to define Hamiltonians
  (for example, to plug into VQE), which can be replaced by [`qiskit.quantum_info.SparsePauliOp`](/docs/api/qiskit/qiskit.quantum_info.SparsePauliOp).
  For information to migrate other [`qiskit.opflow`](/docs/api/qiskit/0.46/opflow) objects, refer to the [Opflow migration guide](./qiskit-opflow-module).
</Admonition>

For further background and detailed migration steps, see these guides:

- [Opflow migration guide](./qiskit-opflow-module)
- [QuantumInstance migration guide](./qiskit-quantum-instance)

## What has changed

The [`qiskit.algorithms`](/docs/api/qiskit/0.46/algorithms) module has been fully refactored to use the [`qiskit.primitives`](/docs/api/qiskit/primitives), for circuit execution, instead of the [`qiskit.utils.QuantumInstance`](/docs/api/qiskit/0.46/qiskit.utils.QuantumInstance), which is now deprecated.

There have been three types of refactoring:

1. Algorithms that were refactored in a new location to support [`qiskit.primitives`](/docs/api/qiskit/primitives). These algorithms have the same
   class names as the [`qiskit.utils.QuantumInstance`](/docs/api/qiskit/0.46/qiskit.utils.QuantumInstance)-based ones but are in a new subpackage.

 <Admonition type="caution">
   Be careful with import paths. The legacy algorithms can still be imported from
   [`qiskit.algorithms`](/docs/api/qiskit/0.46/algorithms). Until the legacy imports are removed, this convenience import is not available
   for the refactored algorithms. Thus, to import the refactored algorithms you must specify the full import path.  For example, `from qiskit.algorithms.eigensolvers import VQD`.
 </Admonition>

 - [Minimum Eigensolvers](#minimum-eigensolvers)
 - [Eigensolvers](#eigensolvers)
 - [Time Evolvers](#time-evolvers)

2. Algorithms that were refactored in-place (same namespace) to support both [`qiskit.utils.QuantumInstance`](/docs/api/qiskit/0.46/qiskit.utils.QuantumInstance) and
   [`qiskit.primitives`](/docs/api/qiskit/primitives). In the future, [`qiskit.utils.QuantumInstance`](/docs/api/qiskit/0.46/qiskit.utils.QuantumInstance) will be removed.

 - [Amplitude Amplifiers](#amplitude-amplifiers)
 - [Amplitude Estimators](#amplitude-estimators)
 - [Phase Estimators](#phase-estimators)

3. Algorithms that were deprecated and are now removed entirely from [`qiskit.algorithms`](/docs/api/qiskit/0.46/algorithms). These are algorithms that do not serve
   as building blocks for applications and are only valuable for education, as described in the following tutorials:

 - [Linear Solvers (HHL)](https://github.com/Qiskit/textbook/blob/main/notebooks/ch-applications/hhl_tutorial.ipynb) ,
 - [Factorizers (Shor)](https://github.com/Qiskit/textbook/blob/main/notebooks/ch-algorithms/shor.ipynb)

This migration guide focuses on the algorithms with migration alternatives within
[`qiskit.algorithms`](/docs/api/qiskit/0.46/algorithms), that is, refactoring types 1 and 2.

## How to choose a primitive configuration for your algorithm

The classes in
[`qiskit.algorithms`](/docs/api/qiskit/0.46/algorithms) are initialized with any implementation of [`qiskit.primitives.BaseSampler`](/docs/api/qiskit/0.46/qiskit.primitives.BaseSampler) or [`qiskit.primitives.BaseEstimator`](/docs/api/qiskit/0.46/qiskit.primitives.BaseEstimator).

Once you know which primitive you want to use, choose the primitive implementation that meets your needs. For example:

* For quick prototyping, use the reference implementations of primitives included in Qiskit: [`qiskit.primitives.Sampler`](/docs/api/qiskit/1.4/qiskit.primitives.Sampler) and [`qiskit.primitives.Estimator`](/docs/api/qiskit/1.4/qiskit.primitives.Estimator).

* For finer algorithm tuning, use a local simulator such as the primitive implementation in Aer: [`qiskit_aer.primitives.Sampler`](https://qiskit.org/ecosystem/aer/stubs/qiskit_aer.primitives.Sampler.html) and [`qiskit_aer.primitives.Estimator`](https://qiskit.org/ecosystem/aer/stubs/qiskit_aer.primitives.Estimator.html).

* For running on quantum hardware choose from these options:

   - Access services with native primitive implementations, such as the Qiskit Runtime service, by using [`qiskit_ibm_runtime.Sampler`](/docs/api/qiskit-ibm-runtime/0.26/sampler) and [`qiskit_ibm_runtime.Estimator`.](/docs/api/qiskit-ibm-runtime/0.26/estimator)
   - Wrap any QPU (quantum processing unti) with `Backend` primitives ([`qiskit.primitives.BackendSampler`](/docs/api/qiskit/1.4/qiskit.primitives.BackendSampler) and [`qiskit.primitives.BackendEstimator`](/docs/api/qiskit/1.4/qiskit.primitives.BackendEstimator)). These wrappers implement a primitive interface on top of a backend that only supports `backend.run()`.

For detailed information and examples, particularly on the use of the `Backend` primitives, refer to
the [QuantumInstance migration guide](./qiskit-quantum-instance).

This guide describes these common configurations for algorithms that determine which primitive import to use:

* Running an algorithm with a statevector simulator when you want the ideal outcome without shot noise.  For example, using the [`qiskit.opflow`](/docs/api/qiskit/0.46/opflow) legacy
   [`qiskit.opflow.expectations.MatrixExpectation`](/docs/api/qiskit/0.46/qiskit.opflow.expectations.MatrixExpectation):

 - Reference Primitives with default configuration.  See [QAOA](https://github.com/Qiskit/qiskit-tutorials/blob/master/tutorials/algorithms/05_qaoa.ipynb) for an example.

 ```python
 from qiskit.primitives import Sampler, Estimator
 ```

 - Aer Primitives with statevector simulator.  See [QAOA](https://github.com/Qiskit/qiskit-tutorials/blob/master/tutorials/algorithms/05_qaoa.ipynb) for an example.

 ```python
 from qiskit_aer.primitives import Sampler, Estimator

 sampler = Sampler(backend_options={"method": "statevector"})
 estimator = Estimator(backend_options={"method": "statevector"})
 ```

* Running an algorithm using a simulator or device with shot noise.  For example, using the [`qiskit.opflow`](/docs/api/qiskit/0.46/opflow) legacy [`qiskit.opflow.expectations.PauliExpectation`](/docs/api/qiskit/0.46/qiskit.opflow.expectations.PauliExpectation):

 - Reference primitives with shots.  See the [VQE](#vqe) examples.

 ```python
 from qiskit.primitives import Sampler, Estimator

 sampler = Sampler(options={"shots": 100})
 estimator = Estimator(options={"shots": 100})

 # or...
 sampler = Sampler()
 job = sampler.run(circuits, shots=100)

 estimator = Estimator()
 job = estimator.run(circuits, observables, shots=100)
 ```

 - Aer primitives with default configuration.  See the [VQE](#vqe) examples.

 ```python
 from qiskit_aer.primitives import Sampler, Estimator
 ```

 - IBM Qiskit Runtime primitives with default configuration. See [VQD](https://github.com/Qiskit/qiskit-tutorials/blob/master/tutorials/algorithms/04_vqd.ipynb) for an example.

 ```python
 from qiskit_ibm_runtime import Sampler, Estimator
 ```

* Running an algorithm on an Aer simulator using a custom instruction.  For example, using the [`qiskit.opflow`](/docs/api/qiskit/0.46/opflow) legacy
[`qiskit.opflow.expectations.AerPauliExpectation`](/docs/api/qiskit/0.46/qiskit.opflow.expectations.AerPauliExpectation).

- Aer Primitives with default options.  See [TrotterQRTE](#trotterqrte) for examples.

```python
from qiskit_aer.primitives import Sampler, Estimator

sampler = Sampler()
estimator = Estimator()
```

<span id="eigen"></span>
## Minimum Eigensolvers

The minimum eigensolver algorithms were refactored in a new location.
Instead of a [`qiskit.utils.QuantumInstance`](/docs/api/qiskit/0.46/qiskit.utils.QuantumInstance), [`qiskit.algorithms.minimum_eigensolvers`](/docs/api/qiskit/0.46/qiskit.algorithms.minimum_eigensolvers) are now initialized
by using an instance of the [`qiskit.primitives.Sampler`](/docs/api/qiskit/1.4/qiskit.primitives.Sampler) or [`qiskit.primitives.Estimator`](/docs/api/qiskit/1.4/qiskit.primitives.Estimator) primitive, depending
on the algorithm. The legacy classes can still be found in `qiskit.algorithms.minimum_eigen_solvers`.

<Admonition type="caution">
  For the [`qiskit.algorithms.minimum_eigensolvers`](/docs/api/qiskit/0.46/qiskit.algorithms.minimum_eigensolvers) classes, depending on the import path,
  you will access either the primitive-based or the quantum-instance-based implementation. You have to be careful, because the class name does not change.

  - Old import (QuantumInstance-based): `from qiskit.algorithms import VQE, QAOA, NumPyMinimumEigensolver`
  - New import (Primitives-based): `from qiskit.algorithms.minimum_eigensolvers import VQE, SamplingVQE, QAOA, NumPyMinimumEigensolver`
</Admonition>

### VQE

The legacy `qiskit.algorithms.minimum_eigen_solvers.VQE` class has now been split according to the use case:

- For general-purpose Hamiltonians, use the Estimator-based [`qiskit.algorithms.minimum_eigensolvers.VQE`](/docs/api/qiskit/0.46/qiskit.algorithms.minimum_eigensolvers.VQE)
  class.
- If you have a diagonal Hamiltonian and want the algorithm to return a sampling of the state, use
  the new Sampler-based [`qiskit.algorithms.minimum_eigensolvers.SamplingVQE`](/docs/api/qiskit/0.46/qiskit.algorithms.minimum_eigensolvers.SamplingVQE) algorithm. Previously, this was done by using the legacy `qiskit.algorithms.minimum_eigen_solvers.VQE` with
  [`qiskit.opflow.expectations.CVaRExpectation`](/docs/api/qiskit/0.46/qiskit.opflow.expectations.CVaRExpectation).

<Admonition type="note">
  In addition to taking in an [`qiskit.primitives.Estimator`](/docs/api/qiskit/1.4/qiskit.primitives.Estimator) instance instead of a [`qiskit.utils.QuantumInstance`](/docs/api/qiskit/0.46/qiskit.utils.QuantumInstance),
  the new [`qiskit.algorithms.minimum_eigensolvers.VQE`](/docs/api/qiskit/0.46/qiskit.algorithms.minimum_eigensolvers.VQE) signature has undergone the following changes:

  * The `expectation` and `include_custom` parameters have been removed, as this functionality is now
     defined at the Estimator level.
  * The `gradient` parameter now takes in an instance of a primitive-based gradient class from
     [`qiskit.algorithms.gradients`](/docs/api/qiskit/0.46/qiskit.algorithms.gradients) instead of the legacy [`qiskit.opflow.gradients.Gradient`](/docs/api/qiskit/0.46/qiskit.opflow.gradients.Gradient) class.
  * The `max_evals_grouped` parameter has been removed, as it can be set directly on the optimizer class.
  * The `estimator`, `ansatz` and `optimizer` are the only parameters that can be defined positionally
     (and in this order). All others have become keyword-only arguments.
</Admonition>

<Admonition type="note">
  The new [`qiskit.algorithms.minimum_eigensolvers.VQEResult`](/docs/api/qiskit/0.46/qiskit.algorithms.minimum_eigensolvers.VQEResult) class does not include the state, as
  this output was only useful in the case of diagonal operators. However, it is available as part of the new
  [`qiskit.algorithms.minimum_eigensolvers.SamplingVQE`](/docs/api/qiskit/0.46/qiskit.algorithms.minimum_eigensolvers.SamplingVQE) [`qiskit.algorithms.minimum_eigensolvers.SamplingVQEResult`](/docs/api/qiskit/0.46/qiskit.algorithms.minimum_eigensolvers.SamplingVQEResult).
</Admonition>

#### VQE examples

**[Legacy] Using QuantumInstance:**

```python
from qiskit.algorithms import VQE
from qiskit.algorithms.optimizers import SPSA
from qiskit.circuit.library import TwoLocal
from qiskit.opflow import PauliSumOp
from qiskit.utils import QuantumInstance
from qiskit_aer import AerSimulator

ansatz = TwoLocal(2, 'ry', 'cz')
opt = SPSA(maxiter=50)

# shot-based simulation
backend = AerSimulator()
qi = QuantumInstance(backend=backend, shots=2048, seed_simulator=42)
vqe = VQE(ansatz, optimizer=opt, quantum_instance=qi)

hamiltonian = PauliSumOp.from_list([("XX", 1), ("XY", 1)])
result = vqe.compute_minimum_eigenvalue(hamiltonian)

print(result.eigenvalue)
```

```python
(-0.9775390625+0j)
```

**[Updated] Using primitives:**

```python
from qiskit.algorithms.minimum_eigensolvers import VQE  # new import!!!
from qiskit.algorithms.optimizers import SPSA
from qiskit.circuit.library import TwoLocal
from qiskit.quantum_info import SparsePauliOp
from qiskit.primitives import Estimator
from qiskit_aer.primitives import Estimator as AerEstimator

ansatz = TwoLocal(2, 'ry', 'cz')
opt = SPSA(maxiter=50)

# shot-based simulation
estimator = Estimator(options={"shots": 2048})
vqe = VQE(estimator, ansatz, opt)

# another option
aer_estimator = AerEstimator(run_options={"shots": 2048, "seed": 42})
vqe = VQE(aer_estimator, ansatz, opt)

hamiltonian = SparsePauliOp.from_list([("XX", 1), ("XY", 1)])
result = vqe.compute_minimum_eigenvalue(hamiltonian)

print(result.eigenvalue)
```

```python
-0.986328125
```

#### VQE applying CVaR (SamplingVQE) example

**[Legacy] Using QuantumInstance:**

```python
from qiskit.algorithms import VQE
from qiskit.algorithms.optimizers import SLSQP
from qiskit.circuit.library import TwoLocal
from qiskit.opflow import PauliSumOp, CVaRExpectation
from qiskit.utils import QuantumInstance
from qiskit_aer import AerSimulator

ansatz = TwoLocal(2, 'ry', 'cz')
opt = SLSQP(maxiter=50)

# shot-based simulation
backend = AerSimulator()
qi = QuantumInstance(backend=backend, shots=2048)
expectation = CVaRExpectation(alpha=0.2)
vqe = VQE(ansatz, optimizer=opt, expectation=expectation, quantum_instance=qi)

# diagonal Hamiltonian
hamiltonian = PauliSumOp.from_list([("ZZ",1), ("IZ", -0.5), ("II", 0.12)])
result = vqe.compute_minimum_eigenvalue(hamiltonian)

print(result.eigenvalue.real)
```

```python
-1.38
```

**[Updated] Using primitives:**

```python
from qiskit.algorithms.minimum_eigensolvers import SamplingVQE # new import!!!
from qiskit.algorithms.optimizers import SPSA
from qiskit.circuit.library import TwoLocal
from qiskit.quantum_info import SparsePauliOp
from qiskit.primitives import Sampler
from qiskit_aer.primitives import Sampler as AerSampler

ansatz = TwoLocal(2, 'ry', 'cz')
opt = SPSA(maxiter=50)

# shot-based simulation
sampler = Sampler(options={"shots": 2048})
vqe = SamplingVQE(sampler, ansatz, opt, aggregation=0.2)

# another option
aer_sampler = AerSampler(run_options={"shots": 2048, "seed": 42})
vqe = SamplingVQE(aer_sampler, ansatz, opt, aggregation=0.2)

# diagonal Hamiltonian
hamiltonian = SparsePauliOp.from_list([("ZZ",1), ("IZ", -0.5), ("II", 0.12)])
result = vqe.compute_minimum_eigenvalue(hamiltonian)

print(result.eigenvalue.real)
```

```python
-1.38
```

For complete code examples, see the following updated tutorials:

- [VQE introduction](https://github.com/Qiskit/qiskit-tutorials/blob/master/tutorials/algorithms/01_algorithms_introduction.ipynb)
- [VQE, callback, gradients, initial point](https://github.com/Qiskit/qiskit-tutorials/blob/master/tutorials/algorithms/02_vqe_advanced_options.ipynb)
- [VQE with Aer primitives](https://github.com/Qiskit/qiskit-tutorials/blob/master/tutorials/algorithms/03_vqe_simulation_with_noise.ipynb)

### QAOA

The new QAOA only supports diagonal operators.  This is because the legacy `qiskit.algorithms.minimum_eigen_solvers.QAOA` class extended
`qiskit.algorithms.minimum_eigen_solvers.VQE`, but now, [`qiskit.algorithms.minimum_eigensolvers.QAOA`](/docs/api/qiskit/0.46/qiskit.algorithms.minimum_eigensolvers.QAOA)
extends [`qiskit.algorithms.minimum_eigensolvers.SamplingVQE`](/docs/api/qiskit/0.46/qiskit.algorithms.minimum_eigensolvers.SamplingVQE).

<Admonition type="note">
  In addition to taking in a [`qiskit.primitives.Sampler`](/docs/api/qiskit/1.4/qiskit.primitives.Sampler) instance instead of a [`qiskit.utils.QuantumInstance`](/docs/api/qiskit/0.46/qiskit.utils.QuantumInstance),
  the new [`qiskit.algorithms.minimum_eigensolvers.QAOA`](/docs/api/qiskit/0.46/qiskit.algorithms.minimum_eigensolvers.QAOA) signature has undergone the following changes:

  * The `expectation` and `include_custom` parameters have been removed and the `aggregation`
     parameter has been added.  This was previously defined through a custom `expectation` parameter.
  * The `gradient` parameter now takes in an instance of a primitive-based gradient class from
     [`qiskit.algorithms.gradients`](/docs/api/qiskit/0.46/qiskit.algorithms.gradients) instead of the legacy [`qiskit.opflow.gradients.Gradient`](/docs/api/qiskit/0.46/qiskit.opflow.gradients.Gradient) class.
  * The `max_evals_grouped` parameter has been removed, as it can be set directly on the optimizer class.
  * The `sampler` and `optimizer` parameters are the only parameters that can be defined positionally
     (and in this order). All others have become keyword-only arguments.
</Admonition>

<Admonition type="note">
  If you want to run QAOA on a non-diagonal operator, use the [`qiskit.circuit.library.QAOAAnsatz`](/docs/api/qiskit/qiskit.circuit.library.QAOAAnsatz) with
  [`qiskit.algorithms.minimum_eigensolvers.VQE`](/docs/api/qiskit/0.46/qiskit.algorithms.minimum_eigensolvers.VQE), but there will be no state result.
  If your application requires the final probability distribution, instantiate `SamplerV2`
  and run it with the optimal circuit after [`qiskit.algorithms.minimum_eigensolvers.VQE`](/docs/api/qiskit/0.46/qiskit.algorithms.minimum_eigensolvers.VQE).
</Admonition>

#### QAOA example

**[Legacy] Using QuantumInstance:**

```python

from qiskit.algorithms import QAOA
from qiskit.algorithms.optimizers import COBYLA
from qiskit.opflow import PauliSumOp
from qiskit.utils import QuantumInstance
from qiskit_aer import AerSimulator

# exact statevector simulation
backend = AerSimulator()
qi = QuantumInstance(backend=backend, shots=None,
        seed_simulator = 42, seed_transpiler = 42,
        backend_options={"method": "statevector"})

optimizer = COBYLA()
qaoa = QAOA(optimizer=optimizer, reps=2, quantum_instance=qi)

# diagonal operator
qubit_op = PauliSumOp.from_list([("ZIII", 1),("IZII", 1), ("IIIZ", 1), ("IIZI", 1)])
result = qaoa.compute_minimum_eigenvalue(qubit_op)

print(result.eigenvalue.real)
```

```python
-4.0
```

**[Updated] Using primitives:**

```python
from qiskit.algorithms.minimum_eigensolvers import QAOA
from qiskit.algorithms.optimizers import COBYLA
from qiskit.quantum_info import SparsePauliOp
from qiskit.primitives import Sampler
from qiskit_aer.primitives import Sampler as AerSampler

# exact statevector simulation
sampler = Sampler()

# another option
sampler = AerSampler(backend_options={"method": "statevector"},
                        run_options={"shots": None, "seed": 42})

optimizer = COBYLA()
qaoa = QAOA(sampler, optimizer, reps=2)

# diagonal operator
qubit_op = SparsePauliOp.from_list([("ZIII", 1),("IZII", 1), ("IIIZ", 1), ("IIZI", 1)])
result = qaoa.compute_minimum_eigenvalue(qubit_op)

print(result.eigenvalue)
```

```python
-3.999999832366272
```

For complete code examples, see the updated [QAOA tutorial.](https://github.com/Qiskit/qiskit-tutorials/blob/master/tutorials/algorithms/05_qaoa.ipynb)

### NumPyMinimumEigensolver

Because this is a classical solver, the workflow has not changed between the old and new implementation.
However, the import has changed from `qiskit.algorithms.minimum_eigen_solvers.NumPyMinimumEigensolver`
to [`qiskit.algorithms.minimum_eigensolvers.NumPyMinimumEigensolver`](/docs/api/qiskit/0.46/qiskit.algorithms.minimum_eigensolvers.NumPyMinimumEigensolver) to conform to the new interfaces
and result classes.

#### NumPyMinimumEigensolver example

**[Legacy] Using QuantumInstance:**

```python

from qiskit.algorithms import NumPyMinimumEigensolver
from qiskit.opflow import PauliSumOp

solver = NumPyMinimumEigensolver()

hamiltonian = PauliSumOp.from_list([("XX", 1), ("XY", 1)])
result = solver.compute_minimum_eigenvalue(hamiltonian)

print(result.eigenvalue)
```

```python
-1.4142135623730958
```

**[Updated] Using primitives:**

```python
from qiskit.algorithms.minimum_eigensolvers import NumPyMinimumEigensolver
from qiskit.quantum_info import SparsePauliOp

solver = NumPyMinimumEigensolver()

hamiltonian = SparsePauliOp.from_list([("XX", 1), ("XY", 1)])
result = solver.compute_minimum_eigenvalue(hamiltonian)

print(result.eigenvalue)
```

```python
-1.414213562373095
```

For complete code examples, see the updated [VQE, callback, gradients, initial point tutorial.](https://github.com/Qiskit/qiskit-tutorials/blob/master/tutorials/algorithms/02_vqe_advanced_options.ipynb)

<span id="eigensolvers"></span>
## Eigensolvers

The eigensolver algorithms were refactored in a new location.  Instead of using
[`qiskit.utils.QuantumInstance`](/docs/api/qiskit/0.46/qiskit.utils.QuantumInstance), [`qiskit.algorithms.eigensolvers`](/docs/api/qiskit/0.46/qiskit.algorithms.eigensolvers) are now initialized
using an instance of the [`qiskit.primitives.Sampler`](/docs/api/qiskit/1.4/qiskit.primitives.Sampler) or [`qiskit.primitives.Estimator`](/docs/api/qiskit/1.4/qiskit.primitives.Estimator) primitive, or
a primitive-based subroutine, depending on the algorithm. The legacy classes can still be found
in `qiskit.algorithms.eigen_solvers`.

<Admonition type="caution">
  For the [`qiskit.algorithms.eigensolvers`](/docs/api/qiskit/0.46/qiskit.algorithms.eigensolvers) classes, depending on the import path,
  you will access either the primitive-based or the QuantumInstance-based
implementation. You have to be careful, because the class name is the same.

  - Old import path (QuantumInstance): `from qiskit.algorithms import VQD, NumPyEigensolver`
  - New import path (primitives): `from qiskit.algorithms.eigensolvers import VQD, NumPyEigensolver`
</Admonition>

### VQD

The new [`qiskit.algorithms.eigensolvers.VQD`](/docs/api/qiskit/0.46/qiskit.algorithms.eigensolvers.VQD) class is initialized with an instance of the
[`qiskit.primitives.Estimator`](/docs/api/qiskit/1.4/qiskit.primitives.Estimator) primitive instead of a [`qiskit.utils.QuantumInstance`](/docs/api/qiskit/0.46/qiskit.utils.QuantumInstance).
It also takes an instance of a state fidelity class from mod:`qiskit.algorithms.state_fidelities`,
such as the [`qiskit.primitives.Sampler`](/docs/api/qiskit/1.4/qiskit.primitives.Sampler)-based [`qiskit.algorithms.state_fidelities.ComputeUncompute`](/docs/api/qiskit/0.46/qiskit.algorithms.state_fidelities.ComputeUncompute).

<Admonition type="note">
  In addition to taking in a [`qiskit.primitives.Estimator`](/docs/api/qiskit/1.4/qiskit.primitives.Estimator) instance instead of a [`qiskit.utils.QuantumInstance`](/docs/api/qiskit/0.46/qiskit.utils.QuantumInstance),
  the new [`qiskit.algorithms.eigensolvers.VQD`](/docs/api/qiskit/0.46/qiskit.algorithms.eigensolvers.VQD) signature has undergone the following changes:

  * The `expectation` and `include_custom` parameters have been removed, as this functionality is now
     defined at the Estimator level.
  * The custom `fidelity` parameter has been added and the custom `gradient` parameter has
     been removed because current classes in [`qiskit.algorithms.gradients`](/docs/api/qiskit/0.46/qiskit.algorithms.gradients) cannot use state fidelity
     gradients.
  * The `max_evals_grouped` parameter has been removed because it can be set directly on the `optimizer` class.
  * The `estimator`, `fidelity`, `ansatz` and `optimizer` parameters are the only parameters that can be defined positionally
     (and in this order).  All others have become keyword-only arguments.
</Admonition>

<Admonition type="note">
  Similar to VQE, the new [`qiskit.algorithms.eigensolvers.VQDResult`](/docs/api/qiskit/0.46/qiskit.algorithms.eigensolvers.VQDResult) class does not include
  the state. If your application requires the final probability distribution, instantiate
 `SamplerV2` and run it with the optimal circuit for the desired excited state
  after running [`qiskit.algorithms.eigensolvers.VQD`](/docs/api/qiskit/0.46/qiskit.algorithms.eigensolvers.VQD).
</Admonition>

#### VQD Example

**[Legacy] Using QuantumInstance:**

```python
from qiskit import IBMQ
from qiskit.algorithms import VQD
from qiskit.algorithms.optimizers import SLSQP
from qiskit.circuit.library import TwoLocal
from qiskit.opflow import PauliSumOp
from qiskit.utils import QuantumInstance

ansatz = TwoLocal(3, rotation_blocks=["ry", "rz"], entanglement_blocks="cz", reps=1)
optimizer = SLSQP(maxiter=10)
hamiltonian = PauliSumOp.from_list([("XXZ", 1), ("XYI", 1)])

# example executing in cloud simulator
provider = IBMQ.load_account()
backend = provider.get_backend("ibmq_qasm_simulator")
qi = QuantumInstance(backend=backend)

vqd = VQD(ansatz, k=3, optimizer=optimizer, quantum_instance=qi)
result = vqd.compute_eigenvalues(operator=hamiltonian)

print(result.eigenvalues)
```

```python
[ 0.01765114+0.0e+00j -0.58507654+0.0e+00j -0.15003642-2.8e-17j]
```

**[Updated] Using primitives:**

<CloudContent>
<Admonition type="caution">
The following code block will return an error for users on the Open Plan, because it uses sessions. Workloads on the Open Plan can run only in [job mode](/docs/guides/execution-modes#job-mode) or [batch mode](/docs/guides/execution-modes#batch-mode).
</Admonition>
</CloudContent>

<LegacyContent>
```python
from qiskit_ibm_runtime import Sampler, Estimator, QiskitRuntimeService, Session
from qiskit.algorithms.eigensolvers import VQD
from qiskit.algorithms.optimizers import SLSQP
from qiskit.algorithms.state_fidelities import ComputeUncompute
from qiskit.circuit.library import TwoLocal
from qiskit.quantum_info import SparsePauliOp

ansatz = TwoLocal(3, rotation_blocks=["ry", "rz"], entanglement_blocks="cz", reps=1)
optimizer = SLSQP(maxiter=10)
hamiltonian = SparsePauliOp.from_list([("XXZ", 1), ("XYI", 1)])

# example executing on a QPU
service = QiskitRuntimeService(channel="ibm_quantum")
backend = service.backend(<SPECIFY BACKEND>)

with Session(backend=backend) as session:
    estimator = Estimator()
    sampler = Sampler()
    fidelity = ComputeUncompute(sampler)
    vqd = VQD(estimator, fidelity, ansatz, optimizer, k=3)
    result = vqd.compute_eigenvalues(operator=hamiltonian)

print(result.eigenvalues)
```
</LegacyContent>
<CloudContent>
```python
from qiskit_ibm_runtime import Sampler, Estimator, QiskitRuntimeService, Session
from qiskit.algorithms.eigensolvers import VQD
from qiskit.algorithms.optimizers import SLSQP
from qiskit.algorithms.state_fidelities import ComputeUncompute
from qiskit.circuit.library import TwoLocal
from qiskit.quantum_info import SparsePauliOp

ansatz = TwoLocal(3, rotation_blocks=["ry", "rz"], entanglement_blocks="cz", reps=1)
optimizer = SLSQP(maxiter=10)
hamiltonian = SparsePauliOp.from_list([("XXZ", 1), ("XYI", 1)])

# example executing on a QPU
<<<<<<< HEAD
service = QiskitRuntimeService(channel="ibm_quantum_platform")
backend = service.backend("ibm_sherbrooke")
=======
service = QiskitRuntimeService(channel="ibm_cloud")
backend = service.backend(<SPECIFY BACKEND>)
>>>>>>> e313b38a

with Session(backend=backend) as session:
    estimator = Estimator()
    sampler = Sampler()
    fidelity = ComputeUncompute(sampler)
    vqd = VQD(estimator, fidelity, ansatz, optimizer, k=3)
    result = vqd.compute_eigenvalues(operator=hamiltonian)

print(result.eigenvalues)
```
</CloudContent>
```python
[ 0.01765114+0.0e+00j -0.58507654+0.0e+00j -0.15003642-2.8e-17j]
```

For complete code examples, see the updated [VQD tutorial.](https://github.com/Qiskit/qiskit-tutorials/blob/master/tutorials/algorithms/04_vqd.ipynb)

### NumPyEigensolver

Similarly to its minimum eigensolver counterpart, because this is a classical solver, the workflow has not changed
between the old and new implementation.
However, the import has changed from `qiskit.algorithms.eigen_solvers.NumPyEigensolver`
to [`qiskit.algorithms.eigensolvers.NumPyEigensolver`](/docs/api/qiskit/0.46/qiskit.algorithms.eigensolvers.NumPyEigensolver) to conform to the new interfaces and result classes.

#### NumPyEigensolver Example

**[Legacy]:**

```python

from qiskit.algorithms import NumPyEigensolver
from qiskit.opflow import PauliSumOp

solver = NumPyEigensolver(k=2)

hamiltonian = PauliSumOp.from_list([("XX", 1), ("XY", 1)])
result = solver.compute_eigenvalues(hamiltonian)

print(result.eigenvalues)
```

```python
[-1.41421356 -1.41421356]
```

**[Updated]:**

```python
from qiskit.algorithms.eigensolvers import NumPyEigensolver
from qiskit.quantum_info import SparsePauliOp

solver = NumPyEigensolver(k=2)

hamiltonian = SparsePauliOp.from_list([("XX", 1), ("XY", 1)])
result = solver.compute_eigenvalues(hamiltonian)

print(result.eigenvalues)
```

```python
[-1.41421356 -1.41421356]
```

<span id="time"></span>
## Time Evolvers

The time evolvers were refactored in a new location.
Instead of using a [`qiskit.utils.QuantumInstance`](/docs/api/qiskit/0.46/qiskit.utils.QuantumInstance), `qiskit.algorithms.time_evolvers` are now initialized
using a [`qiskit.primitives.Estimator`](/docs/api/qiskit/1.4/qiskit.primitives.Estimator) primitive instance. The legacy classes can still be found
in `qiskit.algorithms.evolvers`.

In addition to the migration, the module has been substantially expanded to include Variational Quantum Time Evolution
(`qiskit.algorithms.time_evolvers.VarQTE`) solvers.

### TrotterQRTE

<Admonition type="caution">
  For the `TrotterQRTE` class, depending on the import path,
  you will access either the primitive-based or the QuantumInstance-based
  implementation. You have to be careful because the class name did not change.

  - Old import path (QuantumInstance): `from qiskit.algorithms import TrotterQRTE`
  - New import path (Primitives): `from qiskit.algorithms.time_evolvers import TrotterQRTE`
</Admonition>

<Admonition type="note">
  In addition to taking in a [`qiskit.primitives.Estimator`](/docs/api/qiskit/1.4/qiskit.primitives.Estimator) instance instead of a [`qiskit.utils.QuantumInstance`](/docs/api/qiskit/0.46/qiskit.utils.QuantumInstance),
  the new [`qiskit.algorithms.eigensolvers.VQD`](/docs/api/qiskit/0.46/qiskit.algorithms.eigensolvers.VQD) signature has undergone the following changes:

  * The `expectation` parameter has been removed, as this functionality is now
     defined at the Estimator level.
  * The `num_timesteps` parameter has been added so you can define how many steps to divide the full evolution time in to.
</Admonition>

#### TrotterQRTE Example

**[Legacy] Using QuantumInstance:**

```python
from qiskit.algorithms import EvolutionProblem, TrotterQRTE
from qiskit.circuit import QuantumCircuit
from qiskit.opflow import PauliSumOp, AerPauliExpectation
from qiskit.utils import QuantumInstance
from qiskit_aer import AerSimulator

operator = PauliSumOp.from_list([("X", 1),("Z", 1)])
initial_state = QuantumCircuit(1) # zero
time = 1
evolution_problem = EvolutionProblem(operator, 1, initial_state)

# Aer simulator using custom instruction
backend = AerSimulator()
quantum_instance = QuantumInstance(backend=backend)
expectation = AerPauliExpectation()

# LieTrotter with 1 rep
trotter_qrte = TrotterQRTE(expectation=expectation, quantum_instance=quantum_instance)
evolved_state = trotter_qrte.evolve(evolution_problem).evolved_state

print(evolved_state)
```

```text
CircuitStateFn(
    ┌─────────────────────┐
q:  ┤ exp(-it (X + Z))(1) ├
    └─────────────────────┘
)
```

**[Updated] Using primitives:**

```python
from qiskit.algorithms.time_evolvers import TimeEvolutionProblem, TrotterQRTE  # note new import!!!
from qiskit.circuit import QuantumCircuit
from qiskit.quantum_info import SparsePauliOp
from qiskit_aer.primitives import Estimator as AerEstimator

operator = SparsePauliOp.from_list([("X", 1),("Z", 1)])
initial_state = QuantumCircuit(1) # zero
time = 1
evolution_problem = TimeEvolutionProblem(operator, 1, initial_state)

# Aer simulator using custom instruction
estimator = AerEstimator()

# LieTrotter with 1 rep
trotter_qrte = TrotterQRTE(estimator=estimator)
evolved_state = trotter_qrte.evolve(evolution_problem).evolved_state

print(evolved_state.decompose())
```

```text
    ┌───────────┐┌───────────┐
q:  ┤ exp(it X) ├┤ exp(it Z) ├
    └───────────┘└───────────┘
```

<span id="amplitude"></span>
## Amplitude amplifiers

The amplitude amplifier algorithms were refactored in-place.
Instead of a [`qiskit.utils.QuantumInstance`](/docs/api/qiskit/0.46/qiskit.utils.QuantumInstance), `qiskit.algorithms.amplitude_amplifiers` are now initialized
using an instance of any Sampler primitive.  That is, [`qiskit.primitives.Sampler`](/docs/api/qiskit/1.4/qiskit.primitives.Sampler).

<Admonition type="note">
  The full `qiskit.algorithms.amplitude_amplifiers` module has been refactored in place. Therefore, you don't need to
  change import paths.
</Admonition>

### Grover example

**[Legacy] Using QuantumInstance:**

```python

from qiskit.algorithms import Grover
from qiskit.utils import QuantumInstance

qi = QuantumInstance(backend=backend)
grover = Grover(quantum_instance=qi)
```

**[Updated] Using primitives:**

```python
from qiskit.algorithms import Grover
from qiskit.primitives import Sampler

grover = Grover(sampler=Sampler())
```

For complete code examples, see the following updated tutorials:

- [Amplitude Amplification and Grover](https://github.com/Qiskit/qiskit-tutorials/blob/master/tutorials/algorithms/06_grover.ipynb)
- [Grover Examples](https://github.com/Qiskit/qiskit-tutorials/blob/master/tutorials/algorithms/07_grover_examples.ipynb)

<span id="amp-estimate"></span>
## Amplitude estimators

Similarly to the amplitude amplifiers, the amplitude estimators were refactored in-place.
Instead of a [`qiskit.utils.QuantumInstance`](/docs/api/qiskit/0.46/qiskit.utils.QuantumInstance), `qiskit.algorithms.amplitude_estimators` are now initialized
using an instance of any Sampler primitive.  That is, [`qiskit.primitives.Sampler`](/docs/api/qiskit/1.4/qiskit.primitives.Sampler).

<Admonition type="note">
  The full `qiskit.algorithms.amplitude_estimators` module has been refactored in place. You do not need to
  change import paths.
</Admonition>

### IAE example

**[Legacy] Using QuantumInstance:**

```python
from qiskit.algorithms import IterativeAmplitudeEstimation
from qiskit.utils import QuantumInstance

qi = QuantumInstance(backend=backend)
iae = IterativeAmplitudeEstimation(
    epsilon_target=0.01,  # target accuracy
    alpha=0.05,  # width of the confidence interval
    quantum_instance=qi
)
```

**[Updated] Using primitives:**

```python
from qiskit.algorithms import IterativeAmplitudeEstimation
from qiskit.primitives import Sampler

iae = IterativeAmplitudeEstimation(
    epsilon_target=0.01,  # target accuracy
    alpha=0.05,  # width of the confidence interval
    sampler=Sampler()
)
```

For a complete code example, see the updated [Amplitude Estimation tutorial.](https://qiskit.org/ecosystem/finance/tutorials/00_amplitude_estimation.html)

<span id="phase"></span>
## Phase estimators

The phase estimators were refactored in-place.
Instead of a [`qiskit.utils.QuantumInstance`](/docs/api/qiskit/0.46/qiskit.utils.QuantumInstance), `qiskit.algorithms.phase_estimators` are now initialized by
using an instance of any Sampler primitive.  That is, [`qiskit.primitives.Sampler`](/docs/api/qiskit/1.4/qiskit.primitives.Sampler).

<Admonition type="note">
  The full `qiskit.algorithms.phase_estimators` module has been refactored in place. Therefore, you do not need to change import paths.
</Admonition>

### IPE example

**[Legacy] Using QuantumInstance:**

```python
from qiskit.algorithms import IterativePhaseEstimation
from qiskit.utils import QuantumInstance

qi = QuantumInstance(backend=backend)
ipe = IterativePhaseEstimation(
    num_iterations=num_iter,
    quantum_instance=qi
)
```

**[Updated] Using primitives:**

```python
from qiskit.algorithms import IterativePhaseEstimation
from qiskit.primitives import Sampler

ipe = IterativePhaseEstimation(
    num_iterations=num_iter,
    sampler=Sampler()
)
```

For a complete code examples, see the updated [Iterative phase estimation tutorial.](https://github.com/Qiskit/qiskit-tutorials/blob/master/tutorials/algorithms/09_IQPE.ipynb)<|MERGE_RESOLUTION|>--- conflicted
+++ resolved
@@ -612,13 +612,8 @@
 hamiltonian = SparsePauliOp.from_list([("XXZ", 1), ("XYI", 1)])
 
 # example executing on a QPU
-<<<<<<< HEAD
-service = QiskitRuntimeService(channel="ibm_quantum_platform")
-backend = service.backend("ibm_sherbrooke")
-=======
 service = QiskitRuntimeService(channel="ibm_cloud")
-backend = service.backend(<SPECIFY BACKEND>)
->>>>>>> e313b38a
+backend = service.backend(<backend_name>)
 
 with Session(backend=backend) as session:
     estimator = Estimator()
