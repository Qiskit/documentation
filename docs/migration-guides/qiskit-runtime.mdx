---
title: Migrate to using Qiskit Runtime primitives
description: Migrate from using backend.run to using Qiskit Runtime primitives


in_page_toc_max_heading_level: 2
---

<span id="migrate-to-qr"></span>
# Overview

This guide describes key patterns of behavior and use cases with code
examples to help you migrate code from the legacy `backend.run()` interface to use the Qiskit Runtime primitives interface (`qiskit-ibm-runtime` package).

<Admonition type="note" title="Notes">
- Because `backend.run()` only returned counts, the direct replacement is Qiskit Runtime `SamplerV2`.  However, if you used manual processing with `backend.run()` to return expectation values, you can now use Qiskit Runtime `EstimatorV2` instead.
- Because both `backend.run()` and the "version 1" primitives are being deprecated, this guide uses only the V2 primitives.
</Admonition>

The `qiskit-ibm-runtime` package provides cloud access to the IBM&reg; QPUs (quantum processing units) through the primitives interface. The `backend.run()` interface coexisted with the original (V1) primitives model as the dedicated “direct hardware access” entry point.  With the introduction of the V2 primitives interface, the new `SamplerV2` class now fulfills that role. Consequentially, `backend.run()` and `qiskit-ibm-provider`, which only exposed the `backend.run()` interface, are no longer supported.

The Qiskit Runtime primitives implement the reference Sampler V2 and Estimator V2 interfaces found in `qiskit.primitives`, and enable capabilities not available with the legacy `backend.run()` interface. These capabilities include application of advanced processing techniques for error suppression and mitigation in Estimator, the ability to efficiently sweep between arrays of parameter value sets or observables in both Sampler and Estimator, and access to the new local testing mode. Additionally, Qiskit Runtime lets users run iterative algorithm circuits back to back (session mode) or in collections of circuits without having to re-queue each job (batch mode). This results in more efficient quantum processor use and reduces the time spent running complex computations.

## Why migrate to Qiskit Runtime primitives?

Similar to the early days of classical computers, when developers had to manipulate CPU registers directly,
the early interface to QPUs simply returned the raw data coming out of the control electronics.
This was not a huge issue when QPUs lived in labs and only allowed direct access by researchers.
Acknowledging that most developers would not and should not be familiar with distilling such raw data into
0s and 1s, IBM introduced `backend.run`, a first abstraction for accessing QPUs in the cloud. This allowed developers
to operate on a familiar data format and focus on the bigger picture.

As access to QPUs became more widespread, and with more quantum algorithms being developed,
again the need for a higher-level abstraction emerged. In response, IBM introduced
the Qiskit [primitives interface](/guides/primitives), which are optimized for two core tasks in quantum algorithm development:
expectation value estimation (Estimator) and circuit sampling (Sampler). The goal is once
again to help developers to focus more on innovation and less on data conversion.

For backward compatibility, the `backend.run` interface continues to exist in Qiskit. However, it is no longer supported
in Qiskit Runtime after the deprecation period, as most IBM Quantum&reg; users have migrated to V2 primitives due to their improved
usability and efficiency.

## Basic steps to migrate to primitives

### Step 1: Determine which primitive to use

When migrating, the key to writing an equivalent algorithm using
primitives is to first identify what minimal unit of information
your algorithm is based on:

-   If it uses an **expectation value** of a certain observable with respect to a quantum state (a real number), you will now use Estimator.

    An expectation value of an observable could be the target quantity in scenarios where knowing a quantum state is not relevant. This often occurs in optimization problems or chemistry applications. For example, when trying to discover the extremal energy of a system.
-   If it uses a **probability distribution** from sampling the device, you will now use Sampler.


    A probability distribution is often of interest in optimization problems that return a classical bit string, encoding a certain solution to a problem at hand. In these cases, you might be interested in finding a bit string that corresponds to a ket value with the largest probability of being measured from a quantum state, for example.

### Step 2: Change imports as necessary

Follow the steps in the appropriate topic to change your import options and other setup information:

- [Migrate from `qiskit-ibm-provider`](qiskit-runtime-from-ibm-provider)
- [Migrate from `qiskit-ibmq-provider`](qiskit-runtime-from-ibmq-provider)

### Step 3: Replace the call to `backend.run` with a call to primitives.

See these topics for instructions if you are using `qiskit-ibm-runtime`:

-  [Update code that performs circuit sampling](qiskit-runtime-examples#sampler-algorithm)
-  [Update code that calculates expectation values](qiskit-runtime-examples#estimator-algorithm)
-  [Common use cases (basic, parameterized, and dynamic circuits)](qiskit-runtime-use-case)
-  Replace any `backend.run` options with `qiskit_ibm_runtime` options:
    - [Migrate options](qiskit-runtime-options)
    - Common use cases [Options section](qiskit-runtime-use-case#migrate-options)

<<<<<<< HEAD
See the following topic for instructions if you are using a 3rd-party provider that only exposes `backend.run`:
=======
### Step 3a: Replace any `backend.run` options with `qiskit_ibm_runtime` options

See the following topics for instructions:

- [Migrate options](qiskit-runtime-options)
- Common use cases [Options section](qiskit-runtime-use-case#migrate-options)

### Step 3b: If you want to access a 3rd-party provider that only exposes `backend.run`, you can still follow a primitive-compatible your workflow using the Qiskit backend primitives

See the following topic for instructions:
>>>>>>> 476f7b88

- [Migrate using backend primitives](qiskit-backend-primitives)

## Information to share with your users

The following migration guides can help users with the following tasks:

- [Transition to the Qiskit Runtime provider](/migration-guides/qiskit-runtime)
- [Update user code to the V2 primitives interface](/migration-guides/v2-primitives)

## Next steps

<Admonition type="tip" title="Recommendations">
    - [Get started with Estimator](/guides/get-started-with-primitives#start-estimator)
    - [Get started with Sampler](/guides/get-started-with-primitives#start-sampler)
    - Explore [execution modes](/guides/execution-modes)
    - [Run a primitive in a session](/guides/run-jobs-session)
    - [Run a primitive in a batch](/guides/run-jobs-batch)
    - Experiment with the [Submit pre-transpiled circuits tutorial](https://learning.quantum.ibm.com/tutorial/submitting-user-transpiled-circuits-using-primitives)

</Admonition><|MERGE_RESOLUTION|>--- conflicted
+++ resolved
@@ -74,20 +74,7 @@
     - [Migrate options](qiskit-runtime-options)
     - Common use cases [Options section](qiskit-runtime-use-case#migrate-options)
 
-<<<<<<< HEAD
 See the following topic for instructions if you are using a 3rd-party provider that only exposes `backend.run`:
-=======
-### Step 3a: Replace any `backend.run` options with `qiskit_ibm_runtime` options
-
-See the following topics for instructions:
-
-- [Migrate options](qiskit-runtime-options)
-- Common use cases [Options section](qiskit-runtime-use-case#migrate-options)
-
-### Step 3b: If you want to access a 3rd-party provider that only exposes `backend.run`, you can still follow a primitive-compatible your workflow using the Qiskit backend primitives
-
-See the following topic for instructions:
->>>>>>> 476f7b88
 
 - [Migrate using backend primitives](qiskit-backend-primitives)
 
