--- conflicted
+++ resolved
@@ -6,10 +6,9 @@
 
 # Migrate provider interfaces from backend.run to primitives
 
-<<<<<<< HEAD
 ## Motivation and context
 
-The evolution of quantum algorithms with the scaling of quantum processing units (QPUs) motivated the 
+The evolution of quantum algorithms and scaling of quantum processing units (QPUs) motivated the 
 introduction of the Qiskit primitives interface (link to primitives guide) to provide a higher-level abstraction for 
 accessing QPUs. This interface is optimized for two core tasks in quantum algorithm development: 
 circuit sampling (Sampler) and expectation value estimation (Estimator).
@@ -27,48 +26,19 @@
 These implementations can be used to wrap any custom provider hardware access function 
 (for example: `execute_workload(QPU)` or `resource.access()`), or local simulator, 
 as long as the final inputs and outputs conform to the established contract from the primitive interfaces.
-=======
-As quantum processing units (QPUs) scaled and quantum algorithms evolved,
-the Qiskit Primitives interface was introduced to provide a higher-level abstraction for
-accessing QPUs. This interface is optimized for two core tasks in quantum algorithm development:
-circuit sampling (Sampler) and expectation value estimation (Estimator).
-
-The Primitives interface has replaced the legacy `backend.run` model for user access of IBM Quantum Hardware,
-resulting in its deprecation and removal from the Qiskit Runtime service. A series of migration guides have
-been developed for users to upgrade their workflows to use the different primitive implementations available
-in the qiskit ecosystem, including the runtime primitives for real hardware access, the statevector primitives
-for local statevector simulation, or the aer primitives for access to local noisy simulation.
-
-This migration guide, however, has been designed to help external providers implement their own flavor of the
-primitives V2 interface (Sampler or Estimator) for easier pluggability into the standard qiskit workflow. These
-implementations can be used to wrap any custom provider hardware access function
-(for example: `execute_workload(QPU)` or `resource.access()`)
-as long as the final inputs and outputs conform to the established contract from the interface.
->>>>>>> aa485135
 
 ## If your provider already implemented `backend.run`
 
-<<<<<<< HEAD
 The Qiskit SDK offers ready-to-go wrappers for `backend.run` that can be easily adapted to a custom primitives workflow
 through subclassing, these are the `BackendSamplerV2` (API ref link) and `BackendEstimatorV2` (API ref link). The inputs 
 to the primitives should follow the pub syntax specified in the V2 primitives interface (link to pub docs). 
-=======
-The qiskit SDK offers ready-to-go wrappers for `backend.run` that can be easily adapted to a custom primitives workflow
-through subclassing, these are the `BackendSamplerV2` (API ref link) and `BackendEstimatorV2` (API ref link). The inputs
-to the primitives should follow the pub syntax specified in the V2 primitives interface (link to pub docs).
->>>>>>> aa485135
 
 An advantage of this strategy is that the wrapper can handle the input/output manipulation, so knowledge of the PUB data
 model is not required. However, this might result in a sub-optimal runtime, which could be refined through a fully
 custom primitives implementation.
 
-<<<<<<< HEAD
 The snippets below show how to create a custom Estimator instance following the strategy described above. 
 The process would be analogous for a custom Sampler, modifying the base class to `BackendSamplerV2`.
-=======
-The snippets below show how to create a custom Estimator instance following the strategy described above.
-The process would be analogous for a custom Sampler, modifying the base class to BackendSamplerV2.
->>>>>>> aa485135
 
 ``` python
 from qiskit.primitives import BackendEstimatorV2
@@ -116,13 +86,8 @@
 understanding of the PUB data model for input/output handling (link to pub explanation).
 
 The following snippet shows a minimal example of an implementation of a custom Sampler primitive following this strategy.
-<<<<<<< HEAD
 This example has been extracted and generalized from the `StatevectorSampler` (link) implementation. It has been simplified
-for readability purposes. The full original implementation can be found in the StatevectorSampler (link) source code.
-=======
-This example has been extracted and generalized from the StatevectorSampler implementation. The full original
-implementation can be found in the StatevectorSampler source code.
->>>>>>> aa485135
+for readability purposes. The full original implementation can be found in the `StatevectorSampler` (link) source code.
 
 ``` python
 from qiskit.primitives.base import BaseSamplerV2
@@ -139,19 +104,6 @@
 
 class CustomStatevectorSampler(BaseSamplerV2):
 
-<<<<<<< HEAD
-=======
-    def __init__(self, *, default_shots: int = 1024, seed: np.random.Generator | int | None = None):
-        """
-        Args:
-            default_shots: The default shots for the sampler if not specified during run.
-            seed: The seed or Generator object for random number generation.
-                If None, a random seeded default RNG will be used.
-        """
-        self._default_shots = default_shots
-        self._seed = seed
-
->>>>>>> aa485135
     ...
 
     def run(
@@ -182,14 +134,9 @@
 
             # ACCESS PROVIDER RESOURCE HERE
             # in this case, we are showing an illustrative implementation
-<<<<<<< HEAD
             samples_array = ProviderResource.sample(bound_circuit)
             
             # post-processing of the sampling output to fit the required format
-=======
-            samples_array = ProviderResource.sample()
-
->>>>>>> aa485135
             for item in meas_info:
                 ary = _samples_to_packed_array(samples_array, item.num_bits, item.qreg_indices)
                 arrays[item.creg_name][index] = ary
@@ -203,17 +150,10 @@
         )
 ```
 
-<<<<<<< HEAD
 The mechanics to implement a custom Estimator are analogous to the Sampler, but may require a different pre/post-processing 
 step in the `run`  method to extract expectation values from samples. Similarly to the Sampler
 example, this snippet has been modified and simplified for generality and readability purposes. 
-The full original implementation can be found in the StatevectorEstimator (link) source code.
-=======
-The mechanics to implement a custom Estimator are analogous to the Sampler, but may require an extra pre/post-processing
-step in the run method to extract expectation values from samples. In the case of the custom SatevectorEstimator that will be
-used as reference, we encapsulate thi computation in the `_statevector_from_circuit` utility function.
-
->>>>>>> aa485135
+The full original implementation can be found in the `StatevectorEstimator` (link) source code.
 
 ``` python
 from .base import BaseEstimatorV2
