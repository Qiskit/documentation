{
 "cells": [
  {
   "cell_type": "markdown",
   "id": "4ba97b35-a453-42fb-a59a-e9f0c129283f",
   "metadata": {},
   "source": [
    "# Quantum kernel training\n",
    "*Usage estimate: under 1 minute on ibm_nazca (NOTE: This is an estimate only. Your runtime might vary.)*"
   ]
  },
  {
   "cell_type": "markdown",
   "id": "c2d486a5",
   "metadata": {},
   "source": [
    "## Background\n",
    "\n",
<<<<<<< HEAD
    "This tutorial shows how to build a `Qiskit pattern` for evaluating entries into a quantum kernel matrix used for binary classification. For more information on `Qiskit patterns` and how `Qiskit Serverless` can be used to deploy them to the cloud for managed execution, visit our [docs page on the IBM Quantum Platform](/docs/guides/serverless)."
=======
    "In this tutorial, we will show how to build a `Qiskit pattern` for evaluating entries into a quantum kernel matrix used for binary classification. For more information on `Qiskit patterns` and how `Qiskit Serverless` can be used to deploy them to the cloud for managed execution, visit our [docs page on IBM Quantum&reg; Platform](/docs/guides/serverless)."
>>>>>>> dc9b8d02
   ]
  },
  {
   "cell_type": "markdown",
   "id": "ad7bc6f9",
   "metadata": {},
   "source": [
    "## Requirements\n",
    "\n",
    "Before starting this tutorial, be sure you have the following installed:\n",
    "- Qiskit SDK v1.0 or later, with visualization support ( `pip install 'qiskit[visualization]'` )\n",
    "- Qiskit Runtime 0.22 or later (`pip install qiskit-ibm-runtime`)"
   ]
  },
  {
   "cell_type": "markdown",
   "id": "dfb22142-2377-40bf-801c-b2116f048a9a",
   "metadata": {},
   "source": [
    "## Setup"
   ]
  },
  {
   "cell_type": "code",
   "execution_count": 2,
   "id": "4405f2da-ce6e-4b97-960a-bb04730cfb6d",
   "metadata": {},
   "outputs": [
    {
     "name": "stdout",
     "output_type": "stream",
     "text": [
      "\n",
      "\n",
      "\u001b7\u001b[1A\u001b[1G\u001b[27G[Files: 0  Bytes: 0  [0 B/s] Re]\u001b8\u001b7\u001b[2A\u001b[1G\u001b[27G[https://raw.githubusercontent.]\u001b8\u001b7\u001b[1S\u001b[3A\u001b[1G\u001b[0JSaving 'dataset_graph7.csv.1'\n",
      "\u001b8\u001b7\u001b[2A\u001b[1Gdataset_graph7.csv.1 100% [=============================>]   20.25K    --.-KB/s\u001b8\u001b7\u001b[1S\u001b[3A\u001b[1G\u001b[0JHTTP response 200  [https://raw.githubusercontent.com/qiskit-community/prototype-quantum-kernel-training/main/data/dataset_graph7.csv]\n",
      "\u001b8\u001b7\u001b[2A\u001b[1Gdataset_graph7.csv.1 100% [=============================>]   20.25K    --.-KB/s\u001b8\u001b7\u001b[1A\u001b[1G\u001b[27G[Files: 1  Bytes: 20.25K [93.33]\u001b8\u001b[m\u001b[m\u001b[m\u001b[m"
     ]
    }
   ],
   "source": [
    "!wget https://raw.githubusercontent.com/qiskit-community/prototype-quantum-kernel-training/main/data/dataset_graph7.csv\n",
    "\n",
    "# General Imports and helper functions\n",
    "\n",
    "import pandas as pd\n",
    "import numpy as np\n",
    "import matplotlib.pyplot as plt\n",
    "\n",
    "\n",
    "from qiskit.circuit import Parameter, ParameterVector, QuantumCircuit\n",
    "from qiskit.circuit.library import UnitaryOverlap\n",
    "from qiskit.transpiler.preset_passmanagers import generate_preset_pass_manager\n",
    "\n",
    "from qiskit_ibm_runtime import QiskitRuntimeService, Sampler\n",
    "\n",
    "# from qiskit_serverless import IBMServerlessClient, QiskitFunction\n",
    "from qiskit_ibm_catalog import QiskitServerless, QiskitFunction\n",
    "\n",
    "\n",
    "def visualize_counts(res_counts, num_qubits, num_shots):\n",
    "    \"\"\"Visualize the outputs from the Qiskit Sampler primitive.\"\"\"\n",
    "    zero_prob = res_counts.get(0, 0.0)\n",
    "    top_10 = dict(\n",
    "        sorted(res_counts.items(), key=lambda item: item[1], reverse=True)[\n",
    "            :10\n",
    "        ]\n",
    "    )\n",
    "    top_10.update({0: zero_prob})\n",
    "    by_key = dict(sorted(top_10.items(), key=lambda item: item[0]))\n",
    "    x_vals, y_vals = list(zip(*by_key.items()))\n",
    "    x_vals = [bin(x_val)[2:].zfill(num_qubits) for x_val in x_vals]\n",
    "    y_vals_prob = []\n",
    "    for t in range(len(y_vals)):\n",
    "        y_vals_prob.append(y_vals[t] / num_shots)\n",
    "    y_vals = y_vals_prob\n",
    "    plt.bar(x_vals, y_vals)\n",
    "    plt.xticks(rotation=75)\n",
    "    plt.title(\"Results of sampling\")\n",
    "    plt.xlabel(\"Measured bitstring\")\n",
    "    plt.ylabel(\"Probability\")\n",
    "    plt.show()\n",
    "\n",
    "\n",
    "def get_training_data():\n",
    "    \"\"\"Read the training data.\"\"\"\n",
    "    df = pd.read_csv(\"dataset_graph7.csv\", sep=\",\", header=None)\n",
    "    training_data = df.values[:20, :]\n",
    "    ind = np.argsort(training_data[:, -1])\n",
    "    X_train = training_data[ind][:, :-1]\n",
    "\n",
    "    return X_train"
   ]
  },
  {
   "cell_type": "markdown",
   "id": "6ddce42e-a365-451d-972d-24c1306ac47b",
   "metadata": {},
   "source": [
    "## Step 1: Map classical inputs to a quantum problem\n",
    "\n",
    "*   Input: Training dataset.\n",
    "*   Output: Abstract circuit for calculating a kernel matrix entry.\n",
    "\n",
    "Create the quantum circuit used to evaluate one entry in the kernel matrix. We use the input data to determine the rotation angles for the circuit's parametrized gates. We will use data samples `x1=14` and `x2=19`.\n",
    "\n",
    "***Note: The dataset used in this tutorial can be downloaded [here](https://github.com/qiskit-community/prototype-quantum-kernel-training/blob/main/data/dataset_graph7.csv).***"
   ]
  },
  {
   "cell_type": "code",
   "execution_count": 3,
   "id": "70d6faff-9a56-44bb-b26f-f573a8c90889",
   "metadata": {},
   "outputs": [
    {
     "data": {
      "text/plain": [
       "<Image src=\"/docs/images/tutorials/quantum-kernel-training/extracted-outputs/70d6faff-9a56-44bb-b26f-f573a8c90889-0.avif\" alt=\"Output of the previous code cell\" />"
      ]
     },
     "execution_count": 3,
     "metadata": {},
     "output_type": "execute_result"
    }
   ],
   "source": [
    "# Prepare training data\n",
    "X_train = get_training_data()\n",
    "\n",
    "# Empty kernel matrix\n",
    "num_samples = np.shape(X_train)[0]\n",
    "kernel_matrix = np.full((num_samples, num_samples), np.nan)\n",
    "\n",
    "# Prepare feature map for computing overlap\n",
    "num_features = np.shape(X_train)[1]\n",
    "num_qubits = int(num_features / 2)\n",
    "entangler_map = [[0, 2], [3, 4], [2, 5], [1, 4], [2, 3], [4, 6]]\n",
    "fm = QuantumCircuit(num_qubits)\n",
    "training_param = Parameter(\"θ\")\n",
    "feature_params = ParameterVector(\"x\", num_qubits * 2)\n",
    "fm.ry(training_param, fm.qubits)\n",
    "for cz in entangler_map:\n",
    "    fm.cz(cz[0], cz[1])\n",
    "for i in range(num_qubits):\n",
    "    fm.rz(-2 * feature_params[2 * i + 1], i)\n",
    "    fm.rx(-2 * feature_params[2 * i], i)\n",
    "\n",
    "# Assign tunable parameter to known optimal value and set the data params for first two samples\n",
    "x1 = 14\n",
    "x2 = 19\n",
    "unitary1 = fm.assign_parameters(list(X_train[x1]) + [np.pi / 2])\n",
    "unitary2 = fm.assign_parameters(list(X_train[x2]) + [np.pi / 2])\n",
    "\n",
    "# Create the overlap circuit\n",
    "overlap_circ = UnitaryOverlap(unitary1, unitary2)\n",
    "overlap_circ.measure_all()\n",
    "overlap_circ.draw(\"mpl\", scale=0.6, style=\"iqp\")"
   ]
  },
  {
   "cell_type": "markdown",
   "id": "158d8cec-1d92-4105-ac64-6f801dec4259",
   "metadata": {},
   "source": [
    "## Step 2: Optimize problem for quantum hardware execution\n",
    "\n",
    "*   Input: Abstract circuit, not optimized for a particular backend\n",
    "*   Output: Target circuit and observable, optimized for the selected QPU\n",
    "\n",
    "Use the `generate_preset_pass_manager` function from Qiskit to specify an optimization routine for our circuit with respect to the QPU on which we plan to run the experiment. We set `optimization_level=3` , which means we will use the preset pass manager which provides the highest level of optimization."
   ]
  },
  {
   "cell_type": "code",
   "execution_count": null,
   "id": "49607b34-9723-493d-85da-bd97c1351104",
   "metadata": {},
   "outputs": [
    {
     "data": {
      "text/plain": [
       "<Image src=\"/docs/images/tutorials/quantum-kernel-training/extracted-outputs/49607b34-9723-493d-85da-bd97c1351104-0.avif\" alt=\"Output of the previous code cell\" />"
      ]
     },
     "execution_count": 4,
     "metadata": {},
     "output_type": "execute_result"
    }
   ],
   "source": [
    "service = QiskitRuntimeService()\n",
    "backend = service.least_busy(\n",
    "    operational=True, simulator=False, min_num_qubits=overlap_circ.num_qubits\n",
    ")\n",
    "pm = generate_preset_pass_manager(optimization_level=3, backend=backend)\n",
    "overlap_ibm = pm.run(overlap_circ)\n",
    "overlap_ibm.draw(\"mpl\", scale=0.6, idle_wires=False, fold=-1, style=\"iqp\")"
   ]
  },
  {
   "cell_type": "markdown",
   "id": "9359b92c-a130-44d1-ba11-752f8f4935a0",
   "metadata": {},
   "source": [
    "## Step 3: Execute using Qiskit primitives\n",
    "\n",
    "*   Input: Target circuit\n",
    "*   Output: Quasi-probability distribution\n",
    "\n",
    "Use the `Sampler` primitive from Qiskit Runtime to reconstruct a quasi-probability distribution of states yielded from sampling the circuit. For the task of generating a kernel matrix, we are particularly interested in the probability of measuring the |0> state.\n",
    "\n",
    "Since we optimized the circuit for the backend in Step 2, we can avoid doing transpilation on the Runtime server by setting `skip_transpilation=True` and passing the optimized circuit to the `Sampler`. For this demo, we will run on a QPU with `qiskit-ibm-runtime` primitives. To run on `qiskit` statevector-based primitives, replace the block of code using Qiskit IBM&reg; Runtime primitives with the commented block."
   ]
  },
  {
   "cell_type": "code",
   "execution_count": 6,
   "id": "d2f4f6cf-067e-4d53-aa04-7ca9c803d3e1",
   "metadata": {},
   "outputs": [
    {
     "data": {
      "text/plain": [
       "<Image src=\"/docs/images/tutorials/quantum-kernel-training/extracted-outputs/d2f4f6cf-067e-4d53-aa04-7ca9c803d3e1-0.avif\" alt=\"Output of the previous code cell\" />"
      ]
     },
     "metadata": {},
     "output_type": "display_data"
    }
   ],
   "source": [
    "num_shots = 10_000\n",
    "\n",
    "## Evaluate the problem using statevector-based primitives from Qiskit\n",
    "# from qiskit.primitives import StatevectorSampler\n",
    "\n",
    "# sampler = StatevectorSampler()\n",
    "# results = sampler.run([overlap_circ]).result()\n",
    "# counts = results[0].data.meas.get_int_counts()\n",
    "\n",
    "# Evaluate the problem using a QPU via Qiskit IBM Runtime\n",
    "\n",
    "sampler = Sampler(mode=backend)\n",
    "results = sampler.run([overlap_ibm]).result()\n",
    "counts = results[0].data.meas.get_int_counts()\n",
    "\n",
    "visualize_counts(counts, num_qubits, num_shots)"
   ]
  },
  {
   "cell_type": "markdown",
   "id": "1b750103-c369-4651-9092-db0385294c46",
   "metadata": {},
   "source": [
    "## Step 4: Post-process and return result in desired classical format\n",
    "\n",
    "*   Input: Probability distribution\n",
    "*   Output: A single kernel matrix element\n",
    "\n",
    "Calculate the probability of measuring |0> on the overlap circuit, and populate the kernel matrix in the position corresponding to the samples represented by this particular overlap circuit (row 15, column 20). In this visualization, darker red indicates fidelities closer to 1.0. To fill out the entire kernel matrix, we need to run a quantum experiment for each entry."
   ]
  },
  {
   "cell_type": "code",
   "execution_count": 7,
   "id": "8efcb466-3110-4e60-82a6-185f0dca1771",
   "metadata": {},
   "outputs": [
    {
     "name": "stdout",
     "output_type": "stream",
     "text": [
      "Fidelity: 0.1279\n"
     ]
    }
   ],
   "source": [
    "# Calculate the fidelity, or the probability to measure 0\n",
    "kernel_matrix[x1, x2] = counts.get(0, 0.0) / num_shots\n",
    "print(f\"Fidelity: {kernel_matrix[x1, x2]}\")"
   ]
  },
  {
   "attachments": {},
   "cell_type": "markdown",
   "id": "dec33657-9055-4fdc-b146-dba0e5882719",
   "metadata": {},
   "source": [
    "![kernel_matrix.png](/docs/images/tutorials/quantum-kernel-training/kernel_matrix.avif)"
   ]
  },
  {
   "cell_type": "markdown",
   "id": "5b0397d6-6673-45cb-9d38-7e9faadba4a1",
   "metadata": {},
   "source": [
    "## Deploy the Qiskit pattern to the cloud\n",
    "\n",
    "To do this, move the source code above to a file, `./source/generate_kernel_entry.py`, wrap the code in a script which takes inputs returns the final solution, and finally upload it to a remote cluster using the `QiskitFunction` class from `Qiskit Serverless`. For guidance on specifying external dependencies, passing input arguments, and more, check out the [Qiskit Serverless guides](https://qiskit.github.io/qiskit-serverless/getting_started/index.html).\n",
    "\n",
    "The input to the Pattern is a pair of data samples, `x1` and `x2`. The output is the fidelity between the two samples. This value will be used to populate the kernel matrix entry corresponding to these two samples."
   ]
  },
  {
   "cell_type": "code",
   "execution_count": null,
   "id": "8ce74c3c-4212-4c75-ae55-1394813c89a6",
   "metadata": {},
   "outputs": [],
   "source": [
    "serverless = QiskitServerless()\n",
    "\n",
    "kernel_entry_pattern = QiskitFunction(\n",
    "    title=\"generate-kernel-entry\",\n",
    "    entrypoint=\"generate_kernel_entry.py\",\n",
    "    working_dir=\"./source/\",\n",
    ")\n",
    "\n",
    "serverless.upload(kernel_entry_pattern)"
   ]
  },
  {
   "cell_type": "markdown",
   "id": "f5b1e64a-881e-459e-a425-7876e56d73de",
   "metadata": {},
   "source": [
    "## Run the Qiskit pattern as a managed service\n",
    "\n",
    "Once we have uploaded the pattern to the cloud, we can easily run it using the `IBMServerlessProvider` client. For simplicity, we will use an exact quantum simulator in the cloud environment, so the fidelity we calculate will be exact."
   ]
  },
  {
   "cell_type": "code",
   "execution_count": null,
   "id": "c70725fe-57e9-42ed-a0a4-daf0222ddc3a",
   "metadata": {},
   "outputs": [],
   "source": [
    "generate_kernel_entry = serverless.load(\"generate-kernel-entry\")\n",
    "job = generate_kernel_entry.run(\n",
    "    sample1=list(X_train[x1]), sample2=list(X_train[x2])\n",
    ")\n",
    "\n",
    "kernel_matrix[x1, x2] = job.result()[\"fidelity\"]\n",
    "print(f\"fidelity: {kernel_matrix[x1, x2]}\")"
   ]
  },
  {
   "cell_type": "markdown",
   "id": "6847b837",
   "metadata": {},
   "source": [
    "## Tutorial survey\n",
    "\n",
    "Please take this short survey to provide feedback on this tutorial. Your insights will help us improve our content offerings and user experience.\n",
    "\n",
    "[Link to survey](https://your.feedback.ibm.com/jfe/form/SV_6xsFvUYV1pNHCqW)"
   ]
  }
 ],
 "metadata": {
  "description": "Build a Qiskit pattern for evaluating entries into a quantum kernel matrix used for binary classification.",
  "kernelspec": {
   "display_name": "Python 3",
   "language": "python",
   "name": "python3"
  },
  "language_info": {
   "codemirror_mode": {
    "name": "ipython",
    "version": 3
   },
   "file_extension": ".py",
   "mimetype": "text/x-python",
   "name": "python",
   "nbconvert_exporter": "python",
   "pygments_lexer": "ipython3",
   "version": "3"
  },
  "title": "Quantum kernel training"
 },
 "nbformat": 4,
 "nbformat_minor": 5
}<|MERGE_RESOLUTION|>--- conflicted
+++ resolved
@@ -16,11 +16,7 @@
    "source": [
     "## Background\n",
     "\n",
-<<<<<<< HEAD
-    "This tutorial shows how to build a `Qiskit pattern` for evaluating entries into a quantum kernel matrix used for binary classification. For more information on `Qiskit patterns` and how `Qiskit Serverless` can be used to deploy them to the cloud for managed execution, visit our [docs page on the IBM Quantum Platform](/docs/guides/serverless)."
-=======
-    "In this tutorial, we will show how to build a `Qiskit pattern` for evaluating entries into a quantum kernel matrix used for binary classification. For more information on `Qiskit patterns` and how `Qiskit Serverless` can be used to deploy them to the cloud for managed execution, visit our [docs page on IBM Quantum&reg; Platform](/docs/guides/serverless)."
->>>>>>> dc9b8d02
+    "This tutorial shows how to build a `Qiskit pattern` for evaluating entries into a quantum kernel matrix used for binary classification. For more information on `Qiskit patterns` and how `Qiskit Serverless` can be used to deploy them to the cloud for managed execution, visit our [docs page on IBM Quantum&reg; Platform](/docs/guides/serverless)."
    ]
   },
   {
