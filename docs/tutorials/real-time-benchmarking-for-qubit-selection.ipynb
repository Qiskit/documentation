--- conflicted
+++ resolved
@@ -464,7 +464,6 @@
    ]
   },
   {
-<<<<<<< HEAD
    "cell_type": "code",
    "execution_count": 14,
    "id": "95571eca-02ba-4452-816a-c04822675be8",
@@ -511,8 +510,6 @@
    ]
   },
   {
-=======
->>>>>>> c971e4e3
    "cell_type": "markdown",
    "id": "0e53f0a5-7713-4915-ae47-c1aa0a4f17cd",
    "metadata": {},
@@ -851,8 +848,6 @@
     "Try to apply this method to your executions and determine how much of a benefit you get! You can also try and see how much improvements you get from different backends.\n",
     "</Admonition>"
    ]
-<<<<<<< HEAD
-=======
   },
   {
    "cell_type": "markdown",
@@ -865,7 +860,6 @@
     "\n",
     "[Link to survey](https://your.feedback.ibm.com/jfe/form/SV_0w6FZ9QrWkKfTQq)"
    ]
->>>>>>> c971e4e3
   }
  ],
  "metadata": {
