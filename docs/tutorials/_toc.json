{
  "title": "Tutorials",
  "collapsed": true,
  "children": [
    {
      "title": "Get started",
      "collapsible": false,
      "children": [
          {
            "title": "Overview",
            "url": "/docs/tutorials",
            "useDivider": true
          },
          {
            "title": "Hello world",
            "url": "/docs/tutorials/hello-world"
          },
          {
            "title": "CHSH inequality",
            "url": "/docs/tutorials/chsh-inequality"
          }
        ]
      },
    {
      "title": "Explore workflows toward advantage",
      "collapsible": false,
      "children": [
        {
          "title": "Verifiable sampling algorithms",
          "children": [
            {
              "title": "Sample-based quantum diagonalization of a chemistry Hamiltonian",
              "url": "/docs/tutorials/sample-based-quantum-diagonalization"
            },
            {
              "title": "Sample-based Krylov quantum diagonalization of a fermionic lattice model",
              "url": "/docs/tutorials/sample-based-krylov-quantum-diagonalization"
            },
            {
              "title": "Quantum approximate optimization algorithm",
              "url": "/docs/tutorials/quantum-approximate-optimization-algorithm"
            },
            {
              "title": "Advanced techniques for QAOA",
              "url": "/docs/tutorials/advanced-techniques-for-qaoa"
            },
            {
              "title": "Pauli correlation encoding to reduce Maxcut requirements",
              "url": "/docs/tutorials/pauli-correlation-encoding-for-qaoa"
            }
          ]
        },
        {
          "title": "Observable estimation",
          "children": [
            {
              "title": "Krylov quantum diagonalization of lattice Hamiltonians",
              "url": "/docs/tutorials/krylov-quantum-diagonalization"
            },
            {
              "title": "Nishimori phase transition",
              "url": "/docs/tutorials/nishimori-phase-transition"
            },
            {
              "title": "Ground-state energy estimation of the Heisenberg chain with VQE",
              "url": "/docs/tutorials/spin-chain-vqe"
            },
            {
              "title": "Quantum kernel training",
              "url": "/docs/tutorials/quantum-kernel-training"
            }
          ]
        },
        {
          "title": "Fault-tolerant algorithms",
          "children": [
            {
              "title": "Shor's algorithm",
              "url": "/docs/tutorials/shors-algorithm"
            },
            {
              "title": "Grover's algorithm",
              "url": "/docs/tutorials/grovers-algorithm"
            }
          ]
        }
      ]
    },
    {
      "title": "Leverage Qiskit capabilities",
      "collapsible": false,
      "children": [
        {
          "title": "Workload optimization",
          "children": [
            {
              "title": "Introduction to fractional gates",
              "url": "/docs/tutorials/fractional-gates"
            },
            {
              "title": "Qiskit AI-powered transpiler service introduction",
              "url": "/docs/tutorials/ai-transpiler-introduction"
            },
            {
              "title": "Transpilation optimizations with SABRE",
              "url": "/docs/tutorials/transpilation-optimizations-with-sabre"
            },
            {
              "title": "Compare transpiler settings",
              "url": "/docs/tutorials/circuit-transpilation-settings"
            },
            {
              "title": "Long-range entanglement with dynamic circuits",
              "url": "/docs/tutorials/long-range-entanglement"
            },
            { 
              "title": "Compilation methods for Hamiltonian simulation circuits",
              "url": "/docs/tutorials/compilation-methods-for-hamiltonian-simulation-circuits"
            }
          ]
        },
        {
          "title": "Qiskit Functions",
          "children": [
            {
              "title": "Perform dynamic portfolio optimization with Global Data Quantum's Portfolio Optimizer",
              "url": "/docs/tutorials/global-data-quantum-optimizer"
            },
            {
              "title": "Error mitigation with the IBM Circuit function",
              "url": "/docs/tutorials/error-mitigation-with-qiskit-functions"
            },
            {
              "title": "Higher-order binary optimization with Q-CTRL's Optimization Solver",
              "url": "/docs/tutorials/solve-higher-order-binary-optimization-problems-with-q-ctrls-optimization-solver"
            },
            {
              "title": "Model a flowing non-viscous fluid using QUICK-PDE",
              "url": "/docs/tutorials/colibritd-pde"
            },
            {
              "title": "Dissociation PES curves with Qunova HiVQE",
              "url": "/docs/tutorials/qunova-hivqe"
            },
            {
              "title": "Transverse-Field Ising Model Simulation: Demonstrating better performance with Q-CTRL's Qiskit Functions",
              "url": "/docs/tutorials/transverse-field-ising-model"
            },
            {
<<<<<<< HEAD
              "title": "Quantum Phase Estimation: Improve Hardware Performance with Q-CTRL's Qiskit Functions",
=======
              "title": "Quantum Phase Estimation",
>>>>>>> 249c187a
              "url": "/docs/tutorials/quantum-phase-estimation-qctrl"
            }
          ]
        },
        {
          "title": "Qiskit addons",
          "children": [
            {
              "title": "Multi-product formulas to reduce Trotter error",
              "url": "/docs/tutorials/multi-product-formula"
            },
            {
              "title": "Approximate quantum compilation for time evolution circuits",
              "url": "/docs/tutorials/approximate-quantum-compilation-for-time-evolution"
            },
            {
              "title": "Operator backpropagation (OBP) for estimation of expectation values",
              "url": "/docs/tutorials/operator-back-propagation"
            },
            {
              "title": "Wire cutting for expectation values estimation",
              "url": "/docs/tutorials/wire-cutting"
            },
            {
              "title": "Circuit cutting for periodic boundary conditions",
              "url": "/docs/tutorials/periodic-boundary-conditions-with-circuit-cutting"
            },
            {
              "title": "Circuit cutting for depth reduction",
              "url": "/docs/tutorials/depth-reduction-with-circuit-cutting"
            }
          ]
        },
        {
          "title": "Error mitigation",
          "children": [
            {
              "title": "Utility-scale error mitigation with probabilistic error amplification",
              "url": "/docs/tutorials/probabilistic-error-amplification"
            },
            {
              "title": "Combine error mitigation options with the Estimator primitive",
              "url": "/docs/tutorials/combine-error-mitigation-techniques"
            },
            {
              "title": "Real-time benchmarking for qubit selection",
              "url": "/docs/tutorials/real-time-benchmarking-for-qubit-selection"
            }
          ]
        },
        {
          "title": "Error detection",
          "children": [
            {
              "title": "Repetition codes",
              "url": "/docs/tutorials/repetition-codes"
            }
          ]
        }
      ]
    }
  ]
}<|MERGE_RESOLUTION|>--- conflicted
+++ resolved
@@ -147,11 +147,7 @@
               "url": "/docs/tutorials/transverse-field-ising-model"
             },
             {
-<<<<<<< HEAD
-              "title": "Quantum Phase Estimation: Improve Hardware Performance with Q-CTRL's Qiskit Functions",
-=======
               "title": "Quantum Phase Estimation",
->>>>>>> 249c187a
               "url": "/docs/tutorials/quantum-phase-estimation-qctrl"
             }
           ]
