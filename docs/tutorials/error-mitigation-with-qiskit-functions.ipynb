--- conflicted
+++ resolved
@@ -18,11 +18,7 @@
    "id": "34260848-be4c-45f7-914f-9d9bcc2be504",
    "metadata": {},
    "source": [
-<<<<<<< HEAD
     "This tutorial walks through an example of building and running a workflow using the IBM Circuit function. This function takes [Primitive Unified Blocs](/docs/guides/primitive-input-output) (PUBs) as inputs and returns error-mitigated expectation values as outputs. It provides an automated and customized pipeline to optimize circuits and execute on quantum hardware so that researchers can focus on algorithm and application discovery.\n",
-=======
-    "In this notebook, we will walk through an example of building and running a workflow using the IBM&reg; Circuit function. This function takes [Primitive Unified Blocs](/docs/guides/primitive-input-output) (PUBs) as inputs and returns error-mitigated expectation values as outputs. It provides an automated and customized pipeline to optimize circuits and execute on quantum hardware so that researchers can focus on algorithm and application discovery.\n",
->>>>>>> dc9b8d02
     "\n",
     "Visit the documentation for an [introduction to Qiskit Functions](/docs/guides/functions) and learn how to get started with the [IBM Circuit function](/docs/guides/ibm-circuit-function)."
    ]
