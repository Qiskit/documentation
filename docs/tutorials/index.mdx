---
title: Tutorials
description: Browse tutorials on workflows toward advantage or Qiskit capabilities, and learn how to use Qiskit for common use cases.
---

# Tutorials

Use these tutorials to learn how to apply Qiskit to common quantum computing use cases.

- Start with the set of tutorials in the [Get started](#get-started) section if it is your first time running code on a quantum computer.
- The section on [workflows toward advantage](#explore-workflows-toward-advantage) contains end-to-end examples of using a quantum computer to solve real-world problems. These tutorials focus on algorithms that are promising candidates for achieving computational advantage by a quantum computer over a classical computer.
- The section on [Qiskit capabilities](#leverage-qiskit-capabilities) contains examples that use the latest and most advanced techniques in the Qiskit ecosystem to improve part or the whole of a particular workflow.

## Get started

These tutorials are for beginners who are ready to explore running quantum algorithms on a quantum computer.

* [Hello world](/docs/tutorials/hello-world)
* [CHSH inequality](/docs/tutorials/chsh-inequality)

## Explore workflows toward advantage

Tutorials in this section cover large-scale demonstrations of quantum algorithms.


<details>
  <summary>**Verifiable sampling algorithms**</summary>

The algorithms in this category focus on quantum circuits whose output distributions encode solutions to structured problems with verifiable output. Verifiability means that you can check the consistency between measured data, either through evaluating the chosen bitstring or by knowing that false positives do not occur.

The tutorials highlight techniques where repeated sampling enables estimation of problem-specific quantities (for example, cost function values or spectral weights). These methods are particularly relevant for optimization and simulation tasks with symmetries.

* [Sample-based quantum diagonalization of a chemistry Hamiltonian](/docs/tutorials/sample-based-quantum-diagonalization)

* [Sample-based Krylov quantum diagonalization of a fermionic lattice model](/docs/tutorials/sample-based-krylov-quantum-diagonalization)

* [Quantum approximate optimization algorithm](/docs/tutorials/quantum-approximate-optimization-algorithm)

* [Advanced techniques for QAOA](/docs/tutorials/advanced-techniques-for-qaoa)

* [Pauli Correlation Encoding to reduce Maxcut requirements](/docs/tutorials/pauli-correlation-encoding-for-qaoa)

</details>

<details>
  <summary>**Observable estimation**</summary>

These tutorials focus on estimating physically meaningful quantities, such as energy or correlation values, by preparing quantum states and measuring observables. Techniques include both variational and Trotterized circuit approaches that balance circuit expressiveness with circuit-depth efficiency. Emphasis is placed on workflows that reduce quantum resource demands while maintaining accuracy, and enabling practical estimation of observables in chemical and physical systems.

* [Krylov quantum diagonalization of lattice Hamiltonians](/docs/tutorials/krylov-quantum-diagonalization)

* [Nishimori phase transition](/docs/tutorials/nishimori-phase-transition)

* [Ground state energy estimation of the Heisenberg chain with VQE](/docs/tutorials/spin-chain-vqe)

* [Quantum kernel training](/docs/tutorials/quantum-kernel-training)

* [CHSH inequality](/docs/tutorials/chsh-inequality)

</details>

<details>
  <summary>**Fault-tolerant algorithms**</summary>

This section features algorithms with well-defined theoretical guarantees that are designed to run on future error-corrected quantum hardware. The circuits or sampling overhead for these algorithms scale in a manner that is not depth-efficient and are thereby are more likely to demonstrate quantum advantage when fault-tolerant quantum computers exist. These tutorials illustrate how the methods operate in idealized settings and demonstrate small scale examples.

* [Shor's algorithm](/docs/tutorials/shors-algorithm)
* [Grover's algorithm](/docs/tutorials/grovers-algorithm)

</details>

## Leverage Qiskit capabilities

This section introduces advanced capabilities within the Qiskit ecosystem that enhance performance, reliability, and speed when executing quantum algorithms.


<details>
  <summary>**Workload optimization**</summary>

Workload optimization focuses on either efficient orchestration of classical and quantum resources or tailored methods for improving quantum circuit manipulation.

<<<<<<< HEAD
* [Benchmark dynamic circuits with cut Bell pairs](/docs/tutorials/edc-cut-bell-pair-benchmarking)
=======
* [Introduction to fractional gates](/docs/tutorials/fractional-gates)
>>>>>>> 0b068059

* [Qiskit AI-powered transpiler service introduction](/docs/tutorials/ai-transpiler-introduction)

* [Transpilation optimizations with SABRE](/docs/tutorials/transpilation-optimizations-with-sabre)

* [Compare transpiler settings](/docs/tutorials/circuit-transpilation-settings)

* [Compilation methods for Hamiltonian simulation circuits](/docs/tutorials/compilation-methods-for-hamiltonian-simulation-circuits)

* [Long-range entanglement with dynamic circuits](/docs/tutorials/long-range-entanglement)


</details>

<details>
<summary>**Qiskit Functions**</summary>

Qiskit Functions are a collection of pre-packaged error management and application tools, making it easy to design large-scale experiments with circuits, molecules, QUBOs, and more.

- Design new algorithms with **Circuit functions** -- with pre-built transpilation, error suppression, and error mitigation pipelines.

  * [Error mitigation with the IBM Circuit function](/docs/tutorials/error-mitigation-with-qiskit-functions)

- Experiment with domain-specific problems with **Application functions** -- with familiar inputs and outputs to classical solvers.

  * [Quantum Portfolio Optimizer - A Qiskit Function by Global Data Quantum](/docs/tutorials/global-data-quantum-optimizer)

  * [Higher-order binary optimization with Q-CTRL's Optimization Solver](/docs/tutorials/solve-higher-order-binary-optimization-problems-with-q-ctrls-optimization-solver)

  * [Model a flowing non-viscous fluid using QUICK-PDE](/docs/tutorials/colibritd-pde)

  * [Dissociation PES curves with Qunova HiVQE](/docs/tutorials/qunova-hivqe)

</details>

<details>
  <summary>**Qiskit addons**</summary>

Addons enable advanced circuit manipulation, such as cutting, backpropagating observables, or approximating circuits, that allow users to sidestep hardware limitations at the cost of increased classical compute overhead.

* [Multi-product formulas to reduce Trotter error](/docs/tutorials/multi-product-formula)

* [Approximate quantum compilation for time evolution circuits](/docs/tutorials/approximate-quantum-compilation-for-time-evolution)

* [Operator backpropagation (OBP) for estimation of expectation values](/docs/tutorials/operator-back-propagation)

* [Wire cutting for expectation values estimation](/docs/tutorials/wire-cutting)

* [Circuit cutting for periodic boundary conditions](/docs/tutorials/periodic-boundary-conditions-with-circuit-cutting)

* [Circuit cutting for depth reduction](/docs/tutorials/depth-reduction-with-circuit-cutting)

</details>


<details>
  <summary>**Error mitigation**</summary>

Error mitigation addresses the challenge of noise without full fault tolerance by recovering accurate expectation values through controlled circuit manipulation and post-processing.

* [Utility-scale error mitigation with probabilistic error amplification](/docs/tutorials/probabilistic-error-amplification)

* [Combine error mitigation options with the Estimator primitive](/docs/tutorials/combine-error-mitigation-techniques)

* [Real-time benchmarking for qubit selection](/docs/tutorials/real-time-benchmarking-for-qubit-selection)



</details>


<details>
  <summary>**Error detection**</summary>

Error detection identifies faulty operations to return noise-free results shot-by-shot by post-processing.

[Repetition codes](/docs/tutorials/repetition-codes)

</details>




<|MERGE_RESOLUTION|>--- conflicted
+++ resolved
@@ -79,11 +79,9 @@
 
 Workload optimization focuses on either efficient orchestration of classical and quantum resources or tailored methods for improving quantum circuit manipulation.
 
-<<<<<<< HEAD
 * [Benchmark dynamic circuits with cut Bell pairs](/docs/tutorials/edc-cut-bell-pair-benchmarking)
-=======
+
 * [Introduction to fractional gates](/docs/tutorials/fractional-gates)
->>>>>>> 0b068059
 
 * [Qiskit AI-powered transpiler service introduction](/docs/tutorials/ai-transpiler-introduction)
 
