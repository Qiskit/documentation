---
title: Getting help
description: How to find answers to questions or problems you encounter while using IBM Quantum (Platform, or on IBM Cloud) or Qiskit Runtime

---

# Getting help

## IBM Quantum Support

Members of the IBM Quantum Network can reach out to IBM Quantum Support if they have technical difficulties, questions, or concerns. Ask your administrator or IBM representative for IBM Quantum Support contact information.


## Qiskit

For help with Qiskit, access our Slack community: [Qiskit Slack](https://qisk.it/join-slack).

## Qiskit Runtime

- Join the qiskit-runtime channel within the [Qiskit Slack workspace](https://qisk.it/join-slack).

## Open-source governance

The following pages are resources for anyone interested in contributing code to Qiskit.

- [Code of conduct](https://github.com/Qiskit/qiskit/blob/main/CODE_OF_CONDUCT.md)
- [Contributing guide](https://github.com/Qiskit/qiskit/blob/main/CONTRIBUTING.md)
- [Deprecation policy](https://github.com/Qiskit/qiskit/blob/main/DEPRECATION.md)
- [Maintainers guide](https://github.com/Qiskit/qiskit/blob/main/MAINTAINING.md)

## Other discussions

Discuss quantum information science and development with the larger quantum computing field on the [Quantum Computing Stack Exchange](https://quantumcomputing.stackexchange.com/questions/) site. Be sure to read the ["How do I ask a good question?"](https://quantumcomputing.stackexchange.com/help/how-to-ask) guide, and make use of tags such as `qiskit`, `ibm-runtime`, and `ibm-quantum-services` for best results.

For questions specific to programming, visit [Stack Overflow](https://stackoverflow.com/) and use the tag `qiskit`.

## Frequently asked questions

<details>
  <summary>
    How do I cite Qiskit in my research?
  </summary>

<<<<<<< HEAD
Please cite Qiskit by using the included [BibTeX file](https://github.com/Qiskit/qiskit/blob/main/CITATION.bib).
=======
Cite Qiskit by using the included [BibTeX file](https://github.com/Qiskit/qiskit/blob/main/CITATION.bib).
>>>>>>> 2432a6fe
</details>

<details>
  <summary>
    How do I cite an IBM Quantum system in my research?
  </summary>

For research papers, we encourage authors to acknowledge IBM Quantum using:

>    We acknowledge the use of IBM Quantum services for this work. The views expressed are those of the authors, and do not reflect the official policy or position of IBM or the IBM Quantum team.

Paper references should be cited as follows:

> IBM Quantum. https://<span>quantum-computing.ibm.com</span>/, 2021

Systems in the paper should be referenced by their unique name (i.e., `ibmq_vigo`) and optionally
adding the version (i.e., `ibmq_vigo` v1.0.2).  We also encourage referencing the processor.
For example:

> In this paper we used `ibmq_vigo`, which is one of the IBM Quantum Canary processors.

An example of citing an IBM Quantum program:

> IBM Quantum (2022). Estimator primitive (Version x.y.z) [computer software]. https://<span>quantum-computing.ibm.com</span>/
</details>

<details>
  <summary>
    Why do I receive the error message `AttributeError: QuantumCircuit object has no attribute 'save_state'` when using `save_*`method on a circuit?
  </summary>
  
The `save_*` instructions are part of Qiskit Aer project,
a high performance simulator for quantum circuits. These instructions do not
exist outside of Qiskit Aer and are added dynamically to the
[QuantumCircuit](/api/qiskit/qiskit.circuit.QuantumCircuit#quantumcircuit) class by Qiskit Aer on import. If you would like to
use these instructions you must first ensure that you have imported
`qiskit_aer` in your program before trying to call these methods. You
can refer to [qiskit_aer.library](https://qiskit.org/ecosystem/aer/apidocs/aer_library.html) for the details of these custom
instructions included with Qiskit Aer.
</details>

<details>
  <summary>
    Why do my results from real devices differ from my results from the simulator?
  </summary>

The simulator models an ideal environment, without noise or decoherence. When jobs are run on the real devices, noise from the environment and decoherence cause the qubits to behave differently than in an ideal environment.
</details><|MERGE_RESOLUTION|>--- conflicted
+++ resolved
@@ -41,11 +41,7 @@
     How do I cite Qiskit in my research?
   </summary>
 
-<<<<<<< HEAD
-Please cite Qiskit by using the included [BibTeX file](https://github.com/Qiskit/qiskit/blob/main/CITATION.bib).
-=======
 Cite Qiskit by using the included [BibTeX file](https://github.com/Qiskit/qiskit/blob/main/CITATION.bib).
->>>>>>> 2432a6fe
 </details>
 
 <details>
