{
  "title": "Guides",
  "collapsed": true,
  "children": [
    {
      "title": "Get started",
      "children": [
        {
          "title": "Introduction to Qiskit",
          "url": "/docs/guides"
        },
        {
          "title": "Install",
          "children": [
            {
              "title": "Install Qiskit",
              "url": "/docs/guides/install-qiskit"
            },
            {
              "title": "Set up your IBM Cloud account",
              "url": "/docs/guides/cloud-setup"
            },
            {
              "title": "Set up your IBM Cloud account - invited users",
              "url": "/docs/guides/cloud-setup-invited",
              "platform": "cloud"
            },
            {
              "title": "Set up your IBM Cloud account in an untrusted environment",
              "url": "/docs/guides/cloud-setup-untrusted",
              "platform": "cloud"
            },
            {
              "title": "Set up to use IBM Quantum Platform with REST API",
              "url": "/docs/guides/cloud-setup-rest-api",
              "platform": "cloud"
            },
            {
              "title": "Online lab environments",
              "url": "/docs/guides/online-lab-environments"
            },
            {
              "title": "Advanced setup",
              "children": [
                {
                  "title": "Install the Qiskit SDK from source",
                  "url": "/docs/guides/install-qiskit-source"
                },
                {
                  "title": "Configure the Qiskit SDK locally",
                  "url": "/docs/guides/configure-qiskit-local"
                },
                {
                  "title": "Install the Qiskit C API",
                  "url": "/docs/guides/install-c-api"
                },
                {
                  "title": "Extend Qiskit in Python with C",
                  "url": "/docs/guides/c-extension-for-python"
                }
              ]
            }
          ]
        },
        {
          "title": "IBM Quantum Platform",
          "children": [
            {
              "title": "IBM Quantum plans",
              "children": [
                {
                  "title": "Overview of plans",
                  "url": "/docs/guides/plans-overview"
                },
                {
                  "title": "Upgrade to Standard from Open Plan",
<<<<<<< HEAD
                  "url": "/docs/guides/upgrade-from-open",
                  "platform": "cloud"
                },
                {
                  "title": "Manage cost",
                  "url": "/docs/guides/manage-cost"
=======
                  "url": "/docs/guides/upgrade-from-open"
>>>>>>> 54e57716
                }
              ]
            },
            {
              "title": "Set up for an organization",
              "children": [
                {
                  "title": "Setup considerations",
                  "url": "/docs/guides/considerations-set-up-runtime"
                },
                {
                  "title": "Configure IBM Quantum Platform",
                  "url": "/docs/guides/quickstart-steps-org"
                }
              ]
            },
            {
              "title": "Work with instances",
              "isNew": true,
              "isNewDate": "2025-04-01",
              "children": [
                {
                  "title": "Create and manage instances",
                  "url": "/docs/guides/instances"
                },
                {
                  "title": "Set allocation limits",
                  "url": "/docs/guides/allocation-limits"
                }
              ]
            },
            {
              "title": "Accounts, access groups, and policies",
              "children": [
                {
                  "title": "Cloud account structure",
                  "url": "/docs/guides/cloud-account-structure"
                },
                {
                  "title": "Create access groups and policies",
                  "url": "/docs/guides/access-groups"
                },
                {
                  "title": "Set up custom roles",
                  "url": "/docs/guides/custom-roles"
                }
              ]
            },
            {
              "title": "Manage users",
              "children": [
                {
                  "title": "Invite users and manage access",
                  "url": "/docs/guides/invite-and-manage-users"
                },
                {
                  "title": "Manage ID provider users",
                  "url": "/docs/guides/manage-appid"
                },
                {
                  "title": "Manage IBM Cloud users",
                  "url": "/docs/guides/manage-cloud-users"
                }
              ]
            }
          ]
        },
        {
          "title": "Development workflow",
          "children": [
            {
              "title": "Introduction to Qiskit patterns",
              "url": "/docs/guides/intro-to-patterns"
            },
            {
              "title": "Map the problem to circuits",
              "url": "/docs/guides/map-problem-to-circuits"
            },
            {
              "title": "Optimize for hardware",
              "url": "/docs/guides/optimize-for-hardware"
            },
            {
              "title": "Execute on hardware",
              "url": "/docs/guides/execute-on-hardware"
            },
            {
              "title": "Post-process results",
              "url": "/docs/guides/post-process-results"
            }
          ]
        },
        {
          "title": "Latest updates",
          "url": "/docs/guides/latest-updates"
        }
      ],
      "collapsible": false
    },
    {
      "title": "Qiskit Functions",
      "children": [
        {
          "title": "Introduction to Qiskit Functions",
          "url": "/docs/guides/functions"
        },
        {
          "title": "Circuit functions",
          "children": [
            {
              "title": "IBM Circuit function",
              "url": "/docs/guides/ibm-circuit-function"
            },
            {
              "title": "Algorithmiq Tensor-network error mitigation",
              "url": "/docs/guides/algorithmiq-tem"
            },
            {
              "title": "Q-CTRL Performance Management",
              "url": "/docs/guides/q-ctrl-performance-management"
            },
            {
              "title": "Qedma QESEM",
              "url": "/docs/guides/qedma-qesem"
            }
          ]
        },
        {
          "title": "Application functions",
          "children": [
            {
              "title": "Kipu Quantum Iskay Quantum Optimizer",
              "url": "/docs/guides/kipu-optimization"
            },
            {
              "title": "Multiverse Computing Singularity",
              "url": "/docs/guides/multiverse-computing-singularity"
            },
            {
              "title": "Q-CTRL Optimization Solver",
              "url": "/docs/guides/q-ctrl-optimization-solver"
            },
            {
              "title": "Quantum Portfolio Optimizer: A Qiskit Function by Global Data Quantum",
              "url": "/docs/guides/global-data-quantum-optimizer",
              "isNew": true,
              "isNewDate": "2025-06-04"
            },
            {
              "title": "QUICK-PDE: A Qiskit Function by ColibriTD",
              "url": "/docs/guides/colibritd-pde",
              "isNew": true,
              "isNewDate": "2025-06-04"
            },
            {
              "title": "Qunova Computing HI-VQE Chemistry",
              "url": "/docs/guides/qunova-chemistry"
            }
          ]
        },
        {
          "title": "Qiskit Function Templates",
          "children": [
            {
              "title": "Introduction to Qiskit Function templates",
              "url": "/docs/guides/qiskit-function-templates",
              "isNew": true,
              "isNewDate": "2025-07-09"
            },
            {
              "title": "Template for chemistry simulation",
              "url": "/docs/guides/function-template-chemistry-workflow",
              "isNew": true,
              "isNewDate": "2025-07-09"
            },
            {
              "title": "Template for Hamiltonian simulation",
              "url": "/docs/guides/function-template-hamiltonian-simulation",
              "isNew": true,
              "isNewDate": "2025-07-09"
            }
          ]
        }
      ],
      "collapsible": false
    },
    {
      "title": "Tools",
      "children": [
        {
          "title": "Circuits and operators",
          "children": [
            {
              "title": "Circuit library",
              "url": "/docs/guides/circuit-library"
            },
            {
              "title": "Construct circuits",
              "url": "/docs/guides/construct-circuits"
            },
            {
              "title": "Fractional gates",
              "url": "/docs/guides/fractional-gates"
            },
            {
              "title": "Classical feedforward and control flow",
              "url": "/docs/guides/classical-feedforward-and-control-flow"
            },
            {
              "title": "Measure qubits",
              "url": "/docs/guides/measure-qubits"
            },
            {
              "title": "Synthesize unitary operators",
              "url": "/docs/guides/synthesize-unitary-operators"
            },
            {
              "title": "Bit-ordering in the Qiskit SDK",
              "url": "/docs/guides/bit-ordering"
            },
            {
              "title": "Save circuits to disk",
              "url": "/docs/guides/save-circuits"
            },
            {
              "title": "Operators module overview",
              "url": "/docs/guides/operators-overview"
            },
            {
              "title": "Specify observables in the Pauli basis",
              "url": "/docs/guides/specify-observables-pauli"
            },
            {
              "title": "The Operator class",
              "url": "/docs/guides/operator-class"
            },
            {
              "title": "Other circuit-building tools",
              "children": [
                {
                  "title": "Pulse schedules",
                  "url": "/docs/guides/pulse"
                },
                {
                  "title": "OpenQASM",
                  "children": [
                    {
                      "title": "Intro to OpenQASM",
                      "url": "/docs/guides/introduction-to-qasm"
                    },
                    {
                      "title": "OpenQASM 2 and the Qiskit SDK",
                      "url": "/docs/guides/interoperate-qiskit-qasm2"
                    },
                    {
                      "title": "OpenQASM 3 and the Qiskit SDK",
                      "url": "/docs/guides/interoperate-qiskit-qasm3"
                    },
                    {
                      "title": "OpenQASM 3 feature table",
                      "url": "/docs/guides/qasm-feature-table"
                    },
                    {
                      "title": "OpenQASM 3.x live specification",
                      "url": "https://openqasm.com/"
                    }
                  ]
                }
              ]
            }
          ]
        },
        {
          "title": "Transpiler",
          "children": [
            {
              "title": "Introduction to transpilation",
              "url": "/docs/guides/transpile"
            },
            {
              "title": "Transpiler stages",
              "url": "/docs/guides/transpiler-stages"
            },
            {
              "title": "Transpile with pass managers",
              "url": "/docs/guides/transpile-with-pass-managers"
            },
            {
              "title": "Create a pass manager for dynamical decoupling",
              "url": "/docs/guides/dynamical-decoupling-pass-manager"
            },
            {
              "title": "Configure preset pass managers",
              "children": [
                {
                  "title": "Default settings and configuration options",
                  "url": "/docs/guides/defaults-and-configuration-options"
                },
                {
                  "title": "Set optimization level",
                  "url": "/docs/guides/set-optimization"
                },
                {
                  "title": "Commonly used parameters for transpilation",
                  "url": "/docs/guides/common-parameters"
                },
                {
                  "title": "Represent quantum computers",
                  "url": "/docs/guides/represent-quantum-computers"
                }
              ]
            },
            {
              "title": "Qiskit Transpiler Service",
              "children": [
                {
                  "title": "Transpile circuits remotely with the Qiskit Transpiler Service",
                  "url": "/docs/guides/qiskit-transpiler-service"
                },
                {
                  "title": "AI transpiler passes",
                  "url": "/docs/guides/ai-transpiler-passes"
                },
                {
                  "title": "Transpile using REST API",
                  "url": "/docs/guides/transpile-rest-api"
                }
              ]
            },
            {
              "title": "Advanced transpilation resources",
              "children": [
                {
                  "title": "Write a custom transpiler pass",
                  "url": "/docs/guides/custom-transpiler-pass"
                },
                {
                  "title": "Transpile against custom backends",
                  "url": "/docs/guides/custom-backend"
                },
                {
                  "title": "Install and use transpiler plugins",
                  "url": "/docs/guides/transpiler-plugins"
                },
                {
                  "title": "Create a transpiler plugin",
                  "url": "/docs/guides/create-transpiler-plugin"
                },
                {
                  "title": "Work with DAGs in transpiler passes",
                  "url": "/docs/guides/DAG-representation",
                  "isNew": true,
                  "isNewDate": "2025-06-11"
                }
              ]
            }
          ]
        },
        {
          "title": "Debugging tools",
          "children": [
            {
              "title": "Introduction to debugging tools",
              "url": "/docs/guides/debugging-tools"
            },
            {
              "title": "Exact simulation with Qiskit SDK primitives",
              "url": "/docs/guides/simulate-with-qiskit-sdk-primitives"
            },
            {
              "title": "Exact and noisy simulation with Qiskit Aer primitives",
              "url": "/docs/guides/simulate-with-qiskit-aer"
            },
            {
              "title": "Qiskit Runtime local testing mode",
              "url": "/docs/guides/local-testing-mode"
            },
            {
              "title": "Debug Qiskit Runtime jobs",
              "url": "/docs/guides/debug-qiskit-runtime-jobs"
            },
            {
              "title": "Build noise models",
              "url": "/docs/guides/build-noise-models"
            },
            {
              "title": "Efficient simulation of stabilizer circuits with Qiskit Aer primitives",
              "url": "/docs/guides/simulate-stabilizer-circuits"
            }
          ]
        },
        {
          "title": "Primitives",
          "children": [
            {
              "title": "Introduction to primitives",
              "url": "/docs/guides/primitives"
            },
            {
              "title": "Get started with primitives",
              "url": "/docs/guides/get-started-with-primitives"
            },
            {
              "title": "Primitive inputs and outputs",
              "url": "/docs/guides/primitive-input-output"
            },
            {
              "title": "Primitives examples",
              "url": "/docs/guides/primitives-examples"
            },
            {
              "title": "Primitives with REST API",
              "url": "/docs/guides/primitives-rest-api"
            },
            {
              "title": "Noise learning",
              "url": "/docs/guides/noise-learning"
            },
            {
              "title": "Introduction to options",
              "url": "/docs/guides/runtime-options-overview"
            },
            {
              "title": "Specify options",
              "url": "/docs/guides/specify-runtime-options"
            },
            {
              "title": "Error mitigation and suppression techniques",
              "url": "/docs/guides/error-mitigation-and-suppression-techniques"
            },
            {
              "title": "Configure error mitigation",
              "url": "/docs/guides/configure-error-mitigation"
            },
            {
              "title": "Configure error suppression",
              "url": "/docs/guides/configure-error-suppression"
            }
          ]
        },
        {
          "title": "Execution modes",
          "children": [
            {
              "title": "Introduction to execution modes",
              "url": "/docs/guides/execution-modes"
            },
            {
              "title": "Choose the right execution mode",
              "url": "/docs/guides/choose-execution-mode"
            },
            {
              "title": "Run jobs in a batch",
              "url": "/docs/guides/run-jobs-batch"
            },
            {
              "title": "Run jobs in a session",
              "url": "/docs/guides/run-jobs-session"
            },
            {
              "title": "Execution modes using REST API",
              "url": "/docs/guides/execution-modes-rest-api"
            },
            {
              "title": "Execution modes FAQs",
              "url": "/docs/guides/execution-modes-faq"
            }
          ]
        },
        {
          "title": "Manage jobs",
          "children": [
            {
              "title": "Monitor or cancel a job",
              "url": "/docs/guides/monitor-job"
            },
            {
              "title": "Workload usage",
              "url": "/docs/guides/estimate-job-run-time"
            },
            {
              "title": "Minimize job run time",
              "url": "/docs/guides/minimize-time"
            },
            {
              "title": "Maximum execution time",
              "url": "/docs/guides/max-execution-time"
            },
            {
              "title": "Job limits",
              "url": "/docs/guides/job-limits"
            },
            {
              "title": "Hardware considerations and limitations for classical feedforward and control flow",
              "url": "/docs/guides/dynamic-circuits-considerations"
            },
            {
              "title": "Retrieve and save results",
              "url": "/docs/guides/save-jobs"
            }
          ]
        },
        {
          "title": "IBM quantum computers",
          "children": [
            {
              "title": "Processor types",
              "url": "/docs/guides/processor-types"
            },
            {
              "title": "QPU information",
              "url": "/docs/guides/qpu-information"
            },
            {
              "title": "Get QPU information with Qiskit",
              "url": "/docs/guides/get-qpu-information"
            },
            {
              "title": "Calibration jobs",
              "url": "/docs/guides/calibration-jobs"
            },
            {
              "title": "Native gates and operations",
              "url": "/docs/guides/native-gates"
            },
            {
              "title": "Dynamic repetition rate execution",
              "url": "/docs/guides/repetition-rate-execution"
            },
            {
              "title": "Retired QPUs",
              "url": "/docs/guides/retired-qpus"
            },
            {
              "title": "Fair-share scheduler",
              "url": "/docs/guides/fair-share-scheduler"
            },
            {
              "title": "View cost",
              "url": "/docs/guides/view-cost"
            }
          ]
        },
        {
          "title": "Visualization",
          "children": [
            {
              "title": "Visualize circuits",
              "url": "/docs/guides/visualize-circuits"
            },
            {
              "title": "Plot quantum states",
              "url": "/docs/guides/plot-quantum-states"
            },
            {
              "title": "Visualize results",
              "url": "/docs/guides/visualize-results"
            },
            {
              "title": "IBM Quantum Composer",
              "url": "/docs/guides/composer"
            }
          ]
        },
        {
          "title": "Qiskit Serverless",
          "children": [
            {
              "title": "Qiskit Serverless overview",
              "url": "/docs/guides/serverless"
            },
            {
              "title": "Write your first Qiskit Serverless program",
              "url": "/docs/guides/serverless-first-program"
            },
            {
              "title": "Run your first Qiskit Serverless workload remotely",
              "url": "/docs/guides/serverless-run-first-workload"
            },
            {
              "title": "Manage Qiskit Serverless compute and data resources",
              "url": "/docs/guides/serverless-manage-resources"
            },
            {
              "title": "Port code to Qiskit Serverless",
              "url": "/docs/guides/serverless-port-code"
            }
          ]
        },
        {
          "title": "Qiskit addons",
          "children": [
            {
              "title": "Qiskit addons overview",
              "url": "/docs/guides/addons"
            },
            {
              "title": "Qiskit addon utilities",
              "url": "/docs/guides/qiskit-addons-utils"
            },
            {
              "title": "Sample-based quantum diagonalization (SQD)",
              "children": [
                {
                  "title": "SQD addon overview",
                  "url": "/docs/guides/qiskit-addons-sqd"
                },
                {
                  "title": "Get started with SQD",
                  "url": "/docs/guides/qiskit-addons-sqd-get-started"
                }
              ]
            },
            {
              "title": "Approximate quantum compilation (AQC-Tensor)",
              "children": [
                {
                  "title": "AQC-Tensor addon overview",
                  "url": "/docs/guides/qiskit-addons-aqc"
                },
                {
                  "title": "Get started with AQC-Tensor",
                  "url": "/docs/guides/qiskit-addons-aqc-get-started"
                }
              ]
            },
            {
              "title": "Operator backpropagation (OBP)",
              "children": [
                {
                  "title": "OBP addon overview",
                  "url": "/docs/guides/qiskit-addons-obp"
                },
                {
                  "title": "Get started with OBP",
                  "url": "/docs/guides/qiskit-addons-obp-get-started"
                }
              ]
            },
            {
              "title": "Multi-product formulas (MPF)",
              "children": [
                {
                  "title": "MPF addon overview",
                  "url": "/docs/guides/qiskit-addons-mpf"
                },
                {
                  "title": "Get started with MPFs",
                  "url": "/docs/guides/qiskit-addons-mpf-get-started"
                }
              ]
            },
            {
              "title": "Circuit cutting (CC)",
              "children": [
                {
                  "title": "Circuit cutting overview",
                  "url": "/docs/guides/qiskit-addons-cutting"
                },
                {
                  "title": "Get started with gate cuts",
                  "url": "/docs/guides/qiskit-addons-cutting-gates"
                },
                {
                  "title": "Get started with wire cuts",
                  "url": "/docs/guides/qiskit-addons-cutting-wires"
                }
              ]
            }
          ]
        },
        {
          "title": "Qiskit Code Assistant",
          "children": [
            {
              "title": "Qiskit Code Assistant overview",
              "url": "/docs/guides/qiskit-code-assistant"
            },
            {
              "title": "Use Qiskit Code Assistant in JupyterLab",
              "url": "/docs/guides/qiskit-code-assistant-jupyterlab"
            },
            {
              "title": "Use Qiskit Code Assistant in VS Code",
              "url": "/docs/guides/qiskit-code-assistant-vscode"
            },
            {
              "title": "Use Qiskit Code Assistant in local mode",
              "url": "/docs/guides/qiskit-code-assistant-local"
            },
            {
              "title": "Qiskit Code Assistant - OpenAI API compatibility",
              "url": "/docs/guides/qiskit-code-assistant-openai-api"
            }
          ]
        }
      ],
      "collapsible": false
    }
  ]
}<|MERGE_RESOLUTION|>--- conflicted
+++ resolved
@@ -73,17 +73,13 @@
                   "url": "/docs/guides/plans-overview"
                 },
                 {
-                  "title": "Upgrade to Standard from Open Plan",
-<<<<<<< HEAD
+                  "title": "Upgrade from the Open Plan",
                   "url": "/docs/guides/upgrade-from-open",
                   "platform": "cloud"
                 },
                 {
                   "title": "Manage cost",
                   "url": "/docs/guides/manage-cost"
-=======
-                  "url": "/docs/guides/upgrade-from-open"
->>>>>>> 54e57716
                 }
               ]
             },
