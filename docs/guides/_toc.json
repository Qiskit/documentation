{
  "title": "Guides",
  "collapsed": true,
  "children": [
    {
      "title": "Get started",
      "children": [
        {
          "title": "Introduction to Qiskit",
          "url": "/docs/guides"
        },
        {
          "title": "Install",
          "children": [
            {
              "title": "Install Qiskit",
              "url": "/docs/guides/install-qiskit"
            },
            {
              "title": "Set up your IBM Cloud account",
              "url": "/docs/guides/cloud-setup"
            },
            {
              "title": "Set up your IBM Cloud account - invited users",
              "url": "/docs/guides/cloud-setup-invited",
              "platform": "cloud"
            },
            {
              "title": "Set up your IBM Cloud account in an untrusted environment",
              "url": "/docs/guides/cloud-setup-untrusted",
              "platform": "cloud"
            },
            {
              "title": "Set up to use IBM Quantum Platform with REST API",
              "url": "/docs/guides/cloud-setup-rest-api",
              "platform": "cloud"
            },
            {
              "title": "Online lab environments",
              "url": "/docs/guides/online-lab-environments"
            },
            {
              "title": "Advanced setup",
              "children": [
                {
                  "title": "Install the Qiskit SDK from source",
                  "url": "/docs/guides/install-qiskit-source"
                },
                {
                  "title": "Configure the Qiskit SDK locally",
                  "url": "/docs/guides/configure-qiskit-local"
                },
                {
                  "title": "Install the Qiskit C API",
                  "url": "/docs/guides/install-c-api"
                },
                {
                  "title": "Extend Qiskit in Python with C",
                  "url": "/docs/guides/c-extension-for-python"
                }
              ]
            }
          ]
        },
        {
          "title": "IBM Quantum Platform",
          "children": [
            {
              "title": "IBM Quantum plans",
              "children": [
                {
                  "title": "Overview of plans",
                  "url": "/docs/guides/plans-overview"
                },
                {
                  "title": "Upgrade to Standard from Open Plan",
                  "url": "/docs/guides/upgrade-from-open"
                }
              ]
            },
            {
              "title": "Set up for an organization",
              "children": [
                {
                  "title": "Setup considerations",
                  "url": "/docs/guides/considerations-set-up-runtime"
                },
                {
                  "title": "Configure IBM Quantum Platform",
                  "url": "/docs/guides/quickstart-steps-org"
                }
              ]
            },
            {
              "title": "Work with instances",
              "isNew": true,
              "isNewDate": "2025-04-01",
              "children": [
                {
                  "title": "Create and manage instances",
                  "url": "/docs/guides/instances"
                },
                {
                  "title": "Set allocation limits",
                  "url": "/docs/guides/allocation-limits"
                }
              ]
            },
            {
              "title": "Accounts, access groups, and policies",
              "children": [
                {
                  "title": "Cloud account structure",
                  "url": "/docs/guides/cloud-account-structure"
                },
                {
                  "title": "Create access groups and policies",
                  "url": "/docs/guides/access-groups"
                },
                {
                  "title": "Set up custom roles",
<<<<<<< HEAD
                  "url": "/docs/guides/custom-roles",
                  "platform": "cloud"
                },
                {
                  "title": "logging",
                  "url": "/docs/guides/logging",
                  "platform": "cloud"
=======
                  "url": "/docs/guides/custom-roles"
>>>>>>> 503ecaae
                }

              ]
            },
            {
              "title": "Manage users",
              "children": [
                {
                  "title": "Invite users and manage access",
                  "url": "/docs/guides/invite-and-manage-users"
                },
                {
                  "title": "Manage ID provider users",
                  "url": "/docs/guides/manage-appid"
                },
                {
                  "title": "Manage IBM Cloud users",
                  "url": "/docs/guides/manage-cloud-users"
                }
              ]
            }
          ]
        },
        {
          "title": "Development workflow",
          "children": [
            {
              "title": "Introduction to Qiskit patterns",
              "url": "/docs/guides/intro-to-patterns"
            },
            {
              "title": "Map the problem to circuits",
              "url": "/docs/guides/map-problem-to-circuits"
            },
            {
              "title": "Optimize for hardware",
              "url": "/docs/guides/optimize-for-hardware"
            },
            {
              "title": "Execute on hardware",
              "url": "/docs/guides/execute-on-hardware"
            },
            {
              "title": "Post-process results",
              "url": "/docs/guides/post-process-results"
            }
          ]
        },
        {
          "title": "Latest updates",
          "url": "/docs/guides/latest-updates"
        }
      ],
      "collapsible": false
    },
    {
      "title": "Qiskit Functions",
      "children": [
        {
          "title": "Introduction to Qiskit Functions",
          "url": "/docs/guides/functions"
        },
        {
          "title": "Circuit functions",
          "children": [
            {
              "title": "IBM Circuit function",
              "url": "/docs/guides/ibm-circuit-function"
            },
            {
              "title": "Algorithmiq Tensor-network error mitigation",
              "url": "/docs/guides/algorithmiq-tem"
            },
            {
              "title": "Q-CTRL Performance Management",
              "url": "/docs/guides/q-ctrl-performance-management"
            },
            {
              "title": "Qedma QESEM",
              "url": "/docs/guides/qedma-qesem"
            }
          ]
        },
        {
          "title": "Application functions",
          "children": [
            {
              "title": "Kipu Quantum Iskay Quantum Optimizer",
              "url": "/docs/guides/kipu-optimization"
            },
            {
              "title": "Multiverse Computing Singularity",
              "url": "/docs/guides/multiverse-computing-singularity"
            },
            {
              "title": "Q-CTRL Optimization Solver",
              "url": "/docs/guides/q-ctrl-optimization-solver"
            },
            {
              "title": "Quantum Portfolio Optimizer: A Qiskit Function by Global Data Quantum",
              "url": "/docs/guides/global-data-quantum-optimizer",
              "isNew": true,
              "isNewDate": "2025-06-04"
            },
            {
              "title": "QUICK-PDE: A Qiskit Function by ColibriTD",
              "url": "/docs/guides/colibritd-pde",
              "isNew": true,
              "isNewDate": "2025-06-04"
            },
            {
              "title": "Qunova Computing HI-VQE Chemistry",
              "url": "/docs/guides/qunova-chemistry"
            }
          ]
        },
        {
          "title": "Qiskit Function Templates",
          "children": [
            {
              "title": "Introduction to Qiskit Function templates",
              "url": "/docs/guides/qiskit-function-templates",
              "isNew": true,
              "isNewDate": "2025-07-09"
            },
            {
              "title": "Template for chemistry simulation",
              "url": "/docs/guides/function-template-chemistry-workflow",
              "isNew": true,
              "isNewDate": "2025-07-09"
            },
            {
              "title": "Template for Hamiltonian simulation",
              "url": "/docs/guides/function-template-hamiltonian-simulation",
              "isNew": true,
              "isNewDate": "2025-07-09"
            }
          ]
        }
      ],
      "collapsible": false
    },
    {
      "title": "Tools",
      "children": [
        {
          "title": "Circuits and operators",
          "children": [
            {
              "title": "Circuit library",
              "url": "/docs/guides/circuit-library"
            },
            {
              "title": "Construct circuits",
              "url": "/docs/guides/construct-circuits"
            },
            {
              "title": "Fractional gates",
              "url": "/docs/guides/fractional-gates"
            },
            {
              "title": "Classical feedforward and control flow",
              "url": "/docs/guides/classical-feedforward-and-control-flow"
            },
            {
              "title": "Measure qubits",
              "url": "/docs/guides/measure-qubits"
            },
            {
              "title": "Synthesize unitary operators",
              "url": "/docs/guides/synthesize-unitary-operators"
            },
            {
              "title": "Bit-ordering in the Qiskit SDK",
              "url": "/docs/guides/bit-ordering"
            },
            {
              "title": "Save circuits to disk",
              "url": "/docs/guides/save-circuits"
            },
            {
              "title": "Operators module overview",
              "url": "/docs/guides/operators-overview"
            },
            {
              "title": "Specify observables in the Pauli basis",
              "url": "/docs/guides/specify-observables-pauli"
            },
            {
              "title": "The Operator class",
              "url": "/docs/guides/operator-class"
            },
            {
              "title": "Other circuit-building tools",
              "children": [
                {
                  "title": "Pulse schedules",
                  "url": "/docs/guides/pulse"
                },
                {
                  "title": "OpenQASM",
                  "children": [
                    {
                      "title": "Intro to OpenQASM",
                      "url": "/docs/guides/introduction-to-qasm"
                    },
                    {
                      "title": "OpenQASM 2 and the Qiskit SDK",
                      "url": "/docs/guides/interoperate-qiskit-qasm2"
                    },
                    {
                      "title": "OpenQASM 3 and the Qiskit SDK",
                      "url": "/docs/guides/interoperate-qiskit-qasm3"
                    },
                    {
                      "title": "OpenQASM 3 feature table",
                      "url": "/docs/guides/qasm-feature-table"
                    },
                    {
                      "title": "OpenQASM 3.x live specification",
                      "url": "https://openqasm.com/"
                    }
                  ]
                }
              ]
            }
          ]
        },
        {
          "title": "Transpiler",
          "children": [
            {
              "title": "Introduction to transpilation",
              "url": "/docs/guides/transpile"
            },
            {
              "title": "Transpiler stages",
              "url": "/docs/guides/transpiler-stages"
            },
            {
              "title": "Transpile with pass managers",
              "url": "/docs/guides/transpile-with-pass-managers"
            },
            {
              "title": "Create a pass manager for dynamical decoupling",
              "url": "/docs/guides/dynamical-decoupling-pass-manager"
            },
            {
              "title": "Configure preset pass managers",
              "children": [
                {
                  "title": "Default settings and configuration options",
                  "url": "/docs/guides/defaults-and-configuration-options"
                },
                {
                  "title": "Set optimization level",
                  "url": "/docs/guides/set-optimization"
                },
                {
                  "title": "Commonly used parameters for transpilation",
                  "url": "/docs/guides/common-parameters"
                },
                {
                  "title": "Represent quantum computers",
                  "url": "/docs/guides/represent-quantum-computers"
                }
              ]
            },
            {
              "title": "Qiskit Transpiler Service",
              "children": [
                {
                  "title": "Transpile circuits remotely with the Qiskit Transpiler Service",
                  "url": "/docs/guides/qiskit-transpiler-service"
                },
                {
                  "title": "AI transpiler passes",
                  "url": "/docs/guides/ai-transpiler-passes"
                },
                {
                  "title": "Transpile using REST API",
                  "url": "/docs/guides/transpile-rest-api"
                }
              ]
            },
            {
              "title": "Advanced transpilation resources",
              "children": [
                {
                  "title": "Write a custom transpiler pass",
                  "url": "/docs/guides/custom-transpiler-pass"
                },
                {
                  "title": "Transpile against custom backends",
                  "url": "/docs/guides/custom-backend"
                },
                {
                  "title": "Install and use transpiler plugins",
                  "url": "/docs/guides/transpiler-plugins"
                },
                {
                  "title": "Create a transpiler plugin",
                  "url": "/docs/guides/create-transpiler-plugin"
                },
                {
                  "title": "Work with DAGs in transpiler passes",
                  "url": "/docs/guides/DAG-representation",
                  "isNew": true,
                  "isNewDate": "2025-06-11"
                }
              ]
            }
          ]
        },
        {
          "title": "Debugging tools",
          "children": [
            {
              "title": "Introduction to debugging tools",
              "url": "/docs/guides/debugging-tools"
            },
            {
              "title": "Exact simulation with Qiskit SDK primitives",
              "url": "/docs/guides/simulate-with-qiskit-sdk-primitives"
            },
            {
              "title": "Exact and noisy simulation with Qiskit Aer primitives",
              "url": "/docs/guides/simulate-with-qiskit-aer"
            },
            {
              "title": "Qiskit Runtime local testing mode",
              "url": "/docs/guides/local-testing-mode"
            },
            {
              "title": "Debug Qiskit Runtime jobs",
              "url": "/docs/guides/debug-qiskit-runtime-jobs"
            },
            {
              "title": "Build noise models",
              "url": "/docs/guides/build-noise-models"
            },
            {
              "title": "Efficient simulation of stabilizer circuits with Qiskit Aer primitives",
              "url": "/docs/guides/simulate-stabilizer-circuits"
            }
          ]
        },
        {
          "title": "Primitives",
          "children": [
            {
              "title": "Introduction to primitives",
              "url": "/docs/guides/primitives"
            },
            {
              "title": "Get started with primitives",
              "url": "/docs/guides/get-started-with-primitives"
            },
            {
              "title": "Primitive inputs and outputs",
              "url": "/docs/guides/primitive-input-output"
            },
            {
              "title": "Primitives examples",
              "url": "/docs/guides/primitives-examples"
            },
            {
              "title": "Primitives with REST API",
              "url": "/docs/guides/primitives-rest-api"
            },
            {
              "title": "Noise learning",
              "url": "/docs/guides/noise-learning"
            },
            {
              "title": "Introduction to options",
              "url": "/docs/guides/runtime-options-overview"
            },
            {
              "title": "Specify options",
              "url": "/docs/guides/specify-runtime-options"
            },
            {
              "title": "Error mitigation and suppression techniques",
              "url": "/docs/guides/error-mitigation-and-suppression-techniques"
            },
            {
              "title": "Configure error mitigation",
              "url": "/docs/guides/configure-error-mitigation"
            },
            {
              "title": "Configure error suppression",
              "url": "/docs/guides/configure-error-suppression"
            }
          ]
        },
        {
          "title": "Execution modes",
          "children": [
            {
              "title": "Introduction to execution modes",
              "url": "/docs/guides/execution-modes"
            },
            {
              "title": "Choose the right execution mode",
              "url": "/docs/guides/choose-execution-mode"
            },
            {
              "title": "Run jobs in a batch",
              "url": "/docs/guides/run-jobs-batch"
            },
            {
              "title": "Run jobs in a session",
              "url": "/docs/guides/run-jobs-session"
            },
            {
              "title": "Execution modes using REST API",
              "url": "/docs/guides/execution-modes-rest-api"
            },
            {
              "title": "Execution modes FAQs",
              "url": "/docs/guides/execution-modes-faq"
            }
          ]
        },
        {
          "title": "Manage jobs",
          "children": [
            {
              "title": "Monitor or cancel a job",
              "url": "/docs/guides/monitor-job"
            },
            {
              "title": "Workload usage",
              "url": "/docs/guides/estimate-job-run-time"
            },
            {
              "title": "Minimize job run time",
              "url": "/docs/guides/minimize-time"
            },
            {
              "title": "Maximum execution time",
              "url": "/docs/guides/max-execution-time"
            },
            {
              "title": "Job limits",
              "url": "/docs/guides/job-limits"
            },
            {
              "title": "Hardware considerations and limitations for classical feedforward and control flow",
              "url": "/docs/guides/dynamic-circuits-considerations"
            },
            {
              "title": "Retrieve and save results",
              "url": "/docs/guides/save-jobs"
            }
          ]
        },
        {
          "title": "IBM quantum computers",
          "children": [
            {
              "title": "Processor types",
              "url": "/docs/guides/processor-types"
            },
            {
              "title": "QPU information",
              "url": "/docs/guides/qpu-information"
            },
            {
              "title": "Get QPU information with Qiskit",
              "url": "/docs/guides/get-qpu-information"
            },
            {
              "title": "Calibration jobs",
              "url": "/docs/guides/calibration-jobs"
            },
            {
              "title": "Native gates and operations",
              "url": "/docs/guides/native-gates"
            },
            {
              "title": "Dynamic repetition rate execution",
              "url": "/docs/guides/repetition-rate-execution"
            },
            {
              "title": "Retired QPUs",
              "url": "/docs/guides/retired-qpus"
            },
            {
              "title": "Fair-share scheduler",
              "url": "/docs/guides/fair-share-scheduler"
            },
            {
              "title": "Manage cost on the Standard Plan",
              "url": "/docs/guides/manage-cost"
            },
            {
              "title": "View cost",
              "url": "/docs/guides/view-cost"
            }
          ]
        },
        {
          "title": "Visualization",
          "children": [
            {
              "title": "Visualize circuits",
              "url": "/docs/guides/visualize-circuits"
            },
            {
              "title": "Plot quantum states",
              "url": "/docs/guides/plot-quantum-states"
            },
            {
              "title": "Visualize results",
              "url": "/docs/guides/visualize-results"
            },
            {
              "title": "IBM Quantum Composer",
              "url": "/docs/guides/composer"
            }
          ]
        },
        {
          "title": "Qiskit Serverless",
          "children": [
            {
              "title": "Qiskit Serverless overview",
              "url": "/docs/guides/serverless"
            },
            {
              "title": "Write your first Qiskit Serverless program",
              "url": "/docs/guides/serverless-first-program"
            },
            {
              "title": "Run your first Qiskit Serverless workload remotely",
              "url": "/docs/guides/serverless-run-first-workload"
            },
            {
              "title": "Manage Qiskit Serverless compute and data resources",
              "url": "/docs/guides/serverless-manage-resources"
            },
            {
              "title": "Port code to Qiskit Serverless",
              "url": "/docs/guides/serverless-port-code"
            }
          ]
        },
        {
          "title": "Qiskit addons",
          "children": [
            {
              "title": "Qiskit addons overview",
              "url": "/docs/guides/addons"
            },
            {
              "title": "Qiskit addon utilities",
              "url": "/docs/guides/qiskit-addons-utils"
            },
            {
              "title": "Sample-based quantum diagonalization (SQD)",
              "children": [
                {
                  "title": "SQD addon overview",
                  "url": "/docs/guides/qiskit-addons-sqd"
                },
                {
                  "title": "Get started with SQD",
                  "url": "/docs/guides/qiskit-addons-sqd-get-started"
                }
              ]
            },
            {
              "title": "Approximate quantum compilation (AQC-Tensor)",
              "children": [
                {
                  "title": "AQC-Tensor addon overview",
                  "url": "/docs/guides/qiskit-addons-aqc"
                },
                {
                  "title": "Get started with AQC-Tensor",
                  "url": "/docs/guides/qiskit-addons-aqc-get-started"
                }
              ]
            },
            {
              "title": "Operator backpropagation (OBP)",
              "children": [
                {
                  "title": "OBP addon overview",
                  "url": "/docs/guides/qiskit-addons-obp"
                },
                {
                  "title": "Get started with OBP",
                  "url": "/docs/guides/qiskit-addons-obp-get-started"
                }
              ]
            },
            {
              "title": "Multi-product formulas (MPF)",
              "children": [
                {
                  "title": "MPF addon overview",
                  "url": "/docs/guides/qiskit-addons-mpf"
                },
                {
                  "title": "Get started with MPFs",
                  "url": "/docs/guides/qiskit-addons-mpf-get-started"
                }
              ]
            },
            {
              "title": "Circuit cutting (CC)",
              "children": [
                {
                  "title": "Circuit cutting overview",
                  "url": "/docs/guides/qiskit-addons-cutting"
                },
                {
                  "title": "Get started with gate cuts",
                  "url": "/docs/guides/qiskit-addons-cutting-gates"
                },
                {
                  "title": "Get started with wire cuts",
                  "url": "/docs/guides/qiskit-addons-cutting-wires"
                }
              ]
            }
          ]
        },
        {
          "title": "Qiskit Code Assistant",
          "children": [
            {
              "title": "Qiskit Code Assistant overview",
              "url": "/docs/guides/qiskit-code-assistant"
            },
            {
              "title": "Use Qiskit Code Assistant in JupyterLab",
              "url": "/docs/guides/qiskit-code-assistant-jupyterlab"
            },
            {
              "title": "Use Qiskit Code Assistant in VS Code",
              "url": "/docs/guides/qiskit-code-assistant-vscode"
            },
            {
              "title": "Use Qiskit Code Assistant in local mode",
              "url": "/docs/guides/qiskit-code-assistant-local"
            },
            {
              "title": "Qiskit Code Assistant - OpenAI API compatibility",
              "url": "/docs/guides/qiskit-code-assistant-openai-api"
            }
          ]
        }
      ],
      "collapsible": false
    }
  ]
}<|MERGE_RESOLUTION|>--- conflicted
+++ resolved
@@ -119,17 +119,7 @@
                 },
                 {
                   "title": "Set up custom roles",
-<<<<<<< HEAD
-                  "url": "/docs/guides/custom-roles",
-                  "platform": "cloud"
-                },
-                {
-                  "title": "logging",
-                  "url": "/docs/guides/logging",
-                  "platform": "cloud"
-=======
                   "url": "/docs/guides/custom-roles"
->>>>>>> 503ecaae
                 }
 
               ]
