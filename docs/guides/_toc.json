--- conflicted
+++ resolved
@@ -293,13 +293,8 @@
                   "url": "/guides/primitives-examples"
                 },
                 {
-<<<<<<< HEAD
-                  "title": "Run primitives with REST API",
+                  "title": "Primitives with REST API",
                   "url": "/guides/primitives-rest-api"
-=======
-                  "title": "Primitives with REST API",
-                  "url": "/guides/run-primitives-rest-api"
->>>>>>> 9a85f1ce
                 }
               ]
             },
