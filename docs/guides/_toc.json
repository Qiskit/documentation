--- conflicted
+++ resolved
@@ -12,7 +12,6 @@
         {
           "title": "Quickstart",
           "url": "/docs/guides/quick-start"
-<<<<<<< HEAD
         },
         {
           "title": "Hello world",
@@ -21,8 +20,6 @@
         {
           "title": "Tools index",
           "url": "https://github.com/qiskit-community/qdc-challenges-2025/blob/main/challenges_cheat_sheet.md"
-=======
->>>>>>> fba2f8fc
         },
         {
           "title": "Install",
@@ -364,7 +361,6 @@
               "url": "/docs/guides/plot-quantum-states"
             },
             {
-<<<<<<< HEAD
               "title": "Visualize results",
               "url": "/docs/guides/visualize-results"
             }
@@ -377,11 +373,6 @@
         {
           "title": "Primitives",
           "children": [
-=======
-              "title": "Deferred timing resolution using stretch",
-              "url": "/docs/guides/stretch"
-            },
->>>>>>> fba2f8fc
             {
               "title": "Introduction to primitives",
               "url": "/docs/guides/primitives"
@@ -577,13 +568,8 @@
               "url": "/docs/guides/manage-appid"
             },
             {
-<<<<<<< HEAD
               "title": "Manage IBM Cloud users",
               "url": "/docs/guides/manage-cloud-users"
-=======
-              "title": "Directed execution model (beta)",
-              "url": "/docs/guides/directed-execution-model"
->>>>>>> fba2f8fc
             },
             {
               "title": "Cloud account structure",
@@ -705,15 +691,8 @@
               "url": "/docs/guides/kipu-optimization"
             },
             {
-<<<<<<< HEAD
               "title": "Multiverse Computing Singularity",
               "url": "/docs/guides/multiverse-computing-singularity"
-=======
-              "title": "Visualize circuit timing",
-              "url": "/docs/guides/visualize-circuit-timing",
-              "isNew": true,
-              "isNewDate": "2025-11-20"
->>>>>>> fba2f8fc
             },
             {
               "title": "Q-CTRL Optimization Solver",
@@ -929,12 +908,10 @@
           ]
         },
         {
-<<<<<<< HEAD
           "title": "Logging",
           "url": "/docs/guides/logging"
         }
       ]    }
-=======
         "title": "Security and compliance",
         "collapsed": true,
         "children": [
@@ -967,6 +944,5 @@
       }
       ]
     }
->>>>>>> fba2f8fc
   ]
 }