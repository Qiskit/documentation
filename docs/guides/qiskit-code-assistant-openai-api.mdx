---
title: Qiskit Code Assistant - OpenAI API compatibility
description: Learn how to integrate Qiskit Code Assistant with other applications through the OpenAI completions API.
---

<Admonition type="note" title="Notes">
    - Qiskit Code Assistant's OpenAI API compatibility is in preview release status and is subject to change.
    - If you have feedback or want to contact the developer team, use the [Qiskit Slack Workspace channel](https://qiskit.enterprise.slack.com/archives/C07LYA6PL83) or the related public GitHub repositories.
</Admonition>

# Qiskit Code Assistant - OpenAI API compatibility

Qiskit Code Assistant offers compatibility with a subset of the OpenAI API specification, specifically with the [completions API endpoints](https://platform.openai.com/docs/api-reference/completions). The goal of this compatibility is to allow third-party packages to connect to Qiskit Code Assistant seamlessly by using well-known AI-related libraries and methods such as [OpenAI](https://github.com/openai/openai-python), [LiteLLM](https://github.com/BerriAI/litellm), or others.

## OpenAI API endpoints supported

| Method | Path | Comment |
|--|--|---|
| **GET** | `/v1/models` | List all models |
| **GET** | `/v1/model/{model}` | Get model detail |
| **POST** | `/v1/completions` | Send prompt to model for completion |

<Admonition type="note">
The `/v1/completions` endpoint fails with a `403` error if the model disclaimer has been accepted. See the following for how to view and accept the model disclaimer.
</Admonition>

Additional endpoints (not part of OpenAI schema, provided for convenience) include:

| Method | Path | Comment |
|--|--|---|
| **GET** | `/v1/model/{model}/disclaimer` | Get model's disclaimer |
| **POST** | `/v1/model/{model}/disclaimer` | Accept model's disclaimer |
| **POST** | `/v1/completions/accept` | Accept or reject completion |

To retrieve/view the model disclaimer, make a **GET** request to the disclaimer endpoint. For example:

```
curl -X 'GET' \
  'https://qiskit-code-assistant.quantum.ibm.com/v1/model/granite-3.3-8b-qiskit/disclaimer' \
  -H 'accept: application/json' \
  -H 'Authorization: Bearer <IBM Quantum Classic API key>'
```

If you agree with the model disclaimer, to accept it, **POST** to the disclaimer endpoint providing the disclaimer's ID and whether it is accepted or rejected. For example:

```
curl -X 'POST' \
  'https://qiskit-code-assistant.quantum.ibm.com/v1/model/granite-3.3-8b-qiskit/disclaimer' \
  -H 'accept: application/json' \
  -H 'Authorization: Bearer <IBM Quantum Classic API key>' \
  -H 'Content-Type: application/json' \
  -d '{
  "disclaimer": "<DISCLAIMER_ID>",
  "accepted": true
}'
```


## Examples

### Use the official OpenAI Python library

The OpenAI Python library provides convenient access to the OpenAI REST API (such as the one provided by Qiskit Code Assistant) from any Python 3.8+ application. See more details in the [Installation section](https://github.com/openai/openai-python?tab=readme-ov-file#installation) of the OpenAI Python API library Readme.


```
from openai import OpenAI

<<<<<<< HEAD
# Initialize the client with your API key
client = OpenAI(
    api_key="<IBM Quantum Classic API key>",
=======
# Initialize the client with your API token
client = OpenAI(
    api_key="<IBM Quantum Classic API token>",
>>>>>>> ccefa0ac
    base_url="https://qiskit-code-assistant.quantum.ibm.com/v1",
)

# Make a request to the completions API
try:
    response = client.completions.create(
<<<<<<< HEAD
        model="granite-3.3-8b-qiskit",
=======
        model="granite-8b-qiskit",  # or another compatible model
>>>>>>> ccefa0ac
        prompt="#Transpile a random circuit using the Qiskit Transpiler Service",
    )

    # Print the generated text
    print(response.choices[0].text)

except Exception as e:
    print(f"An error occurred: {e}")

```

### Use LiteLLM

LiteLLM is a convenient Python library to access multiple LLM APIs using the OpenAI format (Bedrock, Huggingface, VertexAI, TogetherAI, Azure, OpenAI, Groq, and so on). See the [LiteLLM docs](https://github.com/BerriAI/litellm?tab=readme-ov-file#usage-docs) for more details.

```
from litellm import completion

response = completion(
<<<<<<< HEAD
    model=f"text-completion-openai/granite-3.3-8b-qiskit",
=======
    model=f"text-completion-openai/granite-8b-qiskit",
>>>>>>> ccefa0ac
    base_url="https://qiskit-code-assistant.quantum.ibm.com/v1",
    messages=[
        {
            "role": "user",
            "content": "#Transpile a random circuit using the Qiskit Transpiler Service",
        }
    ],
    api_key="<IBM Quantum Classic API key>",
)

completion_response = response.json()
print(completion_response)
```<|MERGE_RESOLUTION|>--- conflicted
+++ resolved
@@ -66,26 +66,16 @@
 ```
 from openai import OpenAI
 
-<<<<<<< HEAD
-# Initialize the client with your API key
-client = OpenAI(
-    api_key="<IBM Quantum Classic API key>",
-=======
 # Initialize the client with your API token
 client = OpenAI(
     api_key="<IBM Quantum Classic API token>",
->>>>>>> ccefa0ac
     base_url="https://qiskit-code-assistant.quantum.ibm.com/v1",
 )
 
 # Make a request to the completions API
 try:
     response = client.completions.create(
-<<<<<<< HEAD
         model="granite-3.3-8b-qiskit",
-=======
-        model="granite-8b-qiskit",  # or another compatible model
->>>>>>> ccefa0ac
         prompt="#Transpile a random circuit using the Qiskit Transpiler Service",
     )
 
@@ -105,11 +95,7 @@
 from litellm import completion
 
 response = completion(
-<<<<<<< HEAD
     model=f"text-completion-openai/granite-3.3-8b-qiskit",
-=======
-    model=f"text-completion-openai/granite-8b-qiskit",
->>>>>>> ccefa0ac
     base_url="https://qiskit-code-assistant.quantum.ibm.com/v1",
     messages=[
         {
