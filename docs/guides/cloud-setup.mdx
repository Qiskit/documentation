--- conflicted
+++ resolved
@@ -58,11 +58,7 @@
     token = "<your-API-token>"
     ```
 <Admonition type="Note">
-<<<<<<< HEAD
-When an instance CRN or name is passed in, only backends and jobs from that instance are available.  If an instance is not specified, all backends and jobs across all instances in your account are available. In this case, when a backend is specified, an instance that can access that backend is found and used.
-=======
 When an instance CRN or name is passed in, only backends and jobs from that instance are available.  If an instance is not specified (allowed in Qiskit Runtime v0.40.1 and later), all backends and jobs across all instances in your account are available. In this case, when a backend is specified, an instance that can access that backend is found and used.
->>>>>>> cdcc876f
 </Admonition>
 
 ```python
@@ -70,13 +66,9 @@
   service = QiskitRuntimeService.save_account(
     token=token, # Your token is confidential.
     # Do not share your key in public code.
-<<<<<<< HEAD
-    instance="<IBM Cloud CRN or instance name>", # Optionally specify the CRN to use.
-=======
     instance="<IBM Cloud CRN or instance name>", # Optionally specify the instance to use.
     plans_preference="['plan-type1', 'plan-type2']", # Optionally set the types of plans to prioritize.  This is ignored if the instance is specified.
     region="<region>", # Optionally set the region to prioritize. This is ignored if the instance is specified.
->>>>>>> cdcc876f
     name="<account-name>", # Optionally name this set of account credentials.
     set_as_default=True, # Optionally set these as your default credentials.
   )
@@ -114,10 +106,7 @@
     service = QiskitRuntimeService(
       # Delete your key on the API keys page after entering this code:
       token="<IBM Cloud API key>",
-<<<<<<< HEAD
-=======
       # Optionally specify an instance to use
->>>>>>> cdcc876f
       instance="<IBM Cloud CRN or instance name>"
       )
     ```
