---
title: AI-powered transpiler passes
description: What are the AI transpiler passes and how to use them
---

# AI transpiler passes
​
The AI-powered transpiler passes are passes that work as a drop-in replacement of "traditional" Qiskit passes for some transpiling tasks. They often produce better results than existing heuristic algorithms (such as lower depth and CNOT count), but are also much faster than optimization algorithms such as Boolean satisfiability solvers. The AI transpiler passes can run on your local environment or on the cloud using the Qiskit Transpiler Service if you are part of the IBM Quantum&trade; Premium Plan.


<Admonition type="note">
    The AI-powered transpiler passes are in beta release status, subject to change.
    If you have feedback or want to contact the developer team, please use this [Qiskit Slack Workspace channel](https://qiskit.slack.com/archives/C06KF8YHUAU).
</Admonition>

The following passes are currently available:

**Routing passes**
 - `AIRouting`: Layout selection and circuit routing

**Circuit synthesis passes**
 - `AICliffordSynthesis`: Clifford circuit synthesis
 - `AILinearFunctionSynthesis`: Linear function circuit synthesis
 - `AIPermutationSynthesis`: Permutation circuit synthesis
 - `AIPauliNetworkSynthesis`: Pauli Network circuit synthesis

To use the AI transpiler passes, first [install the `qiskit-ibm-transpiler` package](/guides/qiskit-transpiler-service#install-transpiler-service). Visit the [qiskit-ibm-transpiler API documentation](/api/qiskit-ibm-transpiler) to get more information about the different options available.

## Run the AI transpiler passes locally or on the cloud

If you want to use the AI-powered transpiler passes in your local environment for free, install `qiskit-ibm-transpiler` with some extra dependencies as follows:

```sh
pip install qiskit-ibm-transpiler[ai-local-mode]
```

Without these extra dependencies, the AI-powered transpiler passes run on the cloud through the Qiskit Transpiler Service (available only for IBM Quantum Premium Plan users). After installing the extra dependencies, the default mode to run the AI-powered transpiler passes is to use your local machine.

## AI routing pass

The `AIRouting` pass acts both as a layout stage and a routing stage. It can be used within a `PassManager` as follows:

```python
from qiskit.transpiler import PassManager
from qiskit.circuit.library import EfficientSU2
from qiskit_ibm_transpiler.ai.routing import AIRouting

ai_passmanager = PassManager([
  AIRouting(backend_name="ibm_sherbrooke", optimization_level=2, layout_mode="optimize", local_mode=True)
])

circuit = EfficientSU2(101, entanglement="circular", reps=1).decompose()

transpiled_circuit = ai_passmanager.run(circuit)
```

Here, the `backend_name` determines which backend to route for, the `optimization_level` (1, 2, or 3) determines the computational effort to spend in the process (higher usually gives better results but takes longer), and the `layout_mode` specifies how to handle the layout selection.
The `layout_mode` includes the following options:

- `keep`: This respects the layout set by the previous transpiler passes (or uses the trivial layout if not set). It is typically only used when the circuit must be run on specific qubits of the device. It often produces worse results because it has less room for optimization.
- `improve`: This uses the layout set by the previous transpiler passes as a starting point. It is useful when you have a good initial guess for the layout; for example, for circuits that are built in a way that approximately follows the device's coupling map. It is also useful if you want to try other specific layout passes combined with the `AIRouting` pass.
- `optimize`: This is the default mode. It works best for general circuits where you might not have good layout guesses. This mode ignores previous layout selections.
- `local_mode`: This flag determines where the `AIRouting` pass runs. If `False`, `AIRouting` runs remotely through the Qiskit Transpiler Service. If `True`, the package tries to run the pass in your local environment with a fallback to cloud mode if the required dependencies are not found.

## AI circuit synthesis passes

The AI circuit synthesis passes allow you to optimize pieces of different circuit types ([Clifford](/api/qiskit/qiskit.quantum_info.Clifford), [Linear Function](/api/qiskit/qiskit.circuit.library.LinearFunction), [Permutation](/api/qiskit/qiskit.circuit.library.Permutation#permutation), Pauli Network) by re-synthesizing them. A typical way to use the synthesis pass is as follows:

```python
from qiskit.transpiler import PassManager

from qiskit_ibm_transpiler.ai.routing import AIRouting
from qiskit_ibm_transpiler.ai.synthesis import AILinearFunctionSynthesis
from qiskit_ibm_transpiler.ai.collection import CollectLinearFunctions
from qiskit_ibm_transpiler.ai.synthesis import AIPauliNetworkSynthesis
from qiskit_ibm_transpiler.ai.collection import CollectPauliNetworks
from qiskit.circuit.library import EfficientSU2

ai_passmanager = PassManager([
  AIRouting(backend_name="ibm_cairo", optimization_level=3, layout_mode="optimize", local_mode=True),  # Route circuit
  CollectLinearFunctions(),  # Collect Linear Function blocks
<<<<<<< HEAD
  AILinearFunctionSynthesis(backend_name="ibm_cairo", local_mode=True)  # Re-synthesize Linear Function blocks
=======
  AILinearFunctionSynthesis(backend_name="ibm_cairo"),  # Re-synthesize Linear Function blocks
  CollectPauliNetworks(), # Collect Pauli Networks blocks
  AIPauliNetworkSynthesis(backend_name="ibm_cairo"),  # Re-synthesize Pauli Network blocks
>>>>>>> ffd4366d
])

circuit = EfficientSU2(10, entanglement="full", reps=1).decompose()

transpiled_circuit = ai_passmanager.run(circuit)
```

The synthesis respects the coupling map of the device: it can be run safely after other routing passes without disturbing the circuit, so the overall circuit will still follow the device restrictions. By default, the synthesis will replace the original sub-circuit only if the synthesized sub-circuit improves the original (currently only checking CNOT count), but this can be forced to always replace the circuit by setting `replace_only_if_better=False`.

The following synthesis passes are available from `qiskit_ibm_transpiler.ai.synthesis`:

- *AICliffordSynthesis*: Synthesis for [Clifford](/api/qiskit/qiskit.quantum_info.Clifford) circuits (blocks of `H`, `S`, and `CX` gates). Currently up to nine qubit blocks.
- *AILinearFunctionSynthesis*: Synthesis for [Linear Function](/api/qiskit/qiskit.circuit.library.LinearFunction) circuits (blocks of `CX` and `SWAP` gates). Currently up to nine qubit blocks.
- *AIPermutationSynthesis*: Synthesis for [Permutation](/api/qiskit/qiskit.circuit.library.Permutation#permutation) circuits (blocks of `SWAP` gates). Currently available for 65, 33, and 27 qubit blocks.
- *AIPauliNetworkSynthesis*: Synthesis for Pauli Network circuits (blocks of `H`, `S`, `SX`, `CX`, `RX`, `RY` and `RZ` gates). Currently up to six qubit blocks.

We expect to gradually increase the size of the supported blocks.

All passes use a thread pool to send several requests in parallel. By default, the number for max threads is the number of cores plus four (default values for the `ThreadPoolExecutor` Python object). However, you can set your own value with the `max_threads` argument at pass instantiation. For example, the following line instantiates the `AILinearFunctionSynthesis` pass, which allows it to use a maximum of 20 threads.

```python
AILinearFunctionSynthesis(backend_name="ibm_cairo", max_threads=20)  # Re-synthesize Linear Function blocks using 20 threads max
```

You can also set the environment variable `AI_TRANSPILER_MAX_THREADS` to the desired number of maximum threads, and all synthesis passes instantiated after that will use that value.

For the AI synthesis passes to synthesize a sub-circuit, it must lay on a connected subgraph of the coupling map (one way to do this is with a routing pass before collecting the blocks, but this is not the only way to do it). The synthesis passes will automatically check that the specific subgraph is supported, and if not, it will raise a warning and leave the original sub-circuit unchanged.

The following custom collection passes for Cliffords, Linear Functions and Permutations that can be imported from `qiskit_ibm_transpiler.ai.collection` also complement the synthesis passes:

- *CollectCliffords*: Collects Clifford blocks as `Instruction` objects and stores the original sub-circuit to compare against it after synthesis.
- *CollectLinearFunctions*: Collects blocks of `SWAP` and `CX` as `LinearFunction` objects and stores the original sub-circuit to compare against it after synthesis.
- *CollectPermutations*: Collects blocks of `SWAP` circuits as `Permutations`.
- *CollectPauliNetworks*: Collects Pauli Network blocks and stores the original sub-circuit to compare against it after synthesis.

These custom collection passes limit the sizes of the collected sub-circuits so they are supported by the AI-powered synthesis passes. Therefore, it is recommended to use them after the routing passes and before the synthesis passes for a better overall optimization.

## Hybrid heuristic-AI circuit transpilation

The `qiskit-ibm-transpiler` allows you to configure a hybrid pass manager that combines the best of Qiskit's heuristic and the AI-powered transpiler passes. This feature behaves similarly to the Qiskit `generate_pass_manager` method. A typical way to use `generate_ai_pass_manager` is as follows:

```python
    from qiskit_ibm_transpiler.ai import generate_ai_pass_manager
    from qiskit.circuit.library import EfficientSU2
    from qiskit_ibm_runtime import QiskitRuntimeService

    backend = QiskitRuntimeService().backend("ibm_fez")
    fez_coupling_map = backend.coupling_map

    su2_circuit = EfficientSU2(101, entanglement="circular", reps=1).decompose()

    ai_transpiler_pass_manager = generate_ai_pass_manager(,
        coupling_map=fez_coupling_map,
        ai_optimization_level=3,
        optimization_level=3,
        ai_layout_mode="optimize",
    )

    ai_su2_transpiled_circuit = ai_transpiler_pass_manager.run(su2_circuit),
```

The following options are used in this example:
* `coupling_map` - Specifies which coupling map to use for the transpilation.
* `ai_optimization_level` - Specifies the level of optimization (1-3) to use for the AI components of the PassManager.
* `optimization_level` - Specifies how much optimization to perform on the circuit for the heuristic components of the PassManager.
* `ai_layout_mode` - Specifies how the AI routing part of the PassManager handles the layout. Refer to the [AI routing pass](#ai-routing-pass) section to review the configuration options for this `ai_layout_mode` parameter.

## Limits

Refer to the [Qiskit Transpiler Service documentation](./qiskit-transpiler-service#limits-of-the-qiskit-transpiler-service) for more information about the limits that apply to the AI-powered transpiler passes.

## Citation

If you use any AI-powered feature from the Qiskit Transpiler Service in your research, use [the recommended citation](./qiskit-transpiler-service#citation).<|MERGE_RESOLUTION|>--- conflicted
+++ resolved
@@ -79,13 +79,9 @@
 ai_passmanager = PassManager([
   AIRouting(backend_name="ibm_cairo", optimization_level=3, layout_mode="optimize", local_mode=True),  # Route circuit
   CollectLinearFunctions(),  # Collect Linear Function blocks
-<<<<<<< HEAD
   AILinearFunctionSynthesis(backend_name="ibm_cairo", local_mode=True)  # Re-synthesize Linear Function blocks
-=======
-  AILinearFunctionSynthesis(backend_name="ibm_cairo"),  # Re-synthesize Linear Function blocks
   CollectPauliNetworks(), # Collect Pauli Networks blocks
   AIPauliNetworkSynthesis(backend_name="ibm_cairo"),  # Re-synthesize Pauli Network blocks
->>>>>>> ffd4366d
 ])
 
 circuit = EfficientSU2(10, entanglement="full", reps=1).decompose()
