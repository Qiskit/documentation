--- conflicted
+++ resolved
@@ -8,11 +8,7 @@
 Learn how to install, use, configure and uninstall the official Qiskit Code Assistant extension in Visual Studio Code (VS Code).
 
 <Admonition type="note" title="Notes">
-<<<<<<< HEAD
     - This is an experimental feature available to IBM Quantum&reg; Premium Plan users with an account on the new [IBM Quantum Platform.](https://quantum.cloud.ibm.com/)
-=======
-    - This is an experimental feature available only to IBM Quantum&reg; Premium Plan users with [IBM Quantum Platform Classic](https://quantum.cloud.ibm.com/) accounts.
->>>>>>> 5d6e8e82
     - Qiskit Code Assistant is in preview release status and is subject to change.
     - If you have feedback or want to contact the developer team, use the [Qiskit Slack Workspace channel](https://qiskit.enterprise.slack.com/archives/C07LYA6PL83) or the related public GitHub repositories.
 </Admonition>
