---
title: Installing Qiskit's C API
description: How to install and use Qiskit's C API as standalone library
---

# Installing Qiskit's C API

This guide describes how to install and use Qiskit's C API. To see how to extend your
Qiskit Python workflow with C, check the guide on [Extending Python with Qiskit's C API](./c-extension-for-python).

As example program we consider building an observable with C:
```c
// file: example.c
#include <stdio.h>
#include <stdint.h>
#include <complex.h>
#include <qiskit.h>

int main(int argc, char* argv[]) {
    // build a 100-qubit empty observable
    u_int32_t num_qubits = 100;
    QkObs *obs = qk_obs_zero(num_qubits);

    // add the term 2 * (X0 Y1 Z2) to the observable
    complex double coeff = 2;  // on MSVC use: _Dcomplex coeff = {2, 0}
    QkBitTerm bit_terms[3] = {QkBitTerm_X, QkBitTerm_Y, QkBitTerm_Z};  // bit terms: X Y Z
    uint32_t indices[3] = {0, 1, 2};  // indices: 0 1 2
    QkObsTerm term = {coeff, 3, bit_terms, indices, num_qubits};
    qk_obs_add_term(obs, &term);  // append the term

    // print some properties and the observable itself
    printf("num_qubits: %i\n", qk_obs_num_qubits(obs));
    printf("num_terms: %lu\n", qk_obs_num_terms(obs));
    printf("observable: %s\n", qk_obs_str(obs));

    // free the memory allocated for the observable
    qk_obs_free(obs);

    return 0;
}
```

## Unix

In the following we provide build instructions for Unix systems.

### Requirements

We require the following tools for the compilation:
* A Rust compiler: see e.g. the [guide on installing Qiskit from source](https://github.com/Qiskit/qiskit/blob/main/CONTRIBUTING.md#installing-qiskit-from-source).
* A C compiler: we'll use GCC on Linux and Clang on MacOS
* [`cbindgen`](https://github.com/mozilla/cbindgen): a tool to crate the C header, which you can e.g. install via `cargo install cbindgen`.
    Note that running the tool from the command line should be enabled, which might require exporting your `PATH` variable
    to include `/path/to/.cargo/bin`.
* Make: this is optional, but we recommend the installation to use automated install processes

You can check everything is installed via
```bash
rustc --version
gcc --version
cbindgen --version
make --version  # optional, but recommended
```

### Building

To build the C header and library, you can run the following Make command[^1] in Qiskit root,
[^1]: If you did not install Make, check the `Makefile` in Qiskit root for the required commands. (Or just install Make, it's not too late.)
```bash
make c
```
which will provide the compiled shared library in `dist/c/lib` and the `qiskit.h` header with
all function declarations in `dist/c/include`. Note that the precise library name depends
on the platform, e.g `libqiskit.so` on Unix and `libqiskit.dylib` on MacOS.
(Note that this step currently emits a lot of warnings. This is fine, we're working on it.)

We can then compile a C program using the Qiskit C header and library, by
```bash
gcc example.c -o example.o -I /path/to/dist/c/include -L /path/to/dist/c/lib -lqiskit
```
To ensure the library is found during execution, set the runtime library path to
include `/path/to/dist/c/lib`. This depends on the platform, e.g. on Linux
```bash
export LD_LIBRARY_PATH=/path/to/dist/c/lib:$LD_LIBRARY_PATH
```
or on MacOS
```bash
export DYLD_LIBRARY_PATH=/path/to/dist/c/lib:$DYLD_LIBRARY_PATH
```
Alternatively, we can set the runtime library path during compilation by adding
```
-Wl,-rpath,/path/to/dist/c/lib
```
to the compiler flags.

Now we can execute the binary,
```bash
./example.o
```
which, if using the example snippet shown above, should print
```
num_qubits: 100
num_terms: 1
observable: SparseObservable { num_qubits: 100, coeffs: [Complex { re: 2.0, im: 0.0 }], bit_terms: [X, Y, Z], indices: [0, 1, 2], boundaries: [0, 3] }
```

## Windows (experimental)

<Admonition type="caution">
  Windows support is currently experimental. Instructions are work in progress.
</Admonition>

### Requirements

We require the following tools for the compilation:
* A Rust compiler: see e.g. the [guide on installing Qiskit from source](https://github.com/Qiskit/qiskit/blob/main/CONTRIBUTING.md#installing-qiskit-from-source).
<<<<<<< HEAD
* A C compiler: we'll use MSVC and the native command prompt offering the ``cl`` command.
* A Python installation, both with access to ``python3.lib`` and ``python3.dll``.
* [``cbindgen``](https://github.com/mozilla/cbindgen): a tool to crate the C header, which you can e.g. install via ``cargo install cbindgen``. 
    Note that running the tool from the command line should be enabled, which might require exporting your ``PATH`` variable 
    to include ``/path/to/.cargo/bin``.
=======
* A C compiler: we'll use MSVC and the native command prompt offering the ``cl`` command
* [`cbindgen`](https://github.com/mozilla/cbindgen): a tool to crate the C header, which you can e.g. install via `cargo install cbindgen`.
    Note that running the tool from the command line should be enabled, which might require exporting your `PATH` variable
    to include `/path/to/.cargo/bin`.
>>>>>>> 8a276126

### Building

First, we compile the `qiskit_cext` dynamic library, by running the following in Qiskit root
```bash
set PATH="\path\to\pythonlib\";%PATH%
cargo rustc --release --crate-type cdylib -p qiskit-cext
```
<<<<<<< HEAD
This will generate the ``.dll`` dynamic library, and associated ``.dll.lib`` file, in ``target/release``.
=======
This will generate the ``.dll`` dynamic library in `target/release`.
>>>>>>> 8a276126
Next, we have to generate the header via
```bash
cbindgen --crate qiskit-cext --output target\release\qiskit.h
```
which will write the MSVC-compatible header in the same directory as the library.

Now we can use `cl` to compile the C program. For simplicity we assume the file is
located in `target/release`.
```bash
cl example.c qiskit_cext.dll.lib -I.
```
<<<<<<< HEAD
If your source file has another location ensure to update the local ``PATH`` variable to include the
location of the dynamic library and the include path set via ``-I``.
=======
If your source file has another location ensure to update the
local `PATH` variable to include the location of the dynamic library and the include path set
via `-I`.
>>>>>>> 8a276126

Finally we can run the executable
```bash
.\example.exe
```
which should print
```
num_qubits: 100
num_terms: 1
observable: SparseObservable { num_qubits: 100, coeffs: [Complex { re: 2.0, im: 0.0 }], bit_terms: [X, Y, Z], indices: [0, 1, 2], boundaries: [0, 3] }
```

If running the executable causes missing library errors, you can try updating the local `PATH`
variable to include the necessary locations.<|MERGE_RESOLUTION|>--- conflicted
+++ resolved
@@ -114,18 +114,11 @@
 
 We require the following tools for the compilation:
 * A Rust compiler: see e.g. the [guide on installing Qiskit from source](https://github.com/Qiskit/qiskit/blob/main/CONTRIBUTING.md#installing-qiskit-from-source).
-<<<<<<< HEAD
-* A C compiler: we'll use MSVC and the native command prompt offering the ``cl`` command.
+* A C compiler: we'll use MSVC and the native command prompt offering the ``cl`` command
 * A Python installation, both with access to ``python3.lib`` and ``python3.dll``.
-* [``cbindgen``](https://github.com/mozilla/cbindgen): a tool to crate the C header, which you can e.g. install via ``cargo install cbindgen``. 
-    Note that running the tool from the command line should be enabled, which might require exporting your ``PATH`` variable 
-    to include ``/path/to/.cargo/bin``.
-=======
-* A C compiler: we'll use MSVC and the native command prompt offering the ``cl`` command
 * [`cbindgen`](https://github.com/mozilla/cbindgen): a tool to crate the C header, which you can e.g. install via `cargo install cbindgen`.
     Note that running the tool from the command line should be enabled, which might require exporting your `PATH` variable
     to include `/path/to/.cargo/bin`.
->>>>>>> 8a276126
 
 ### Building
 
@@ -134,11 +127,7 @@
 set PATH="\path\to\pythonlib\";%PATH%
 cargo rustc --release --crate-type cdylib -p qiskit-cext
 ```
-<<<<<<< HEAD
-This will generate the ``.dll`` dynamic library, and associated ``.dll.lib`` file, in ``target/release``.
-=======
-This will generate the ``.dll`` dynamic library in `target/release`.
->>>>>>> 8a276126
+This will generate the ``.dll`` dynamic library, and associated ``.dll.lib`` file, in `target/release`.
 Next, we have to generate the header via
 ```bash
 cbindgen --crate qiskit-cext --output target\release\qiskit.h
@@ -150,14 +139,9 @@
 ```bash
 cl example.c qiskit_cext.dll.lib -I.
 ```
-<<<<<<< HEAD
-If your source file has another location ensure to update the local ``PATH`` variable to include the
-location of the dynamic library and the include path set via ``-I``.
-=======
 If your source file has another location ensure to update the
 local `PATH` variable to include the location of the dynamic library and the include path set
 via `-I`.
->>>>>>> 8a276126
 
 Finally we can run the executable
 ```bash
