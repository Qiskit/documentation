---
title: Introduction to options
description: Available options for building with Qiskit Runtime primitives

---

# Introduction to options

 You can pass options to primitives to customize them to meet your needs. This section focuses on Qiskit Runtime primitive options. While the interface of the primitives' `run()`  method is common across all implementations, their options are not. Consult the corresponding API references for information about the [`qiskit.primitives`](/api/qiskit/primitives#primitives) and [`qiskit_aer.primitives`](https://qiskit.github.io/qiskit-aer/apidocs/aer_primitives.html) options.

## Overview

<span id="options-structure"></span>
### Structure

When calling the primitives, you can pass in options by using an options class or a dictionary. Commonly used options, such as `resilience_level`, are at the first level. Other options are grouped into different categories, such as `execution`. See the [Set primitive options](specify-runtime-options) topic for full details.

<span id="options-defaults"></span>
### Defaults

If you do not specify a value for an option, it is given a special value of `Unset` and the server default value is used. Thus, the default value will be the same regardless of your code version.

The tables in the [Options classes summary](#options-classes) section lists the default values.

<span id="options-precedence"></span>
## Set options

Options can be defined before a primitive is constructed and passed to the primitive, which makes a copy of them. This can be done either as a nested dictionary, or by using the options classes. Additionally, after the primitive is constructed, its options can be changed. Use the workflow that works best for your application.  See [Specify options](specify-runtime-options) for full details.

<span id="options-classes"></span>
## Options classes summary

<Tabs>
  <TabItem value="Estimator" label="Estimator">
<<<<<<< HEAD
  - [Dynamical decoupling](../api/qiskit-ibm-runtime/qiskit_ibm_runtime.options.DynamicalDecouplingOptions): Options for dynamical decoupling.
  - [Environment](../api/qiskit-ibm-runtime/qiskit_ibm_runtime.options.EnvironmentOptions): Execution environment options, such as the logging level to set and job tags to add.
  - [Execution](../api/qiskit-ibm-runtime/qiskit_ibm_runtime.options.ExecutionOptionsV2): Primitive execution options, including whether to initialize qubits and the repetition delay.
  - [Resilience](../api/qiskit-ibm-runtime/qiskit_ibm_runtime.options.ResilienceOptionsV2): Advanced options for configuring error mitigation methods such as measurement error mitigation, ZNE, and PEC.
  - [Simulator](../api/qiskit-ibm-runtime/qiskit_ibm_runtime.options.SimulatorOptions): Simulator options, such as the basis gates, simulator seed, and coupling map. Applies to [local testing mode](/guides/local-testing-mode) only.
  - [Twirling](../api/qiskit-ibm-runtime/qiskit_ibm_runtime.options.TwirlingOptions): Twirling options, such as whether to apply two-qubit gate twirling and the number of shots to run for each random sample.
  </TabItem>

  <TabItem value="Sampler" label="Sampler">
  - [Dynamical decoupling](../api/qiskit-ibm-runtime/qiskit_ibm_runtime.options.DynamicalDecouplingOptions): Options for dynamical decoupling.
  - [Environment](../api/qiskit-ibm-runtime/qiskit_ibm_runtime.options.EnvironmentOptions): Execution environment options, such as the logging level to set and job tags to add.
  - [Execution](../api/qiskit-ibm-runtime/qiskit_ibm_runtime.options.ExecutionOptionsV2): Primitive execution options, including whether to initialize qubits and the repetition delay.
  - [Simulator](../api/qiskit-ibm-runtime/qiskit_ibm_runtime.options.SimulatorOptions): Simulator options, such as the basis gates, simulator seed, and coupling map. Applies to [local testing mode](/guides/local-testing-mode) only.
  - [Twirling](../api/qiskit-ibm-runtime/qiskit_ibm_runtime.options.TwirlingOptions): Twirling options, such as whether to apply two-qubit gate twirling and the number of shots to run for each random sample.
=======
  - [Resilience](../api/qiskit-ibm-runtime/options-resilience-options-v2): Advanced options for configuring error mitigation methods such as measurement error mitigation, ZNE, and PEC.
  - [Dynamical decoupling](../api/qiskit-ibm-runtime/options-dynamical-decoupling-options): Options for dynamical decoupling.
  - [Execution](../api/qiskit-ibm-runtime/options-execution-options-v2): Primitive execution options, including whether to initialize qubits and the repetition delay.
  - [Twirling](../api/qiskit-ibm-runtime/options-twirling-options): Twirling options, such as whether to apply two-qubit gate twirling and the number of shots to run for each random sample.
  - [Environment](../api/qiskit-ibm-runtime/options-environment-options): Execution environment options, such as the logging level to set and job tags to add.
  - [Simulator](../api/qiskit-ibm-runtime/options-simulator-options): Simulator options, such as the basis gates, simulator seed, and coupling map. Applies to local testing mode only.
  </TabItem>

  <TabItem value="Sampler" label="Sampler">
  - [Dynamical decoupling](../api/qiskit-ibm-runtime/options-dynamical-decoupling-options): Options for dynamical decoupling.
  - [Execution](../api/qiskit-ibm-runtime/options-execution-options-v2): Primitive execution options, including whether to initialize qubits and the repetition delay.
  - [Twirling](../api/qiskit-ibm-runtime/options-twirling-options): Twirling options, such as whether to apply two-qubit gate twirling and the number of shots to run for each random sample.
  - [Environment](../api/qiskit-ibm-runtime/options-environment-options): Execution environment options, such as the logging level to set and job tags to add.
  - [Simulator](../api/qiskit-ibm-runtime/options-simulator-options): Simulator options, such as the basis gates, simulator seed, and coupling map. Applies to local testing mode only.
>>>>>>> 646f61e9
  </TabItem>

</Tabs>

<span id="options-table"></span>
### Available options

The following table documents options from the latest version of `qiskit-ibm-runtime`. To see older option versions, visit the [`qiskit-ibm-runtime` API reference](/api/qiskit-ibm-runtime) and select a previous version.

<Admonition type="caution" title="Important">
Scroll to see the full table.
</Admonition>

<Tabs>
  <TabItem value="Estimator" label="Estimator">
| Option               | Sub-option               | Sub-sub-option          | Choices                                                                                   | Default                   | Option               |
|----------------------|--------------------------|-------------------------|-------------------------------------------------------------------------------------------|---------------------------|----------------------|
| [default_shots](../api/qiskit-ibm-runtime/options-estimator-options)        |                          |         | Integer in the range[0, `backend.max_shots`]| None           | default_shots        |
| [default_precision](../api/qiskit-ibm-runtime/options-estimator-options)    |                          |                     |  float > 0     | `0.015625 (1 / sqrt(4096))`     | default_precision    |
| [dynamical_decoupling](../api/qiskit-ibm-runtime/options-dynamical-decoupling-options) |                          |                         |              |                     | dynamical_decoupling |
|                      | enable                   |                         | `True`/`False`                                                             |    `False`           |                      |
|                      | extra_slack_distribution |                         | `middle`/`edges`                                                                  | `middle`                  |                      |
|                      | scheduling_method        |                         | `asap`/`alap`                                                                      | `alap`                    |                      |
<<<<<<< HEAD
|                      | sequence_type            |                         | `XX`/`XpXm`/`XY4`                                                         | `XX`                      |                      |
|                      | skip_reset_qubits       |                         | `True`/`False`                                                                                   | `False`                 |                    |
| [environment](../api/qiskit-ibm-runtime/qiskit_ibm_runtime.options.EnvironmentOptions)          |                          |     |             |                                  | environment          |
=======
|                      | skip_reset_qubits        |                         | `True`/`False`                                                                                   | `False`                 |                    |
| [environment](../api/qiskit-ibm-runtime/options-environment-options)          |                          |     |             |                                  | environment          |
|                      | log_level                |                         |`DEBUG`/`INFO`/`WARNING`/`ERROR`/`CRITICAL`                 |`WARNING`                          |                      |
>>>>>>> 646f61e9
|                      | callback                 |                         |Callable function that receives Job ID and Job result.                             |`None`                           |                      |
|                      | job_tags                 |                         |List of tags                                                                     |`None`                           |                      |
|                      | log_level              |                         |`DEBUG`/`INFO`/`WARNING`/`ERROR`/`CRITICAL`                 |`WARNING`                          |                      |
|                      | private                  |                         |`True`/`False`                                                                      |`False`                           |                      |
| [execution](../api/qiskit-ibm-runtime/options-execution-options-v2)            |                          |                         |               |                           | execution            |
|                      | init_qubits              |                         | `True`/`False`                                                                         | `True`                    |                      |
|                      | rep_delay                |                         | Value in the range supplied by `backend.rep_delay_range`.       | Given by `backend.default_rep_delay`.|                      |
<<<<<<< HEAD
| [max_execution_time](../api/qiskit-ibm-runtime/qiskit_ibm_runtime.options.EstimatorOptions)   |                          |       | Integer number of seconds in the range  [1, 10800]    | `10800` (3 hours)   | max_execution_time   |
| [resilience](../api/qiskit-ibm-runtime/qiskit_ibm_runtime.options.ResilienceOptionsV2)           |                          |      |                               |                      | resilience    |
|                      | [layer_noise_learning](/api/qiskit-ibm-runtime/qiskit_ibm_runtime.options.ResilienceOptionsV2#layer_noise_learning)     |                         |                    |                            |      |
|                      |                          | layer_pair_depths       |  list[int] of 2-10 values in the range [0, 200]                           | `(0, 1, 2, 4, 16, 32)`              |                      |
=======
| [max_execution_time](../api/qiskit-ibm-runtime/options-estimator-options)   |                          |       | Integer number of seconds in the range  [1, 10800]    | `10800` (3 hours)   | max_execution_time   |
| [resilience](../api/qiskit-ibm-runtime/options-resilience-options-v2)           |                          |      |                               |                      | resilience    |
|                      | [layer_noise_learning](/api/qiskit-ibm-runtime/options-layer-noise-learning-options)     |      | `True`/`False`                | `True`               |      |
>>>>>>> 646f61e9
|                      |                          | max_layers_to_learn     |  `None`/ integer >= 1                                                                      | `4`                    |                      |
|                      |                          | num_randomizations      |   integer >= 1                                                                            |  `32`                    |                      |
<<<<<<< HEAD
|                      |                          | shots_per_randomization |  integer >= 1                                                                         |  `128`                    |                      |
|                      | layer_noise_model       |        | `NoiseLearnerResult`/`Sequence[LayerError]`                      | `None`                      |                      |
=======
|                      |                          | layer_pair_depths       |  list[int] of 2-10 values in the range [0, 200]                           | `(0, 1, 2, 4, 16, 32)`              |                      |
|                      | [layer_noise_model](/api/qiskit-ibm-runtime/options-resilience-options-v2#layer_noise_model)       |        | `NoiseLearnerResult`/`Sequence[LayerError]`                      | `None`                      |                      |
>>>>>>> 646f61e9
|                      | measure_mitigation       |        | `True`/`False`                      | `True`                      |                      |
|                      | [measure_noise_learning](/api/qiskit-ibm-runtime/options-measure-noise-learning-options)   | num_randomizations      |  integer >= 1  | `32`                      |                      |
|                      |                          | shots_per_randomization |  integer                                                                                | 'auto'                    |                      |
|                      | pec_mitigation           |                         | `True`/`False`                                                                        | `False`                      |                      |
|                      | [pec](/api/qiskit-ibm-runtime/options-pec-options)   | max_overhead            |  `None`/ integer >1          | `100`                      |                      |
|                      |                          | noise_gain              |  `auto`/ float in the range `[0, 1]`                                                     | `auto`                    |                      |
<<<<<<< HEAD
|                      | zne_mitigation  | `True`/`False`                                                                         | `False`                     |                      |
|                      | [zne](/api/qiskit-ibm-runtime/qiskit_ibm_runtime.options.ZneOptions)   | amplifier               | `gate_folding`, `gate_folding_front`, `gate_folding_back, pea                              `  | `gate_folding` |                      |
|                      |                          | extrapolated_noise_factors |         list of floats  |  `[0, *noise_factors]`|                      |
|                      |                          | extrapolator            | one or more of `exponential`<br />`linear`<br />`double_exponential`<br />`polynomial_degree_(1 <= k <= 7)`<br />`fallback` | (`exponential`, `linear`) |                      |
|                      |                          | noise_factors           |   list of floats; each float >= 1     | `(1, 1.5, 2)` for PEA, and `(1, 3, 5)` otherwise. |                      |
| [resilience_level](../api/qiskit-ibm-runtime/qiskit_ibm_runtime.options.EstimatorOptions)     |                          |                         | `0`/`1`/`2`    | `1`                         |     resilience_level   |
| [seed_estimator](../api/qiskit-ibm-runtime/qiskit_ibm_runtime.options.EstimatorOptions)       |                          |                         |  integer         |     `None`               |   seed_estimator   |
| [simulator](../api/qiskit-ibm-runtime/qiskit_ibm_runtime.options.SimulatorOptions)            |                          |                         |                |                     |   simulator   |
|                      | basis_gates                                  |                         |  List of basis gate names to unroll to   | The set of all basis gates supported by [Qiskit Aer simulator](https://qiskit.github.io/qiskit-aer/stubs/qiskit_aer.AerSimulator.html) |                      |
|                      | coupling_map             |                         |  List of directed two-qubit interactions                                                | full connectivity     |                      |
|                      | noise_model              |                         |   [Qiskit Aer NoiseModel](build-noise-models), or its representation        | `None`                      |                      |
|                      | seed_simulator           |                         |   integer                                                                               | `None`                    |                      |
| [twirling](../api/qiskit-ibm-runtime/qiskit_ibm_runtime.options.TwirlingOptions)             |                          |                         |             |                       |     twirling     |
=======
|                      | zne_mitigation           |                         | `True`/`False`                                                                         | `False`                     |                      |
|                      | [zne](/api/qiskit-ibm-runtime/options-zne-options)                      | noise_factors           |   list of floats; each float >= 1     | `(1, 1.5, 2)` for PEA, and `(1, 3, 5)` otherwise. |                      |
|                      |                          | amplifier               | `gate_folding`, `gate_folding_front`, `gate_folding_back, pea                              `  | `gate_folding` |                      |
|                      |                          | extrapolated_noise_factors |         list of floats  |  `[0, *noise_factors]`|                      |
|                      |                          | extrapolator            | one or more of `exponential`<br />`linear`<br />`double_exponential`<br />`polynomial_degree_(1 <= k <= 7)`<br />`fallback` | (`exponential`, `linear`) |                      |
| [resilience_level](../api/qiskit-ibm-runtime/options-estimator-options)     |                          |                         | `0`/`1`/`2`    | `1`                         |     resilience_level   |
| [seed_estimator](../api/qiskit-ibm-runtime/options-estimator-options)       |                          |                         |  integer         |     `None`               |   seed_estimator   |
| [simulator](../api/qiskit-ibm-runtime/options-simulator-options)            |                          |                         |                |                     |   simulator   |
|                      | noise_model              |                         |   [Qiskit Aer NoiseModel](build-noise-models), or its representation        | `None`                      |                      |
|                      | seed_simulator           |                         |   integer                                                                               | `None`                    |                      |
|                      | coupling_map             |                         |  List of directed two-qubit interactions                                                | full connectivity     |                      |
|                      | basis_gates              |                         |  List of basis gate names to unroll to   | The set of all basis gates supported by [Qiskit Aer simulator](https://qiskit.github.io/qiskit-aer/stubs/qiskit_aer.AerSimulator.html) |                      |
| [twirling](../api/qiskit-ibm-runtime/options-twirling-options)             |                          |                         |             |                       |     twirling     |
>>>>>>> 646f61e9
|                      | enable_gates             |                         | `True`/`False`                                                                           | `False`                     |                      |
|                      | enable_measure           |                         | `True`/`False`                                                                       | `True`                      |                      |
|                      | num_randomizations       |                         |  `auto`/ integer >= 1                                                                         | `auto`                    |                      |
|                      | shots_per_randomization  |                         |   `auto`/ Integer no larger than `backend.max_shots`.                                      | `auto`                    |                      |
|                      | strategy                 |                         | `active`<br />`active-circuit`<br />`active-accum`<br />`all`                                | `active-accum`            |                      |
| experimental         |                          |                         |                           |                        |                    |
|                      | execution_path           |                         | `gen3-turbo` *([see note](#experimental-option-note))*            | None                   |                    |
  </TabItem>

  <TabItem value="Sampler" label="Sampler">
<<<<<<< HEAD
| Option                                                                                                  | Sub-option               | Choices                                                            | Default                                                                                                                                | Option               |
|---------------------------------------------------------------------------------------------------------|--------------------------|--------------------------------------------------------------------|----------------------------------------------------------------------------------------------------------------------------------------|----------------------|
| [default_shots](../api/qiskit-ibm-runtime/qiskit_ibm_runtime.options.SamplerOptions)                    |                          | Integer in the range[0, `backend.max_shots`]                       | `4096`                                                                                                                                 | default_shots        |
| [dynamical_decoupling](../api/qiskit-ibm-runtime/qiskit_ibm_runtime.options.DynamicalDecouplingOptions) |                          |                                                                    |                                                                                                                                        | dynamical_decoupling |
|                                                                                                         | enable                   | `True`/`False`                                                     | `False`                                                                                                                                |                      |
|                                                                                                         | sequence_type            | `XX`/`XpXm`/`XY4`                                                  | `XX`                                                                                                                                   |                      |
|                                                                                                         | extra_slack_distribution | `middle`/`edges`                                                   | `middle`                                                                                                                               |                      |
|                                                                                                         | scheduling_method        | `asap`/`alap`                                                      | `alap`                                                                                                                                 |                      |
|                                                                                                         | skip_reset_qubits        | `True`/`False`                                                     | `False`                                                                                                                                |                      |
| [environment](../api/qiskit-ibm-runtime/qiskit_ibm_runtime.options.EnvironmentOptions)                  |                          |                                                                    |                                                                                                                                        |                      |
|                                                                                                         | log_level                | `DEBUG`/`INFO`/`WARNING`/`ERROR`/`CRITICAL`                        | `WARNING`                                                                                                                              | environment          |
|                                                                                                         | callback                 | Callable function that receives Job ID and Job result.             | `None`                                                                                                                                 |                      |
|                                                                                                         | job_tags                 | List of tags                                                       | `None`                                                                                                                                 |                      |
|                                                                                                         | private                  | `True`/`False`                                                     | `False`                                                                                                                                |                      |
| [execution](../api/qiskit-ibm-runtime/qiskit_ibm_runtime.options.ExecutionOptionsV2)                    |                          |                                                                    |                                                                                                                                        |                      |
|                                                                                                         | init_qubits              | `True`/`False`                                                     | `True`                                                                                                                                 | execution            |
|                                                                                                         | meas_type                | `classified`/`kerneled`/`avg_kerneled`                             | `classified`                                                                                                                           |                      |
|                                                                                                         | rep_delay                | Value in the range supplied by `backend.rep_delay_range`.          | Given by `backend.default_rep_delay`.                                                                                                  |                      |
| [max_execution_time](../api/qiskit-ibm-runtime/qiskit_ibm_runtime.options.SamplerOptions)               |                          | Integer number of seconds in the range  [1, 10800]                 | `10800` (3 hours)                                                                                                                      |                      |
| [simulator](../api/qiskit-ibm-runtime/qiskit_ibm_runtime.options.SimulatorOptions)                      |                          |                                                                    |                                                                                                                                        | max_execution_time   |
|                                                                                                         | noise_model              | [Qiskit Aer NoiseModel](build-noise-models), or its representation | `None`                                                                                                                                 | simulator            |
|                                                                                                         | seed_simulator           | integer                                                            | `None`                                                                                                                                 |                      |
|                                                                                                         | coupling_map             | List of directed two-qubit interactions                            | full connectivity                                                                                                                      |                      |
|                                                                                                         | basis_gates              | List of basis gate names to unroll to                              | The set of all basis gates supported by [Qiskit Aer simulator](https://qiskit.github.io/qiskit-aer/stubs/qiskit_aer.AerSimulator.html) |                      |
| [twirling](../api/qiskit-ibm-runtime/qiskit_ibm_runtime.options.TwirlingOptions)                        |                          |                                                                    |                                                                                                                                        |                      |
|                                                                                                         | enable_gates             | `True`/`False`                                                     | `False`                                                                                                                                | twirling             |
|                                                                                                         | enable_measure           | `True`/`False`                                                     | `True`                                                                                                                                 |                      |
|                                                                                                         | num_randomizations       | `auto`/ integer >= 1                                               | `auto`                                                                                                                                 |                      |
|                                                                                                         | shots_per_randomization  | `auto`/ Integer no larger than `backend.max_shots`.                | `auto`                                                                                                                                 |                      |
|                                                                                                         | strategy                 | `active`<br />`active-circuit`<br />`active-accum`<br />`all`      | `active-accum`                                                                                                                         |                      |
| experimental                                                                                            |                          |                                                                    |                                                                                                                                        |                      |
|                                                                                                         | execution_path           | `gen3-turbo` *([see note](#experimental-option-note))*             | None                                                                                                                                   |                      |
=======
| Option               | Sub-option               | Sub-sub-option          | Choices                                                                                   | Default                   |  Option  |
|----------------------|--------------------------|-------------------------|-------------------------------------------------------------------------------------------|---------------------------|-------------------------|
| [default_shots](../api/qiskit-ibm-runtime/options-sampler-options)        |                          |         |  Integer in the range[0, `backend.max_shots`]       | `4096`     | default_shots     |
| [dynamical_decoupling](../api/qiskit-ibm-runtime/options-dynamical-decoupling-options) |      |                         |                                   |                  | dynamical_decoupling     |
|                      | enable                   |                         | `True`/`False`                                                                                   |    `False`           |                     |
|                      | sequence_type            |                         | `XX`/`XpXm`/`XY4`                                                                         | `XX`                 |                    |
|                      | extra_slack_distribution |                         | `middle`/`edges`                                                                          | `middle`                  |                    |
|                      | scheduling_method        |                         | `asap`/`alap`                                                                            | `alap`                    |                    |
|                      | skip_reset_qubits        |                         | `True`/`False`                                                                                   | `False`                 |                    |
| [environment](../api/qiskit-ibm-runtime/options-environment-options)          |                          |                         |              |                                  |                    |
|                      | log_level                |                         |`DEBUG`/`INFO`/`WARNING`/`ERROR`/`CRITICAL`                                             |`WARNING`                          |   environment   |
|                      | callback                 |                         |Callable function that receives Job ID and Job result.                                    |`None`                           |                    |
|                      | job_tags                 |                         |List of tags                                                                              |`None`                           |                    |
|                      | private                  |                         |`True`/`False`                                                                      |`False`                           |                      |
| [execution](../api/qiskit-ibm-runtime/options-execution-options-v2)            |                          |                         |                     |                           |                    |
|                      | init_qubits              |                         | `True`/`False`                                                                         | `True`                    |    execution    |
|                      | meas_type                |                         | `classified`/`kerneled`/`avg_kerneled`                              | `classified`|                    |
|                      | rep_delay                |                         | Value in the range supplied by `backend.rep_delay_range`.                                | Given by `backend.default_rep_delay`.|                    |
| [max_execution_time](../api/qiskit-ibm-runtime/options-sampler-options)   |       |       | Integer number of seconds in the range  [1, 10800]  | `10800` (3 hours)                      |                    |
| [simulator](../api/qiskit-ibm-runtime/options-simulator-options)            |                          |                         |                               |                     |    max_execution_time  |
|                      | noise_model              |                         |   [Qiskit Aer NoiseModel](build-noise-models), or its representation                   | `None`                             |  simulator   |
|                      | seed_simulator           |                         |   integer                                                                               | `None`                    |                    |
|                      | coupling_map             |                         |  List of directed two-qubit interactions                                                | full connectivity                   |                    |
|                      | basis_gates              |                         |  List of basis gate names to unroll to  | The set of all basis gates supported by [Qiskit Aer simulator](https://qiskit.github.io/qiskit-aer/stubs/qiskit_aer.AerSimulator.html) |                    |
| [twirling](../api/qiskit-ibm-runtime/options-twirling-options)             |                          |                         |                           |                        |                    |
|                      | enable_gates             |                         | `True`/`False`                                                                               | `False`                     |   twirling         |
|                      | enable_measure           |                         | `True`/`False`                                                                               | `True`                      |                    |
|                      | num_randomizations       |                         |  `auto`/ integer >= 1                                                                        | `auto`                    |                    |
|                      | shots_per_randomization  |                         |   `auto`/ Integer no larger than `backend.max_shots`.                                        | `auto`                    |                    |
|                      | strategy                 |                         | `active`<br />`active-circuit`<br />`active-accum`<br />`all`                        | `active-accum`            |                    |
| experimental         |                          |                         |                           |                        |                    |
|                      | execution_path           |                         | `gen3-turbo` *([see note](#experimental-option-note))*               | None                   |                    |

>>>>>>> 646f61e9
  </TabItem>
</Tabs>

<span id="experimental-option-note"></span>
<Admonition type="note">
Setting `gen3-turbo` enables the next-generation execution path, which provides a great improvement in performance. This option is experimental (subject to change without notice, and stability is not guaranteed) and is only available on `ibm_brisbane`, `ibm_brussels`, `ibm_fez`, `ibm_marrakesh`, `ibm_strasbourg`, and `ibm_torino`.
</Admonition>
<span id="options-compatibility-table"></span>
### Feature compatibility

Due to differences in the device compilation process, certain runtime features cannot be used together in a single job. Click the appropriate tab for a list of features that are incompatible with the selected feature:

<Tabs>
  <TabItem value="Dynamic" label="Dynamic circuits">
  Incompatible with:
  - Gate-folding ZNE
  - gen3-turbo
  - PEA
  - PEC
  - Dynamical decoupling
  - Fractional gates
  - Pulse gates

  Can be used with gate twirling for non-conditional gates.
  </TabItem>
  <TabItem value="DD" label="Dynamical decoupling">
  Incompatible with dynamic circuits.

  </TabItem>

  <TabItem value="Fractional" label="Fractional gates">
  Incompatible with:
  - Dynamic circuits
  - gen3-turbo
  - Gate twirling
  - PEA
  - PEC

  </TabItem>

  <TabItem value="ZNE" label="Gate-folding ZNE">
    Incompatible with:
  - Dynamic circuits
  - PEA
  - PEC

  Can be used with pulse gates, but it might not work when using custom gates.
  </TabItem>
  <TabItem value="Twirling" label="Gate twirling">
  Incompatible with fractional gates.

  Other notes:
  - Can be used with dynamic circuits with non-conditional gates.
  - Can be used with pulse gates, but it does not work with non-Clifford entanglers.

  </TabItem>

  <TabItem value="Gen3" label="gen3-turbo">
  Incompatible with:
  - Dynamic circuits
  - Fractional gates
  - Pulse gates

  </TabItem>

  <TabItem value="PEA" label="PEA">
    Incompatible with:
  - Dynamic circuits
  - Fractional gates
  - Gate-folding ZNE
  - PEC
  - Pulse gates
  </TabItem>

  <TabItem value="PEC" label="PEC">
    Incompatible with:
  - Dynamic circuits
  - Fractional gates
  - Gate-folding ZNE
  - PEA
  - Pulse gates
  </TabItem>

  <TabItem value="Pulse" label="Pulse gates (Eagle only)">
  Incompatible with:
  - Dynamic circuits
  - Dynamical decoupling
  - gen3-turbo
  - PEA
  - PEC


  Other notes:
  - Can be used with gate-folding ZNE, but it might not work with custom gates.
  - Can be used with gate twirling, but it does not work with non-Clifford entanglers.
  </TabItem>


</Tabs>

## Next steps

<Admonition type="tip" title="Recommendations">
    - Find more details about the `EstimatorV2` methods in the [Estimator API reference](../api/qiskit-ibm-runtime/estimator-v2).
    - Find more details about the `SamplerV2` methods in the [Sampler API reference](../api/qiskit-ibm-runtime/sampler-v2).
    - Find details about how to configure [error suppression](configure-error-suppression) and [error mitigation](configure-error-mitigation).
    - Learn how to [specify options](specify-runtime-options).
</Admonition><|MERGE_RESOLUTION|>--- conflicted
+++ resolved
@@ -32,7 +32,6 @@
 
 <Tabs>
   <TabItem value="Estimator" label="Estimator">
-<<<<<<< HEAD
   - [Dynamical decoupling](../api/qiskit-ibm-runtime/qiskit_ibm_runtime.options.DynamicalDecouplingOptions): Options for dynamical decoupling.
   - [Environment](../api/qiskit-ibm-runtime/qiskit_ibm_runtime.options.EnvironmentOptions): Execution environment options, such as the logging level to set and job tags to add.
   - [Execution](../api/qiskit-ibm-runtime/qiskit_ibm_runtime.options.ExecutionOptionsV2): Primitive execution options, including whether to initialize qubits and the repetition delay.
@@ -47,22 +46,6 @@
   - [Execution](../api/qiskit-ibm-runtime/qiskit_ibm_runtime.options.ExecutionOptionsV2): Primitive execution options, including whether to initialize qubits and the repetition delay.
   - [Simulator](../api/qiskit-ibm-runtime/qiskit_ibm_runtime.options.SimulatorOptions): Simulator options, such as the basis gates, simulator seed, and coupling map. Applies to [local testing mode](/guides/local-testing-mode) only.
   - [Twirling](../api/qiskit-ibm-runtime/qiskit_ibm_runtime.options.TwirlingOptions): Twirling options, such as whether to apply two-qubit gate twirling and the number of shots to run for each random sample.
-=======
-  - [Resilience](../api/qiskit-ibm-runtime/options-resilience-options-v2): Advanced options for configuring error mitigation methods such as measurement error mitigation, ZNE, and PEC.
-  - [Dynamical decoupling](../api/qiskit-ibm-runtime/options-dynamical-decoupling-options): Options for dynamical decoupling.
-  - [Execution](../api/qiskit-ibm-runtime/options-execution-options-v2): Primitive execution options, including whether to initialize qubits and the repetition delay.
-  - [Twirling](../api/qiskit-ibm-runtime/options-twirling-options): Twirling options, such as whether to apply two-qubit gate twirling and the number of shots to run for each random sample.
-  - [Environment](../api/qiskit-ibm-runtime/options-environment-options): Execution environment options, such as the logging level to set and job tags to add.
-  - [Simulator](../api/qiskit-ibm-runtime/options-simulator-options): Simulator options, such as the basis gates, simulator seed, and coupling map. Applies to local testing mode only.
-  </TabItem>
-
-  <TabItem value="Sampler" label="Sampler">
-  - [Dynamical decoupling](../api/qiskit-ibm-runtime/options-dynamical-decoupling-options): Options for dynamical decoupling.
-  - [Execution](../api/qiskit-ibm-runtime/options-execution-options-v2): Primitive execution options, including whether to initialize qubits and the repetition delay.
-  - [Twirling](../api/qiskit-ibm-runtime/options-twirling-options): Twirling options, such as whether to apply two-qubit gate twirling and the number of shots to run for each random sample.
-  - [Environment](../api/qiskit-ibm-runtime/options-environment-options): Execution environment options, such as the logging level to set and job tags to add.
-  - [Simulator](../api/qiskit-ibm-runtime/options-simulator-options): Simulator options, such as the basis gates, simulator seed, and coupling map. Applies to local testing mode only.
->>>>>>> 646f61e9
   </TabItem>
 
 </Tabs>
@@ -86,15 +69,9 @@
 |                      | enable                   |                         | `True`/`False`                                                             |    `False`           |                      |
 |                      | extra_slack_distribution |                         | `middle`/`edges`                                                                  | `middle`                  |                      |
 |                      | scheduling_method        |                         | `asap`/`alap`                                                                      | `alap`                    |                      |
-<<<<<<< HEAD
 |                      | sequence_type            |                         | `XX`/`XpXm`/`XY4`                                                         | `XX`                      |                      |
 |                      | skip_reset_qubits       |                         | `True`/`False`                                                                                   | `False`                 |                    |
 | [environment](../api/qiskit-ibm-runtime/qiskit_ibm_runtime.options.EnvironmentOptions)          |                          |     |             |                                  | environment          |
-=======
-|                      | skip_reset_qubits        |                         | `True`/`False`                                                                                   | `False`                 |                    |
-| [environment](../api/qiskit-ibm-runtime/options-environment-options)          |                          |     |             |                                  | environment          |
-|                      | log_level                |                         |`DEBUG`/`INFO`/`WARNING`/`ERROR`/`CRITICAL`                 |`WARNING`                          |                      |
->>>>>>> 646f61e9
 |                      | callback                 |                         |Callable function that receives Job ID and Job result.                             |`None`                           |                      |
 |                      | job_tags                 |                         |List of tags                                                                     |`None`                           |                      |
 |                      | log_level              |                         |`DEBUG`/`INFO`/`WARNING`/`ERROR`/`CRITICAL`                 |`WARNING`                          |                      |
@@ -102,32 +79,20 @@
 | [execution](../api/qiskit-ibm-runtime/options-execution-options-v2)            |                          |                         |               |                           | execution            |
 |                      | init_qubits              |                         | `True`/`False`                                                                         | `True`                    |                      |
 |                      | rep_delay                |                         | Value in the range supplied by `backend.rep_delay_range`.       | Given by `backend.default_rep_delay`.|                      |
-<<<<<<< HEAD
 | [max_execution_time](../api/qiskit-ibm-runtime/qiskit_ibm_runtime.options.EstimatorOptions)   |                          |       | Integer number of seconds in the range  [1, 10800]    | `10800` (3 hours)   | max_execution_time   |
 | [resilience](../api/qiskit-ibm-runtime/qiskit_ibm_runtime.options.ResilienceOptionsV2)           |                          |      |                               |                      | resilience    |
 |                      | [layer_noise_learning](/api/qiskit-ibm-runtime/qiskit_ibm_runtime.options.ResilienceOptionsV2#layer_noise_learning)     |                         |                    |                            |      |
 |                      |                          | layer_pair_depths       |  list[int] of 2-10 values in the range [0, 200]                           | `(0, 1, 2, 4, 16, 32)`              |                      |
-=======
-| [max_execution_time](../api/qiskit-ibm-runtime/options-estimator-options)   |                          |       | Integer number of seconds in the range  [1, 10800]    | `10800` (3 hours)   | max_execution_time   |
-| [resilience](../api/qiskit-ibm-runtime/options-resilience-options-v2)           |                          |      |                               |                      | resilience    |
-|                      | [layer_noise_learning](/api/qiskit-ibm-runtime/options-layer-noise-learning-options)     |      | `True`/`False`                | `True`               |      |
->>>>>>> 646f61e9
 |                      |                          | max_layers_to_learn     |  `None`/ integer >= 1                                                                      | `4`                    |                      |
 |                      |                          | num_randomizations      |   integer >= 1                                                                            |  `32`                    |                      |
-<<<<<<< HEAD
 |                      |                          | shots_per_randomization |  integer >= 1                                                                         |  `128`                    |                      |
 |                      | layer_noise_model       |        | `NoiseLearnerResult`/`Sequence[LayerError]`                      | `None`                      |                      |
-=======
-|                      |                          | layer_pair_depths       |  list[int] of 2-10 values in the range [0, 200]                           | `(0, 1, 2, 4, 16, 32)`              |                      |
-|                      | [layer_noise_model](/api/qiskit-ibm-runtime/options-resilience-options-v2#layer_noise_model)       |        | `NoiseLearnerResult`/`Sequence[LayerError]`                      | `None`                      |                      |
->>>>>>> 646f61e9
 |                      | measure_mitigation       |        | `True`/`False`                      | `True`                      |                      |
 |                      | [measure_noise_learning](/api/qiskit-ibm-runtime/options-measure-noise-learning-options)   | num_randomizations      |  integer >= 1  | `32`                      |                      |
 |                      |                          | shots_per_randomization |  integer                                                                                | 'auto'                    |                      |
 |                      | pec_mitigation           |                         | `True`/`False`                                                                        | `False`                      |                      |
 |                      | [pec](/api/qiskit-ibm-runtime/options-pec-options)   | max_overhead            |  `None`/ integer >1          | `100`                      |                      |
 |                      |                          | noise_gain              |  `auto`/ float in the range `[0, 1]`                                                     | `auto`                    |                      |
-<<<<<<< HEAD
 |                      | zne_mitigation  | `True`/`False`                                                                         | `False`                     |                      |
 |                      | [zne](/api/qiskit-ibm-runtime/qiskit_ibm_runtime.options.ZneOptions)   | amplifier               | `gate_folding`, `gate_folding_front`, `gate_folding_back, pea                              `  | `gate_folding` |                      |
 |                      |                          | extrapolated_noise_factors |         list of floats  |  `[0, *noise_factors]`|                      |
@@ -141,21 +106,6 @@
 |                      | noise_model              |                         |   [Qiskit Aer NoiseModel](build-noise-models), or its representation        | `None`                      |                      |
 |                      | seed_simulator           |                         |   integer                                                                               | `None`                    |                      |
 | [twirling](../api/qiskit-ibm-runtime/qiskit_ibm_runtime.options.TwirlingOptions)             |                          |                         |             |                       |     twirling     |
-=======
-|                      | zne_mitigation           |                         | `True`/`False`                                                                         | `False`                     |                      |
-|                      | [zne](/api/qiskit-ibm-runtime/options-zne-options)                      | noise_factors           |   list of floats; each float >= 1     | `(1, 1.5, 2)` for PEA, and `(1, 3, 5)` otherwise. |                      |
-|                      |                          | amplifier               | `gate_folding`, `gate_folding_front`, `gate_folding_back, pea                              `  | `gate_folding` |                      |
-|                      |                          | extrapolated_noise_factors |         list of floats  |  `[0, *noise_factors]`|                      |
-|                      |                          | extrapolator            | one or more of `exponential`<br />`linear`<br />`double_exponential`<br />`polynomial_degree_(1 <= k <= 7)`<br />`fallback` | (`exponential`, `linear`) |                      |
-| [resilience_level](../api/qiskit-ibm-runtime/options-estimator-options)     |                          |                         | `0`/`1`/`2`    | `1`                         |     resilience_level   |
-| [seed_estimator](../api/qiskit-ibm-runtime/options-estimator-options)       |                          |                         |  integer         |     `None`               |   seed_estimator   |
-| [simulator](../api/qiskit-ibm-runtime/options-simulator-options)            |                          |                         |                |                     |   simulator   |
-|                      | noise_model              |                         |   [Qiskit Aer NoiseModel](build-noise-models), or its representation        | `None`                      |                      |
-|                      | seed_simulator           |                         |   integer                                                                               | `None`                    |                      |
-|                      | coupling_map             |                         |  List of directed two-qubit interactions                                                | full connectivity     |                      |
-|                      | basis_gates              |                         |  List of basis gate names to unroll to   | The set of all basis gates supported by [Qiskit Aer simulator](https://qiskit.github.io/qiskit-aer/stubs/qiskit_aer.AerSimulator.html) |                      |
-| [twirling](../api/qiskit-ibm-runtime/options-twirling-options)             |                          |                         |             |                       |     twirling     |
->>>>>>> 646f61e9
 |                      | enable_gates             |                         | `True`/`False`                                                                           | `False`                     |                      |
 |                      | enable_measure           |                         | `True`/`False`                                                                       | `True`                      |                      |
 |                      | num_randomizations       |                         |  `auto`/ integer >= 1                                                                         | `auto`                    |                      |
@@ -166,7 +116,6 @@
   </TabItem>
 
   <TabItem value="Sampler" label="Sampler">
-<<<<<<< HEAD
 | Option                                                                                                  | Sub-option               | Choices                                                            | Default                                                                                                                                | Option               |
 |---------------------------------------------------------------------------------------------------------|--------------------------|--------------------------------------------------------------------|----------------------------------------------------------------------------------------------------------------------------------------|----------------------|
 | [default_shots](../api/qiskit-ibm-runtime/qiskit_ibm_runtime.options.SamplerOptions)                    |                          | Integer in the range[0, `backend.max_shots`]                       | `4096`                                                                                                                                 | default_shots        |
@@ -199,41 +148,6 @@
 |                                                                                                         | strategy                 | `active`<br />`active-circuit`<br />`active-accum`<br />`all`      | `active-accum`                                                                                                                         |                      |
 | experimental                                                                                            |                          |                                                                    |                                                                                                                                        |                      |
 |                                                                                                         | execution_path           | `gen3-turbo` *([see note](#experimental-option-note))*             | None                                                                                                                                   |                      |
-=======
-| Option               | Sub-option               | Sub-sub-option          | Choices                                                                                   | Default                   |  Option  |
-|----------------------|--------------------------|-------------------------|-------------------------------------------------------------------------------------------|---------------------------|-------------------------|
-| [default_shots](../api/qiskit-ibm-runtime/options-sampler-options)        |                          |         |  Integer in the range[0, `backend.max_shots`]       | `4096`     | default_shots     |
-| [dynamical_decoupling](../api/qiskit-ibm-runtime/options-dynamical-decoupling-options) |      |                         |                                   |                  | dynamical_decoupling     |
-|                      | enable                   |                         | `True`/`False`                                                                                   |    `False`           |                     |
-|                      | sequence_type            |                         | `XX`/`XpXm`/`XY4`                                                                         | `XX`                 |                    |
-|                      | extra_slack_distribution |                         | `middle`/`edges`                                                                          | `middle`                  |                    |
-|                      | scheduling_method        |                         | `asap`/`alap`                                                                            | `alap`                    |                    |
-|                      | skip_reset_qubits        |                         | `True`/`False`                                                                                   | `False`                 |                    |
-| [environment](../api/qiskit-ibm-runtime/options-environment-options)          |                          |                         |              |                                  |                    |
-|                      | log_level                |                         |`DEBUG`/`INFO`/`WARNING`/`ERROR`/`CRITICAL`                                             |`WARNING`                          |   environment   |
-|                      | callback                 |                         |Callable function that receives Job ID and Job result.                                    |`None`                           |                    |
-|                      | job_tags                 |                         |List of tags                                                                              |`None`                           |                    |
-|                      | private                  |                         |`True`/`False`                                                                      |`False`                           |                      |
-| [execution](../api/qiskit-ibm-runtime/options-execution-options-v2)            |                          |                         |                     |                           |                    |
-|                      | init_qubits              |                         | `True`/`False`                                                                         | `True`                    |    execution    |
-|                      | meas_type                |                         | `classified`/`kerneled`/`avg_kerneled`                              | `classified`|                    |
-|                      | rep_delay                |                         | Value in the range supplied by `backend.rep_delay_range`.                                | Given by `backend.default_rep_delay`.|                    |
-| [max_execution_time](../api/qiskit-ibm-runtime/options-sampler-options)   |       |       | Integer number of seconds in the range  [1, 10800]  | `10800` (3 hours)                      |                    |
-| [simulator](../api/qiskit-ibm-runtime/options-simulator-options)            |                          |                         |                               |                     |    max_execution_time  |
-|                      | noise_model              |                         |   [Qiskit Aer NoiseModel](build-noise-models), or its representation                   | `None`                             |  simulator   |
-|                      | seed_simulator           |                         |   integer                                                                               | `None`                    |                    |
-|                      | coupling_map             |                         |  List of directed two-qubit interactions                                                | full connectivity                   |                    |
-|                      | basis_gates              |                         |  List of basis gate names to unroll to  | The set of all basis gates supported by [Qiskit Aer simulator](https://qiskit.github.io/qiskit-aer/stubs/qiskit_aer.AerSimulator.html) |                    |
-| [twirling](../api/qiskit-ibm-runtime/options-twirling-options)             |                          |                         |                           |                        |                    |
-|                      | enable_gates             |                         | `True`/`False`                                                                               | `False`                     |   twirling         |
-|                      | enable_measure           |                         | `True`/`False`                                                                               | `True`                      |                    |
-|                      | num_randomizations       |                         |  `auto`/ integer >= 1                                                                        | `auto`                    |                    |
-|                      | shots_per_randomization  |                         |   `auto`/ Integer no larger than `backend.max_shots`.                                        | `auto`                    |                    |
-|                      | strategy                 |                         | `active`<br />`active-circuit`<br />`active-accum`<br />`all`                        | `active-accum`            |                    |
-| experimental         |                          |                         |                           |                        |                    |
-|                      | execution_path           |                         | `gen3-turbo` *([see note](#experimental-option-note))*               | None                   |                    |
-
->>>>>>> 646f61e9
   </TabItem>
 </Tabs>
 
