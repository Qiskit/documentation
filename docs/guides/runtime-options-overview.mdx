---
title: Introduction to options
description: Available options for building with Qiskit Runtime primitives

---

# Introduction to options

 You can pass options to primitives to customize them to meet your needs. This section focuses on Qiskit Runtime primitive options. While the interface of the primitives' `run()`  method is common across all implementations, their options are not. Consult the corresponding API references for information about the [`qiskit.primitives`](/api/qiskit/primitives#primitives) and [`qiskit_aer.primitives`](https://qiskit.github.io/qiskit-aer/apidocs/aer_primitives.html) options.


<Admonition type="caution" title="Important">
<<<<<<< HEAD
To ensure faster and more efficient results, as of 1 March 2024, circuits and observables need to be transformed to only use instructions supported by the QPU (quantum processing unit) before being submitted to the Qiskit Runtime primitives. Such input is referred to as *instruction set architecture (ISA)* circuits and observables.  See the [transpilation documentation](./transpile) for instructions to transform circuits.  Due to this change, the primitives will no longer perform layout or routing operations.  Consequently, transpilation options referring to those tasks will no longer have any effect. By default, all V1 primitives optimize the input circuits. To bypass all optimization when using a V1 primitive, set `optimization_level=0`.
=======
To ensure faster and more efficient results, as of 1 March 2024, circuits and observables need to be transformed to only use instructions supported by the QPU (quantum processing unit) before being submitted to the Qiskit Runtime primitives.  These are referred to as *instruction set architecture (ISA)* circuits and observables. See the [transpilation documentation](./transpile) for instructions to transform circuits.  Due to this change, the primitives will no longer perform layout or routing operations.  Consequently, transpilation options referring to those tasks will no longer have any effect. By default, all V1 primitives optimize the input circuits. To bypass all optimization when using a V1 primitive, set `optimization_level=0`.
>>>>>>> 2bcb6aa2

*Exception*: When you initialize the Qiskit Runtime Service with the Q-CTRL channel strategy (example below), abstract circuits are still supported.

``` python
service = QiskitRuntimeService(channel="ibm_cloud", channel_strategy="q-ctrl")
```
</Admonition>

## Overview

<span id="options-structure"></span>
### Structure

When calling the primitives, you can pass in options by using an options class or a dictionary. Commonly used options, such as `resilience_level`, are at the first level. Other options are grouped into different categories, such as `execution`. See the [Set primitive options](specify-runtime-options) topic for full details.

<span id="options-defaults"></span>
### Defaults

For V2 primitives, if you do not specify a value for an option, it is given a special value of `Unset` and the server default value is used. Thus, the default value will be the same regardless of your code version.
For V1 primitives, if you do not specify a value for an option, the Qiskit Runtime client's default value is used. In V1, the default value is dependant on the code version.

The tables in the [Options classes summary](#options-classes) section lists the default values.

<span id="options-precedence"></span>
### Precedence rules

There are several ways to set options.  If you set different values for the same option in multiple places, this is the order of precedence:

1. Any options set after primitive initialization.
2. Any options set during primitive initialization.

<Admonition type="caution" title="Important">
Shots (Sampler) or precision (Estimator) set in `run()` are not considered options, but take precidence over values set for `default_shots`or `default_precision`. See the [Run() method](specify-runtime-options#run-method) section for full details.
</Admonition>

In the following example, these values would be used for the `estimator.run` job: `shots = 128` and `measure_mitigation = True`.

``` python
# Setting options during primitive initialization
estimator = Estimator(backend, options={'resilience_level': 2,'resilience': {'measure_mitigation': False}})

# Setting options after primitive initialization
# This uses auto complete.
estimator.options.resilience.measure_mitigation = True
estimator.options.default_shots = 4000

# Sample two circuits at 128 shots each.
estimator.run([(circuit1, observable1), (circuit2, observable2)], shots=128)
```

#### Special cases

The `default_shots` and `resilience_level` options require special consideration:

If you set `default_shots` in an estimator, it overrides any value set for `default_precision`.

The `resilience_level` is used to set a base configuration on any relevant options, and then any other user-specified options override that configuration. So it would be possible to undo the effect of setting the resilience level by reversing all of its settings manually.

In the following example, setting the resilience level to 0 does not turn off `zne_mitigation` because `estimator.options.resilience.zne_mitigation = True` overrides the relevent setup from `estimator.options.resilience_level = 0`.

``` python
from qiskit_ibm_runtime import EstimatorV2, QiskitRuntimeService
from qiskit import QuantumCircuit

service = QiskitRuntimeService()
backend = service.backend("ibm_auckland")

estimator = EstimatorV2(backend)

estimator.options.default_shots = 100
estimator.options.resilience_level = 0
estimator.options.resilience.zne_mitigation = True
```

<span id="options-classes"></span>
## Options classes summary

<Tabs>
  <TabItem value="EstimatorV2" label="Estimator V2">
  - [Resilience](../api/qiskit-ibm-runtime/qiskit_ibm_runtime.options.ResilienceOptionsV2): Advanced options for configuring error mitigation methods such as measurement error mitigation, ZNE, and PEC.
  - [Dynamical decoupling](../api/qiskit-ibm-runtime/qiskit_ibm_runtime.options.DynamicalDecouplingOptions): Options for dynamical decoupling.
  - [Execution](../api/qiskit-ibm-runtime/qiskit_ibm_runtime.options.ExecutionOptionsV2): Primitive execution options, including whether to initialize qubits and the repetition delay.
  - [Twirling](../api/qiskit-ibm-runtime/qiskit_ibm_runtime.options.TwirlingOptions): Twirling options, such as whether to apply two-qubit gate twirling and the number of shots to run for each random sample.
  - [Environment](../api/qiskit-ibm-runtime/qiskit_ibm_runtime.options.EnvironmentOptions): Execution environment options such as the logging level to set and job tags to add.
  - [Simulator](../api/qiskit-ibm-runtime/qiskit_ibm_runtime.options.SimulatorOptions): Simulator options, such as the basis gates, simulator seed, and coupling map. Applies to local testing mode only.
  </TabItem>

  <TabItem value="SamplerV2" label="Sampler V2">
  - [Dynamical decoupling](../api/qiskit-ibm-runtime/qiskit_ibm_runtime.options.DynamicalDecouplingOptions): Options for dynamical decoupling.
  - [Execution](../api/qiskit-ibm-runtime/qiskit_ibm_runtime.options.ExecutionOptionsV2): Primitive execution options, including whether to initialize qubits and the repetition delay.
  - [Twirling](../api/qiskit-ibm-runtime/qiskit_ibm_runtime.options.TwirlingOptions): Twirling options, such as whether to apply two-qubit gate twirling and the number of shots to run for each random sample.
  - [Environment](../api/qiskit-ibm-runtime/qiskit_ibm_runtime.options.EnvironmentOptions): Execution environment options such as the logging level to set and job tags to add.
  - [Simulator](../api/qiskit-ibm-runtime/qiskit_ibm_runtime.options.SimulatorOptions): Simulator options, such as the basis gates, simulator seed, and coupling map. Applies to local testing mode only.
  </TabItem>

  <TabItem value="OptionsV1" label="V1 options">
  - [Resilience](../api/qiskit-ibm-runtime/qiskit_ibm_runtime.options.ResilienceOptions): Advanced options for configuring error mitigation methods such as measurement error mitigation, ZNE, and PEC. **Estimator only**.
  - [Dynamical decoupling](../api/qiskit-ibm-runtime/qiskit_ibm_runtime.options.DynamicalDecouplingOptions): Options for dynamical decoupling.
  - [Execution](../api/qiskit-ibm-runtime/qiskit_ibm_runtime.options.ExecutionOptions): Primitive execution options, including whether to initialize qubits and the repetition delay.
  - [Twirling](../api/qiskit-ibm-runtime/qiskit_ibm_runtime.options.TwirlingOptions): Twirling options, such as whether to apply two-qubit gate twirling and the number of shots to run for each random sample.
  - [Environment](../api/qiskit-ibm-runtime/qiskit_ibm_runtime.options.EnvironmentOptions): Execution environment options such as the logging level to set and job tags to add.
  - [Simulator](../api/qiskit-ibm-runtime/qiskit_ibm_runtime.options.SimulatorOptions): Simulator options, such as the basis gates, simulator seed, and coupling map. Applies to **local testing mode only**.
  </TabItem>

</Tabs>

<span id="options-table"></span>
### Available options

<<<<<<< HEAD
<Admonition type="caution" title="Important">
Scroll to see the full table.
=======


### Runtime compilation

The Qiskit Runtime primitives expect to be called with circuits already suitable for execution on the target QPU. This implies that the user has already transpiled their circuits to respect the native gate set and connectivity constraints of the target QPU.

In the V2 primitives, you can explicitly enable and disable individual error mitigation/suppression methods, such as dynamical decoupling. For an example, see the
[Runtime compilation topic](configure-error-suppression#transpilation-table).

<Admonition type="note">
    In the V1 Qiskit Runtime primitives, optimization levels 2 and 3 behave identically to level 1. If you want to use more advanced optimization, use the Qiskit transpiler locally, set [`skip_transpilation=True`](../api/qiskit-ibm-runtime/qiskit_ibm_runtime.options.TranspilationOptions#skip_transpilation), and then pass the transpiled circuits to the primitives.  For instructions see the [Submit pre-transpiled circuits](https://learning.quantum.ibm.com/tutorial/submitting-user-transpiled-circuits-using-primitives) tutorial.
>>>>>>> 2bcb6aa2
</Admonition>

<Tabs>
  <TabItem value="EstimatorV2" label="Estimator V2">
| Option               | Sub-option               | Sub-sub-option          | Choices                                                                                   | Default                   | Options              |
|----------------------|--------------------------|-------------------------|-------------------------------------------------------------------------------------------|---------------------------|----------------------|
| [default_shots](../api/qiskit-ibm-runtime/qiskit_ibm_runtime.options.EstimatorOptions)        |                          |         | Integer in the range[0, `backend.max_shots`]| None           | default_shots        |
| [default_precision](../api/qiskit-ibm-runtime/qiskit_ibm_runtime.options.EstimatorOptions)    |                          |                     |  float > 0     | `0.015625 (1 / sqrt(4096))`     | default_precision    |
| [dynamical_decoupling](../api/qiskit-ibm-runtime/qiskit_ibm_runtime.options.DynamicalDecouplingOptions) |                          |                         |              |                     | dynamical_decoupling |
|                      | enable                   |                         | `True`/`False`                                                             |    `False`           |                      |
|                      | sequence_type            |                         | `'XX'`/`'XpXm'`/`'XY4'`                                                         | `'XX'`                      |                      |
|                      | extra_slack_distribution |                         | `'middle'`/`'edges'`                                                                  | `'middle'`                  |                      |
|                      | scheduling_method        |                         | `'asap'`/`'alap'`                                                                      | `'alap'`                    |                      |
| [environment](../api/qiskit-ibm-runtime/qiskit_ibm_runtime.options.EnvironmentOptions)          |                          |     |             |                                  | environment          |
|                      | log_level                |                         |`DEBUG`/`INFO`/`WARNING`/`ERROR`/`CRITICAL`                 |`WARNING`                          |                      |
|                      | callback                 |                         |Callable function that receives Job ID and Job result.                             |`None`                           |                      |
|                      | job_tags                 |                         |List of tags                                                                     |`None`                           |                      |
| [execution](../api/qiskit-ibm-runtime/qiskit_ibm_runtime.options.ExecutionOptions)            |                          |                         |               |                           | execution            |
|                      | init_qubits              |                         | `True`/`False`                                                                         | `True`                    |                      |
|                      | rep_delay                |                         | Value in the range supplied by `backend.rep_delay_range`.       | Given by `backend.default_rep_delay`.|                      |
| [max_execution_time](../api/qiskit-ibm-runtime/qiskit_ibm_runtime.options.EstimatorOptions)   |                          |       | Integer number of seconds in the range  [1, 10800]    | `10800` (3 hours)   | max_execution_time   |
| [resilience](../api/qiskit-ibm-runtime/qiskit_ibm_runtime.options.ResilienceOptions)           |                          |      |                               |                      | resilience    |
|                      | [layer_noise_learning](/api/qiskit-ibm-runtime/qiskit_ibm_runtime.options.LayerNoiseLearningOptions)     |      | `True`/`False`                | `True`               |      |
|                      |                          | max_layers_to_learn     |  `None`/ integer >= 1                                                                      | `4`                    |                      |
|                      |                          | shots_per_randomization |  integer >= 1                                                                         |  `128`                    |                      |
|                      |                          | num_randomizations      |   integer >= 1                                                                            |  `32`                    |                      |
|                      |                          | layer_pair_depths       |  list[int] of 2-10 values in the range [0, 200]                           | `(0, 1, 2, 4, 16, 32)`              |                      |
|                      | measure_mitigation       |        | `True`/`False`                      | `True`                      |                      |
|                      | [measure_noise_learning](/api/qiskit-ibm-runtime/qiskit_ibm_runtime.options.MeasureNoiseLearningOptions)   | num_randomizations      |  integer >= 1  | `32`                      |                      |
|                      |                          | shots_per_randomization |  integer                                                                                | 'auto'                    |                      |
|                      | pec_mitigation           |                         | `True`/`False`                                                                        | `False`                      |                      |
|                      | [pec](/api/qiskit-ibm-runtime/qiskit_ibm_runtime.options.PecOptions)   | max_overhead            |  `None`/ integer >1          | `100`                      |                      |
|                      |                          | noise_gain              |  `auto`/ float in the range `[0, 1]`                                                     | `auto`                    |                      |
|                      | zne_mitigation           |                         | `True`/`False`                                                                         | `False`                     |                      |
|                      | [zne](/api/qiskit-ibm-runtime/qiskit_ibm_runtime.options.ZneOptions)                      | noise_factors           |   list of floats; each float >= 1     | `(1, 3, 5)`           |                      |
|                      |                          | amplifier               | `gate_folding`, `gate_folding_front`, `gate_folding_back                                 `  | `gate_folding` |                      |
|                      |                          | extrapolator            | one or more of `'exponential'`<br />`'linear'`<br />`'double_exponential'`<br />`'polynomial_degree_(1 <= k <= 7)'` | (`'exponential'`, `'linear'`) |                      |
| [resilience_level](../api/qiskit-ibm-runtime/qiskit_ibm_runtime.options.EstimatorOptions)     |                          |                         | `0`/`1`/`2`    | `1`                         |     resilience_level   |
| [seed_estimator](../api/qiskit-ibm-runtime/qiskit_ibm_runtime.options.EstimatorOptions)       |                          |                         |  integer         |     `None`               |   seed_estimator   |
| [simulator](../api/qiskit-ibm-runtime/qiskit_ibm_runtime.options.SimulatorOptions)            |                          |                         |                |                     |   simulator   |
|                      | noise_model              |                         |   [Qiskit Aer NoiseModel](build-noise-models), or its representation        | `None`                      |                      |
|                      | seed_simulator           |                         |   integer                                                                               | `None`                    |                      |
|                      | coupling_map             |                         |  List of directed two-qubit interactions                                                | full connectivity     |                      |
|                      | basis_gates              |                         |  List of basis gate names to unroll to   | The set of all basis gates supported by [Qiskit Aer simulator](https://qiskit.github.io/qiskit-aer/stubs/qiskit_aer.AerSimulator.html) |                      |
| [twirling](../api/qiskit-ibm-runtime/qiskit_ibm_runtime.options.TwirlingOptions)             |                          |                         |             |                       |     twirling     |
|                      | enable_gates             |                         | `True`/`False`                                                                           | `False`                     |                      |
|                      | enable_measure           |                         | `True`/`False`                                                                       | `True`                      |                      |
|                      | num_randomizations       |                         |  `auto`/ integer >= 1                                                                         | `'auto'`                    |                      |
|                      | shots_per_randomization  |                         |   `auto`/ Integer no larger than `backend.max_shots`.                                      | `'auto'`                    |                      |
|                      | strategy                 |                         | `'active'`<br />`'active-circuit'`<br />`'active-accum'`<br />`'all'`                                | `'active-accum'`            |                      |
  </TabItem>

  <TabItem value="SamplerV2" label="Sampler V2">
| Option               | Sub-option               | Sub-sub-option          | Choices                                                                                   | Default                   |  Option  |
|----------------------|--------------------------|-------------------------|-------------------------------------------------------------------------------------------|---------------------------|-------------------------|
| [default_shots](../api/qiskit-ibm-runtime/qiskit_ibm_runtime.options.SamplerOptions)        |                          |         |  Integer in the range[0, `backend.max_shots`]       | `4096`     | default_shots     |
| [dynamical_decoupling](../api/qiskit-ibm-runtime/qiskit_ibm_runtime.options.DynamicalDecouplingOptions) |      |                         |                                   |                  | dynamical_decoupling     |
|                      | enable                   |                         | `True`/`False`                                                                                   |    `False`           |                     |
|                      | sequence_type            |                         | `'XX'`/`'XpXm'`/`'XY4'`                                                                         | `'XX'`                 |                    |
|                      | extra_slack_distribution |                         | `'middle'`/`'edges'`                                                                          | `'middle'`                  |                    |
|                      | scheduling_method        |                         | `'asap'`/`'alap'`                                                                            | `'alap'`                    |                    |
| [environment](../api/qiskit-ibm-runtime/qiskit_ibm_runtime.options.EnvironmentOptions)          |                          |                         |              |                                  |                    |
|                      | log_level                |                         |`DEBUG`/`INFO`/`WARNING`/`ERROR`/`CRITICAL`                                             |`WARNING`                          |   environment   |
|                      | callback                 |                         |Callable function that receives Job ID and Job result.                                    |`None`                           |                    |
|                      | job_tags                 |                         |List of tags                                                                              |`None`                           |                    |
| [execution](../api/qiskit-ibm-runtime/qiskit_ibm_runtime.options.ExecutionOptionsV2)            |                          |                         |                     |                           |                    |
|                      | init_qubits              |                         | `True`/`False`                                                                         | `True`                    |    execution    |
|                      | rep_delay                |                         | Value in the range supplied by `backend.rep_delay_range`.                                | Given by `backend.default_rep_delay`.|                    |
| [max_execution_time](../api/qiskit-ibm-runtime/qiskit_ibm_runtime.options.SamplerOptions)   |       |       | Integer number of seconds in the range  [1, 10800]  | `10800` (3 hours)                      |                    |
| [simulator](../api/qiskit-ibm-runtime/qiskit_ibm_runtime.options.SimulatorOptions)            |                          |                         |                               |                     |    max_execution_time  |
|                      | noise_model              |                         |   [Qiskit Aer NoiseModel](build-noise-models), or its representation                   | `None`                             |  simulator   |
|                      | seed_simulator           |                         |   integer                                                                               | `None`                    |                    |
|                      | coupling_map             |                         |  List of directed two-qubit interactions                                                | full connectivity                   |                    |
|                      | basis_gates              |                         |  List of basis gate names to unroll to  | The set of all basis gates supported by [Qiskit Aer simulator](https://qiskit.github.io/qiskit-aer/stubs/qiskit_aer.AerSimulator.html) |                    |
| [twirling](../api/qiskit-ibm-runtime/qiskit_ibm_runtime.options.TwirlingOptions)             |                          |                         |                           |                        |                    |
|                      | enable_gates             |                         | `True`/`False`                                                                               | `False`                     |   twirling         |
|                      | enable_measure           |                         | `True`/`False`                                                                               | `True`                      |                    |
|                      | num_randomizations       |                         |  `auto`/ integer >= 1                                                                        | `'auto'`                    |                    |
|                      | shots_per_randomization  |                         |   `auto`/ Integer no larger than `backend.max_shots`.                                        | `'auto'`                    |                    |
|                      | strategy                 |                         | `'active'`<br />`'active-circuit'`<br />`'active-accum'`<br />`'all'`                        | `'active-accum'`            |                    |

  </TabItem>

  <TabItem value="options-V1" label="V1 options">
| Option               | Sub-option               | Sub-sub-option          | Choices                                                                                   | Default                   |  Option               |
|----------------------|--------------------------|-------------------------|-------------------------------------------------------------------------------------------|---------------------------|---------------------------|
| [resilience_level](../api/qiskit-ibm-runtime/qiskit_ibm_runtime.options.Options)     |                          |                         | `0`/`1`/`2`               | `1`                         |   resilience_level  |
| [max_execution_time](../api/qiskit-ibm-runtime/qiskit_ibm_runtime.options.Options)   |                          |          | Integer number of seconds in the range  [1, 10800]  | `10800` (3 hours) |  max_execution_time  |
| [resilience](../api/qiskit-ibm-runtime/qiskit_ibm_runtime.options.ResilienceOptions)           |                          |                         |                        |                     |   resilience  |
|                      | extrapolator             |  | `LinearExtrapolator`/`QuadraticExtrapolator`/`CubicExtrapolator`/`QuarticExtrapolator`    | `None`, or `LinearExtrapolator` if `resilience_level=2`.  |              |
|                      | noise_amplifier          |                         |                                                                                           |                      |              |
|                      | noise_factors            |                         |  Applies only for `resilience_level=2`. List of real valued noise factors.                | `(1, 3, 5)`                 |              |
| [transpilation](../api/qiskit-ibm-runtime/qiskit_ibm_runtime.options.TranspilationOptions)             |      |                         |                                              |             |   transpilation  |
|                      | skip_transpilation       |                         | `True`/`False`                                                                                      | `False`           |              |
|                      | initial_layout           |                         | layout instance, dictionary, list, or None.  See [qiskit.compiler.](../api/qiskit/compiler#transpile)          | `None`  |              |
|                      | layout_method            |                         |   `trivial`/`dense`/`noise_adaptive`/`sabre`/`none`                                            | `None`                     |              |
|                      | routing_method           |                         |   `Basic`/`lookahead`/`stochastic`/`none`                                                 |                   | `None` |              |
|                      | approximation_degree     |                         | Float in the range 0 - 1 / `None`                                                                    |        `None`    |              |
| [execution](../api/qiskit-ibm-runtime/qiskit_ibm_runtime.options.ExecutionOptions)            |                          |                         |                     |                           |  execution   |
|                      | init_qubits              |                         | `True`/`False`                                                                         | `True`                    |              |
|                      | shots                    |                         | Integer no larger than `backend.max_shots`.                                                                   | 4000|              |
| [environment](../api/qiskit-ibm-runtime/qiskit_ibm_runtime.options.EnvironmentOptions)          |                          |                         |           |                                  |  environment  |
|                      | log_level                |                         |`DEBUG`/`INFO`/`WARNING`/`ERROR`/`CRITICAL`                                          |`WARNING`                          |              |
|                      | callback                 |                         |Callable function that receives Job ID and Job result.                                 |`None`                           |              |
|                      | job_tags                 |                         |List of tags                                                                           |`None`                           |              |
| [simulator](../api/qiskit-ibm-runtime/qiskit_ibm_runtime.options.SimulatorOptions)            |                          |                         |                        |                     |   simulator  |
|                      | noise_model              |                         |   [Qiskit Aer NoiseModel](build-noise-models), or its representation        | `None`                      |              |
|                      | seed_simulator           |                         |   integer                                                                               | `None`                    |              |
|                      | coupling_map             |                         |  List of directed two-qubit interactions                                          | full connectivity                   |              |
|                      | basis_gates              |                         |  List of basis gate names to unroll to          | The set of all basis gates supported by [Qiskit Aer simulator](https://qiskit.github.io/qiskit-aer/stubs/qiskit_aer.AerSimulator.html) |              |

  </TabItem>



</Tabs>


<span id="options-compatibility-table"></span>
### Options compatibility

Due to differences in the device compilation process, certain runtime features cannot be used together in a single job. Click the appropriate tab for a list of features that are incompatible with the selected feature:

<Tabs>
  <TabItem value="Dynamic" label="Dynamic circuits">
  Incompatible with:
  - Gate-folding ZNE
  - PEA
  - PEC
  - Dynamical decoupling
  - Pulse gates

  Can be used with gate twirling for non-conditional gates.
  </TabItem>

  <TabItem value="ZNE" label="Gate-folding ZNE">
    Incompatible with:
  - Dynamic circuits
  - PEA
  - PEC

  Can be used with pulse gates, but it might not work when using custom gates.
  </TabItem>

  <TabItem value="PEA" label="PEA">
    Incompatible with:
  - Dynamic circuits
  - Gate-folding ZNE
  - PEC
  - Pulse gates
  </TabItem>

  <TabItem value="PEC" label="PEC">
    Incompatible with:
  - Dynamic circuits
  - Gate-folding ZNE
  - PEA
  - Pulse gates
  </TabItem>
  <TabItem value="DD" label="Dynamical decoupling">
  Incompatible with dynamic circuits.

  </TabItem>
  <TabItem value="Pulse" label="Pulse gates (Eagle only)">
  Incompatible with:
  - Dynamic circuits
  - PEA
  - PEC
  - Dynamical decoupling

  Other notes:
  - Can be used with gate-folding ZNE, but it might not work with custom gates.
  - Can be used with gate twirling, but it does not work with non-Clifford entanglers.
  </TabItem>
  <TabItem value="Twirling" label="Gate twirling">
  Compatible with all other features, with the following conditions:
  - Can be used with dynamic circuits with non-conditional gates.
  - Can be used with pulse gates, but it does not work with non-Clifford entanglers.

  </TabItem>

</Tabs>

## Next steps

<Admonition type="tip" title="Recommendations">
    - Find more details about the `Estimator` methods in the [Estimator API reference](../api/qiskit-ibm-runtime/qiskit_ibm_runtime.Estimator#estimator).
    - Find more details about the `Sampler` methods in the [Sampler API reference](../api/qiskit-ibm-runtime/qiskit_ibm_runtime.Sampler#sampler).
    - Find all available options in the [Options API reference](../api/qiskit-ibm-runtime/qiskit_ibm_runtime.options.Options).
    - Find details about how to configure [error suppression](configure-error-suppression) and [error mitigation](configure-error-mitigation).
    - Learn how to [specify options](specify-runtime-options).
</Admonition><|MERGE_RESOLUTION|>--- conflicted
+++ resolved
@@ -10,11 +10,7 @@
 
 
 <Admonition type="caution" title="Important">
-<<<<<<< HEAD
-To ensure faster and more efficient results, as of 1 March 2024, circuits and observables need to be transformed to only use instructions supported by the QPU (quantum processing unit) before being submitted to the Qiskit Runtime primitives. Such input is referred to as *instruction set architecture (ISA)* circuits and observables.  See the [transpilation documentation](./transpile) for instructions to transform circuits.  Due to this change, the primitives will no longer perform layout or routing operations.  Consequently, transpilation options referring to those tasks will no longer have any effect. By default, all V1 primitives optimize the input circuits. To bypass all optimization when using a V1 primitive, set `optimization_level=0`.
-=======
 To ensure faster and more efficient results, as of 1 March 2024, circuits and observables need to be transformed to only use instructions supported by the QPU (quantum processing unit) before being submitted to the Qiskit Runtime primitives.  These are referred to as *instruction set architecture (ISA)* circuits and observables. See the [transpilation documentation](./transpile) for instructions to transform circuits.  Due to this change, the primitives will no longer perform layout or routing operations.  Consequently, transpilation options referring to those tasks will no longer have any effect. By default, all V1 primitives optimize the input circuits. To bypass all optimization when using a V1 primitive, set `optimization_level=0`.
->>>>>>> 2bcb6aa2
 
 *Exception*: When you initialize the Qiskit Runtime Service with the Q-CTRL channel strategy (example below), abstract circuits are still supported.
 
@@ -124,22 +120,8 @@
 <span id="options-table"></span>
 ### Available options
 
-<<<<<<< HEAD
 <Admonition type="caution" title="Important">
 Scroll to see the full table.
-=======
-
-
-### Runtime compilation
-
-The Qiskit Runtime primitives expect to be called with circuits already suitable for execution on the target QPU. This implies that the user has already transpiled their circuits to respect the native gate set and connectivity constraints of the target QPU.
-
-In the V2 primitives, you can explicitly enable and disable individual error mitigation/suppression methods, such as dynamical decoupling. For an example, see the
-[Runtime compilation topic](configure-error-suppression#transpilation-table).
-
-<Admonition type="note">
-    In the V1 Qiskit Runtime primitives, optimization levels 2 and 3 behave identically to level 1. If you want to use more advanced optimization, use the Qiskit transpiler locally, set [`skip_transpilation=True`](../api/qiskit-ibm-runtime/qiskit_ibm_runtime.options.TranspilationOptions#skip_transpilation), and then pass the transpiled circuits to the primitives.  For instructions see the [Submit pre-transpiled circuits](https://learning.quantum.ibm.com/tutorial/submitting-user-transpiled-circuits-using-primitives) tutorial.
->>>>>>> 2bcb6aa2
 </Admonition>
 
 <Tabs>
