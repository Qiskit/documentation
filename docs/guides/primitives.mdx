--- conflicted
+++ resolved
@@ -17,11 +17,7 @@
 one can create something useful for a given abstraction level.
 
 The recent progress in quantum computing has increased the need to work at higher levels of abstraction.
-<<<<<<< HEAD
-With the movement toward larger systems and more complex workflows, the focus shifts from interacting with individual
-=======
 As we move toward larger QPUs (quantum processing units) and more complex workflows, the focus shifts from interacting with individual
->>>>>>> 2bcb6aa2
 qubit signals to viewing quantum devices as systems that perform tasks we need.
 
 The two most common tasks quantum computers are used for are sampling quantum states and calculating expectation values.
@@ -55,13 +51,8 @@
 
 ## Benefits of Qiskit primitives
 
-<<<<<<< HEAD
 For Qiskit users, primitives let you write quantum code for a specific system without having to explicitly
 manage every detail. Also, because of the additional layer of abstraction, you might be able to more easily
-=======
-For Qiskit users, primitives let you write quantum code for a specific quantum computer without having to explicitly
-manage every detail. In addition, because of the additional layer of abstraction, you might be able to more easily
->>>>>>> 2bcb6aa2
 access advanced hardware capabilities of a given provider. For example, with Qiskit Runtime primitives,
 you can leverage the latest advancements in error mitigation and suppression by toggling options such as `resilience_level`, rather than building your own implementation of these techniques.
 
