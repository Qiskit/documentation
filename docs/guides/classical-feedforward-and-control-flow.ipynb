--- conflicted
+++ resolved
@@ -388,11 +388,7 @@
     "## Next steps\n",
     "\n",
     "<Admonition type=\"tip\" title=\"Recommendations\">\n",
-<<<<<<< HEAD
-    "-  See an example of dynamic circuits in the [Repeat until success](/docs/tutorials/repeat-until-success) tutorial.\n",
     "- Learn about [Deferred timing resolution using stretch](/docs/guides/stretch)\n",
-=======
->>>>>>> 316fa1e8
     "- For considerations and limitations related to running dynamic circuits on quantum hardware, see the [Hardware considerations and limitations for classical feedforward and control flow](/docs/guides/dynamic-circuits-considerations) guide.\n",
     "-  Review the [circuit library API](/docs/api/qiskit/circuit_library) reference.\n",
     "</Admonition>"
