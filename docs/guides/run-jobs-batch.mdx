---
title: Run jobs in a batch
description: How to run quantum computing jobs in batch mode using Qiskit Runtime.

---

# Run jobs in a batch

Use batch mode to submit multiple primitive jobs simultaneously. Following are examples of working with batches.

## Set up to use batches

Before starting a batch, you must [set up Qiskit Runtime](/docs/guides/install-qiskit) and initialize it as a service:

```python
from qiskit_ibm_runtime import QiskitRuntimeService, Batch, SamplerV2 as Sampler, EstimatorV2 as Estimator

service = QiskitRuntimeService()
```


## Open a batch

You can open a runtime batch by using the context manager `with Batch(...)` or by initializing the `Batch`
class. When you start a batch,  you must specify a QPU by passing a `backend` object.  The batch starts when its first job begins execution.


**Batch class**

```python
from qiskit_ibm_runtime import Batch, SamplerV2 as Sampler, EstimatorV2 as Estimator

backend = service.least_busy(operational=True, simulator=False)
batch = Batch(backend=backend)
estimator = Estimator(mode=batch)
sampler = Sampler(mode=batch)
# Close the batch because no context manager was used.
batch.close()
```

**Context manager**

The context manager automatically opens and closes the batch.

```python
from qiskit_ibm_runtime import Batch, SamplerV2 as Sampler, EstimatorV2 as Estimator

backend = service.least_busy(operational=True, simulator=False)
with Batch(backend=backend):
  estimator = Estimator()
  sampler = Sampler()
```

<span id="specify-batch-length"></span>
## Batch length

You can define the batch's maximum time to live (TTL) with the `max_time` parameter. This should exceed the longest job's execution time. This timer starts when the batch starts.  When the value is reached, the batch is closed.  Any jobs that are running will finish, but jobs still queued are failed.

```python
with Batch(backend=backend, max_time="25m"):
  ...
```

There is also an interactive time to live (interactive TTL) value that cannot be configured (1 minute for all plans).  If no batch jobs are queued within that window, the batch is temporarily deactivated.

Default maximum TTL values:

| Instance type  | Default maximum TTL |
|----------------|---------------------|
| All paid plans | 8 hours             |
| Open           | 10 minutes          |

<<<<<<< HEAD
To determine a batch's maximum TTL or interactive TTL, follow the instructions in [Determine batch details](#batch-details) and look for the `max_time`or `interactive_timeout` value, respectively.
=======
To determine a batch's maximum TTL or interactive TTL, follow the instructions in [Determine batch details](#batch-details) and look for the `max_time` or `interactive_timeout` value, respectively.
>>>>>>> 42ec9e41

<span id="close"></span>
## Close a batch

A batch automatically closes when it exits the context manager. When the batch context manager is exited, the batch is put into "In progress, not accepting new jobs" status. This means that the batch finishes processing all running or queued jobs until the maximum TTL value is reached. After all jobs are completed, the batch is immediately closed. You cannot submit jobs to a closed batch.

```python
with Batch(backend=backend) as batch:
    estimator = Estimator()
    job1 = estimator.run(...)
    job2 = estimator.run(...)

# The batch is no longer accepting jobs but the submitted job will run to completion.
result = job1.result()
result2 = job2.result()
```

<Admonition type="tip">
If you are not using a context manager, manually close the batch.  If you leave the batch open and submit more jobs to it later, it is possible that the maximum TTL will be reached before the subsequent jobs start running; causing them to be canceled. You can close a batch as soon as you are done submitting jobs to it. When a batch is closed with `batch.close()`, it no longer accepts new jobs, but the already submitted jobs will still run until completion and their results can be retrieved.
</Admonition>

```python
batch = Batch(backend=backend)

# If using qiskit-ibm-runtime earlier than 0.24.0, change `mode=` to `batch=`
estimator = Estimator(mode=batch)
job1 = estimator.run(...)
job2 = estimator.run(...)
print(f"Result1: {job1.result()}")
print(f"Result2: {job2.result()}")

# Manually close the batch. Running and queued jobs will run to completion.
batch.close()
```

<span id="batch-details"></span>
## Determine batch details

For a comprehensive overview of a batch's configuration and status, including its interactive and maximum TTL, use the  the [`details` method](/docs/api/qiskit-ibm-runtime/batch#details) from the `Batch` class.

```python
from qiskit_ibm_runtime import QiskitRuntimeService, batch, SamplerV2 as Sampler

service = QiskitRuntimeService()
backend = service.least_busy(operational=True, simulator=False)

with Batch(backend=backend) as batch:
    print(batch.details())
```

<span id="partition"></span>
## Reconfigure jobs for parallel processing

There are multiple ways you can reconfigure your jobs to take advantage of the parallel processing provided by batching. The following example shows how you can partition a long list of circuits into multiple jobs and run them as a batch to take advantage of the parallel processing.

```python
from qiskit_ibm_runtime import SamplerV2 as Sampler, Batch

max_circuits = 100
all_partitioned_circuits = []
for i in range(0, len(circuits), max_circuits):
    all_partitioned_circuits.append(circuits[i : i + max_circuits])
jobs = []
start_idx = 0

with Batch(backend=backend):
    sampler = Sampler()
    for partitioned_circuits in all_partitioned_circuits:
        job = sampler.run(partitioned_circuits)
        jobs.append(job)
```

<Admonition type="caution">
    If you set `backend=backend` in a primitive, the program is run in job mode, even if it's inside a batch or session context. Setting `backend=backend` is deprecated as of Qiskit Runtime 0.24.0.  Instead, use the `mode` parameter.
</Admonition>

## Next steps

<Admonition type="tip" title="Recommendations">
  - Try an example in the [Combine error mitigation options with the estimator primitive](https://learning.quantum.ibm.com/tutorial/combine-error-mitigation-options-with-the-estimator-primitive) tutorial.
  - Review the [Batch API](/docs/api/qiskit-ibm-runtime/batch#batch) reference.
  - Understand the [Job limits](/docs/guides/job-limits) when sending a job to an IBM QPU.
</Admonition><|MERGE_RESOLUTION|>--- conflicted
+++ resolved
@@ -70,11 +70,7 @@
 | All paid plans | 8 hours             |
 | Open           | 10 minutes          |
 
-<<<<<<< HEAD
 To determine a batch's maximum TTL or interactive TTL, follow the instructions in [Determine batch details](#batch-details) and look for the `max_time`or `interactive_timeout` value, respectively.
-=======
-To determine a batch's maximum TTL or interactive TTL, follow the instructions in [Determine batch details](#batch-details) and look for the `max_time` or `interactive_timeout` value, respectively.
->>>>>>> 42ec9e41
 
 <span id="close"></span>
 ## Close a batch
