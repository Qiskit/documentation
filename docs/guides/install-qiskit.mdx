---
title: Install Qiskit
description: Install the Qiskit SDK and Qiskit Runtime on various operating systems

---

<span id="qiskit-install"></span>
# Install Qiskit

Whether you will work locally or in a cloud environment, the first step for all users is to install Qiskit. <LegacyContent>For those wanting to run on a real quantum processing unit (QPU), your next step is to choose one of two channels in order to access IBM&reg; QPUs: IBM Quantum Platform or IBM Cloud&reg;.</LegacyContent>

<Admonition type="caution" title="Upgrade from Qiskit 0.x to Qiskit 1.0 and beyond">
  (If you are installing Qiskit for the first time, skip ahead to the [Install and set up](#local) section. This notice is relevant only to users who have installed Qiskit previously.)

  **For those upgrading from version 0.x to 1.0 or later**: note that because Qiskit v1.0 uses a new packaging structure, you **cannot** use `pip install -U qiskit` to upgrade from any Qiskit 0.x version to 1.0.

  See the [Qiskit 1.0 migration guide](/docs/migration-guides/qiskit-1.0) for details and instructions.

  Future updates starting with Qiskit 1.0 will allow for in-place upgrades.
</Admonition>

<span id="local"></span>
## Install the Qiskit SDK and the Qiskit Runtime client


1. Install Python. Check the "Programming Language" section on the [Qiskit PyPI project page](https://pypi.org/project/qiskit/) to determine which Python versions are supported by the most recent release. For download instructions, see the [Python Beginners Guide.](https://wiki.python.org/moin/BeginnersGuide/Download)

    It is recommended that you use [Python virtual environments](https://docs.python.org/3.10/tutorial/venv.html) to separate Qiskit from other applications.

    <Admonition type = "note">
    These instructions use the standard Python distribution from [pypi.org](https://pypi.org/). However, you can use other Python distributions, such as [Anaconda](https://docs.anaconda.com/anaconda/) or [miniconda](https://docs.anaconda.com/miniconda/), along with other dependency management workflows like [Poetry](https://python-poetry.org/docs/).
    </Admonition>

    <details>
    <summary>
    If you're new to virtual environments, click here for more information.
    </summary>
    A virtual Python environment is an isolated space to work with Python for a specific purpose — so you can install whatever packages you wish, and set up libraries, dependencies, and so on, without affecting the "base" Python environment on your machine.

    One important advantage of a virtual environment is that if your Python environment becomes corrupted somewhere along the way, you can easily delete the virtual environment and start over!

    Choose a preferred location in which to store information about your virtual environments. Typically they're stored in a directory named `.venv` within each project directory you're working in.
    </details>

    First, navigate to your project directory and create a minimal environment with only Python installed in it.

        <OperatingSystemTabs>
          <TabItem value="mac" label="macOS">
            ```shell
            python3 -m venv .venv
            ```
          </TabItem>

          <TabItem value="linux" label="Linux">
            ```shell
            python3 -m venv .venv
            ```
          </TabItem>

          <TabItem value="win" label="Windows">
            ```text
            python -m venv .venv
            ```
          </TabItem>
         </OperatingSystemTabs>

    Next, activate your new environment.

         <OperatingSystemTabs>
           <TabItem value="mac" label="macOS">
             ```shell
             source .venv/bin/activate
             ```
           </TabItem>

           <TabItem value="linux" label="Linux">
             ```shell
             source .venv/bin/activate
             ```
           </TabItem>

           <TabItem value="win" label="Windows">
              If using PowerShell:

             ```text
             .venv\Scripts\Activate.ps1
             ```
             If using Git Bash:

             ```text
             source .venv/scripts/activate
             ```
              If using command prompt:

             ```text
             .venv\Scripts\activate
             ```
           </TabItem>
         </OperatingSystemTabs>

1. [Install pip](https://pip.pypa.io/en/stable/installation/) if it's not already installed in your environment. Pip is a Python package manager that you use to install Qiskit and other Python packages. Use `pip list` to see what is in your virtual environment. In most Python environments, pip is already installed.

1. Install the Qiskit SDK. If you plan to run jobs on quantum hardware, also install Qiskit Runtime.

      ```shell
      pip install qiskit
      ```

      ```shell
      pip install qiskit-ibm-runtime
      ```

      If you intend to use visualization functionality or Jupyter notebooks, it is recommended to install Qiskit with the extra visualization support (`'qiskit[visualization]'`).

      <Tabs>
      <TabItem value="default" label="Default">

      ```shell
      pip install qiskit[visualization]
      ```
      </TabItem>

      <TabItem value="zsh" label="zsh">
      ```shell
      pip install 'qiskit[visualization]'
      ```
      </TabItem>
    </Tabs>

<span id="local-jupyter"></span>
1. If you want to run a Jupyter notebook with the Qiskit packages you just installed, you need to install Jupyter in your environment.

      ```shell
      pip install jupyter
      ```
    Then open your notebook as follows:

      ```shell
      jupyter notebook <path/to/notebook.ipynb>
      ```
<LegacyContent>
If you are planning to work locally and use simulators built into Qiskit, then your installation is done. If you want to run jobs on IBM QPUs, next [select an access channel](setup-channel) and finish your setup.
</LegacyContent>
<CloudContent>
If you are planning to work locally and use simulators built into Qiskit, then your installation is done. If you want to run jobs on IBM QPUs, continue on to [set up your IBM Cloud account](cloud-setup).
<<<<<<< HEAD

=======
>>>>>>> 82669d35
</CloudContent>
<Admonition type="note" title="Stay current with the latest versions">
    Periodically check the [Qiskit release notes](../api/qiskit/release-notes) and the [Qiskit Runtime release notes](../api/qiskit-ibm-runtime/release-notes) to see new releases. We recommend frequently updating your requirements for `qiskit` and `qiskit-ibm-runtime` by, for example, changing the versions in `requirements.txt` to the latest versions, then running `pip install -r requirements.txt` or the appropriate command for your dependency management workflow.
</Admonition>

<CodeAssistantAdmonition
  tagLine="Need help? Try asking Qiskit Code Assistant."
  prompts={[
    "# Print the version of Qiskit we're using",
    "# Return True if the version of Qiskit is 1.0 or greater",
    "# Install Qiskit 1.0.2"
  ]}
/>

## Troubleshooting

<details>
  <summary>
    "No Module 'qiskit'" error with Jupyter Notebook
  </summary>
  If you used ``pip install qiskit`` and set up your virtual environment in
  Anaconda, then you may get the ``No Module 'qiskit'`` error when you run a tutorial
  in Jupyter Notebook. If you have not installed Qiskit or set up your
  virtual environment, you can follow the [installation](#qiskit-install) steps.

  The error is caused when trying to import the Qiskit package in an
  environment where Qiskit is not installed. If you launched Jupyter Notebook
  from the Anaconda-Navigator, it is possible that Jupyter Notebook is running
  in the base (root) environment, instead of in your virtual
  environment. Choose a virtual environment in the Anaconda-Navigator from the
  **Applications on** dropdown menu. In this menu, you can see
  all of the virtual environments within Anaconda, and you can
  select the environment where you have Qiskit installed to launch Jupyter
  Notebook.
</details>

<details>
  <summary>
    Compilation errors during installation
  </summary>
  Qiskit depends on a number of other open-source Python packages, which
  are automatically installed when doing ``pip install qiskit``. Depending on
  your system's platform and Python version, it is possible that a particular
  package does not provide pre-built binaries for your system. You can refer
  to [Operating system support](#operating-system-support) for a list of platforms supported by Qiskit, some
  of which may need an extra compiler. In cases where there are
  no precompiled binaries available, ``pip`` will attempt to compile the package
  from source, which in turn might require some extra dependencies that need to
  be installed manually.

  If the output of ``pip install qiskit`` contains similar lines to:

  ```
  Failed building wheel for SOME_PACKAGE
  ...
  build/temp.linux-x86_64-3.5/_openssl.c:498:30: fatal error
  compilation terminated.
  error: command 'x86_64-linux-gnu-gcc' failed with exit status 1
  ```

  please check the documentation of the package that failed to install (in the
  example code, ``SOME_PACKAGE``) for information on how to install the libraries
  needed for compiling from source.
</details>

<span id="os-support"></span>
## Operating system support

Qiskit strives to support as many operating systems as possible, but due to limitations in available testing resources and operating system availability, not all operating systems can be supported. Operating system support for Qiskit is broken into three tiers with different levels of support for each tier. For platforms outside these, such as FreeBSD or WebAssembly (WASI), Qiskit may still be installable, but it is not tested and you will have to build Qiskit (and likely Qiskit’s dependencies) from source.

Additionally, Qiskit only supports the CPython implementation of the Python language. Running with other Python interpreters such as PyPy is not supported.

### Qiskit v2.x

In the Qiskit v2.x release series, the supported platforms are:

<details>
  <summary>
    Tier 1
  </summary>
  Tier 1 operating systems are fully tested as part of the development processes to ensure any proposed change will function correctly. Pre-compiled binaries are built, tested, and published to PyPI as part of the release process. Typically, as long as there is a functioning Python environment installed, Qiskit can be installed on these operating systems without needing to install further dependencies.

  Tier 1 operating systems:

  - Linux x86_64 (distributions compatible with the [manylinux 2014](https://www.python.org/dev/peps/pep-0599/) packaging specification).
  - macOS x86_64 (10.12 or later)
  - macOS ARM64 (11.0 or newer)
  - Windows 64-bit (Windows 10 and later supported)
  - Linux AArch64 (distributions compatible with the [manylinux 2014](https://www.python.org/dev/peps/pep-0599/) packaging specification)
</details>

<details>
  <summary>
    Tier 2
  </summary>
  *There are no Tier 2 operating systems in the Qiskit v2.x release series.* Tier 2 operating systems are not tested as part of development process. However, pre-compiled binaries are built, tested, and published to PyPI as part of the release process and these packages can be expected to be installed with only a functioning Python environment.
</details>

<details>
  <summary>
    Tier 3
  </summary>
  Tier 3 operating systems are not tested as part of the development process. Pre-compiled binaries are built and published to PyPI as part of the release process but are not tested. They may not be installable with only a functioning Python environment and might require a C/C++ compiler or additional programs to build dependencies from source as part of the installation process. Support for these operating systems are best effort only.

  Tier 3 operating systems:

  - Linux ppc64le (distributions compatible with the [manylinux 2014](https://www.python.org/dev/peps/pep-0599/)packaging specification)
  - Linux s390x (distributions compatible with the [manylinux 2014](https://www.python.org/dev/peps/pep-0599/) packaging specification)
</details>

Starting in Qiskit v2.0.0, only 64-bit platforms are supported and 32-bit platforms are not supported. You will not be able to build from source
on 32-bit platforms either, as internally the Qiskit Rust code assumes a 64-bit pointer width.

### Qiskit v1.x

In the Qiskit v1.x release series, the supported platforms are:

<details>
  <summary>
    Tier 1
  </summary>
  Tier 1 operating systems are fully tested as part of the development processes to ensure any proposed change will function correctly. Pre-compiled binaries are built, tested, and published to PyPI as part of the release process. Typically, as long as there is a functioning Python environment installed, Qiskit can be installed on these operating systems without needing to install further dependencies.

  Tier 1 operating systems:

  - Linux x86_64 (distributions compatible with the [manylinux 2014](https://www.python.org/dev/peps/pep-0599/) packaging specification).
  - macOS x86_64 (10.12 or later)
  - macOS ARM64 (11.0 or newer)
  - Windows 64-bit (Windows 10 and later supported)
</details>

<details>
  <summary>
    Tier 2
  </summary>
  Tier 2 operating systems are not tested as part of development process. However, pre-compiled binaries are built, tested, and published to PyPI as part of the release process and these packages can be expected to be installed with just a functioning Python environment.

  Tier 2 operating systems:

  - Linux AArch64 (distributions compatible with the [manylinux 2014](https://www.python.org/dev/peps/pep-0599/) packaging specification)
</details>

<details>
  <summary>
    Tier 3
  </summary>
  Tier 3 operating systems are not tested as part of the development process. Pre-compiled binaries are built and published to PyPI as part of the release process but are not tested. They may not be installable with just a functioning Python environment and might require a C/C++ compiler or additional programs to build dependencies from source as part of the installation process. Support for these operating systems are best effort only.

  Tier 3 operating systems:

  - Linux ppc64le (distributions compatible with the [manylinux 2014](https://www.python.org/dev/peps/pep-0599/)packaging specification)
  - Linux s390x (distributions compatible with the [manylinux 2014](https://www.python.org/dev/peps/pep-0599/) packaging specification)
  - Linux i686 (distributions compatible with the [manylinux 2014](https://www.python.org/dev/peps/pep-0599/) packaging specification)
  - Windows 10 32-bit
</details>

## Next steps

<Admonition type="tip" title="Recommendations">
<LegacyContent>
  -  [Select and set up an IBM Quantum channel.](setup-channel)
</LegacyContent>
<CloudContent>
  - Set up your [IBM Cloud account.](/docs/guides/cloud-setup)
</CloudContent>
  -  [Configure Qiskit locally.](configure-qiskit-local)
  -  Follow the steps in [Hello world](/docs/tutorials/hello-world) to write and run a quantum program.
  -  Try an IBM Quantum Learning [tutorial.](/docs/tutorials)
</Admonition><|MERGE_RESOLUTION|>--- conflicted
+++ resolved
@@ -143,11 +143,8 @@
 </LegacyContent>
 <CloudContent>
 If you are planning to work locally and use simulators built into Qiskit, then your installation is done. If you want to run jobs on IBM QPUs, continue on to [set up your IBM Cloud account](cloud-setup).
-<<<<<<< HEAD
-
-=======
->>>>>>> 82669d35
 </CloudContent>
+
 <Admonition type="note" title="Stay current with the latest versions">
     Periodically check the [Qiskit release notes](../api/qiskit/release-notes) and the [Qiskit Runtime release notes](../api/qiskit-ibm-runtime/release-notes) to see new releases. We recommend frequently updating your requirements for `qiskit` and `qiskit-ibm-runtime` by, for example, changing the versions in `requirements.txt` to the latest versions, then running `pip install -r requirements.txt` or the appropriate command for your dependency management workflow.
 </Admonition>
