{
 "cells": [
  {
   "cell_type": "markdown",
   "id": "552b1077",
   "metadata": {},
   "source": [
    "# Hello world\n",
    "\n",
    "<LegacyContent>\n",
    "<Admonition type=\"note\">\n",
    "This documentation is relevant to IBM Quantum&reg; Platform Classic. If you need the newer version, go to the new [IBM Quantum Platform documentation.](https://quantum.cloud.ibm.com/docs/guides/hello-world)\n",
    "</Admonition>\n",
    "</LegacyContent>\n",
    "<CloudContent>\n",
    "<Admonition type=\"note\">\n",
    "This documentation is relevant to the new IBM Quantum&reg; Platform. If you need the previous version, return to the [IBM Quantum Platform Classic documentation.](https://docs.quantum.ibm.com/guides/hello-world)\n",
    "</Admonition>\n",
    "</CloudContent>"
   ]
  },
  {
   "cell_type": "markdown",
   "id": "7cc19a86-a234-4220-bb4f-d66d3834e0c3",
   "metadata": {
    "tags": [
     "version-info"
    ]
   },
   "source": [
    "<details>\n",
    "<summary><b>Package versions</b></summary>\n",
    "\n",
    "The code on this page was developed using the following requirements.\n",
    "We recommend using these versions or newer.\n",
    "\n",
    "```\n",
    "qiskit[all]~=1.3.2\n",
    "qiskit-ibm-runtime~=0.34.0\n",
    "qiskit-aer~=0.15.1\n",
    "qiskit-serverless~=0.18.1\n",
    "qiskit-ibm-catalog~=0.2\n",
    "qiskit-addon-sqd~=0.9.0\n",
    "qiskit-addon-utils~=0.1.0\n",
    "qiskit-addon-mpf~=0.2.0\n",
    "qiskit-addon-aqc-tensor~=0.1.2\n",
    "qiskit-addon-obp~=0.1.0\n",
    "scipy~=1.15.1\n",
    "pyscf~=2.8.0; sys.platform != 'win32'\n",
    "```\n",
    "</details>"
   ]
  },
  {
   "cell_type": "markdown",
   "id": "1a3c196d-545d-417f-b34e-fa422aa9a394",
   "metadata": {},
   "source": [
    "This example contains two parts. You will first create a simple quantum program and run it on a quantum processing unit (QPU).  Because actual quantum research requires much more robust programs, in the second section ([Scale to large numbers of qubits](#scale-to-large-numbers-of-qubits)), you will scale the simple program up to utility level.  You can also follow along with the Hello World episode of the Coding with Qiskit 1.0 video series.\n",
    "\n",
    "<ImageLink\n",
    "  title=\"Coding with Qiskit 1.x, Episode 3: Hello world\"\n",
    "  alt=\"Video thumbnail: Dr. Derek Wang stands against a pink background.\"\n",
    "  href=\"https://youtu.be/93-zLTppFZw\"\n",
    "  src=\"/images/guides/hello-world/youtube-thumbnail.avif\"\n",
    "/>\n",
    "\n",
    "<Admonition title=\"Note\" type=\"note\">\n",
    "  This video uses the `QiskitRuntimeService.get_backend` method, which has since been deprecated. Use [`QiskitRuntimeService.backend`](https://docs.quantum.ibm.com/api/qiskit-ibm-runtime/qiskit-runtime-service#backend) instead.\n",
    "</Admonition>"
   ]
  },
  {
   "cell_type": "markdown",
   "id": "7b65f7e0",
   "metadata": {},
   "source": [
    "## Before you begin\n",
    "\n",
    "<LegacyContent>\n",
    "Follow the [Install and set up](./install-qiskit) instructions if you haven't already, including the steps to [Set up to use IBM Quantum&reg; Platform](./setup-channel#set-up-to-use-ibm-quantum-platform).\n",
    "</LegacyContent>\n",
    "<CloudContent>\n",
    "Follow the [Install and set up](./install-qiskit) instructions if you haven't already, including the steps to [Set up to use IBM Cloud&reg;.](/guides/cloud-setup)\n",
    "</CloudContent>\n",
    "\n",
    "It is recommended that you use the [Jupyter](https://jupyter.org/install) development environment to interact with quantum computers. Be sure to install the recommended extra visualization support (`'qiskit[visualization]'`). You'll also need the `matplotlib` package for the second part of this example.\n",
    "\n",
    "To learn about quantum computing in general, visit the [Basics of quantum information course](https://learning.quantum.ibm.com/course/basics-of-quantum-information) in IBM Quantum Learning.\n",
    "\n",
    "IBM&reg; is committed to the responsible development of quantum computing. Learn more about responsible quantum at IBM and review our responsible quantum principles in the [Responsible quantum computing and inclusive tech](/responsible-quantum-computing) topic."
   ]
  },
  {
   "cell_type": "markdown",
   "id": "80471a0a",
   "metadata": {},
   "source": [
    "## Create and run a simple quantum program"
   ]
  },
  {
   "cell_type": "markdown",
   "id": "85fe979e",
   "metadata": {
    "raw_mimetype": "text/restructuredtext"
   },
   "source": [
    "The four steps to writing a quantum program using Qiskit patterns are:\n",
    "\n",
    "1.  Map the problem to a quantum-native format.\n",
    "\n",
    "2.  Optimize the circuits and operators.\n",
    "\n",
    "3.  Execute using a quantum primitive function.\n",
    "\n",
    "4.  Analyze the results.\n",
    "\n",
    "### Step 1. Map the problem to a quantum-native format\n",
    "\n",
    "In a quantum program, *quantum circuits* are the native format in which to represent quantum instructions, and *operators* represent the observables to be measured. When creating a circuit, you'll usually create a new [`QuantumCircuit`](/api/qiskit/qiskit.circuit.QuantumCircuit#quantumcircuit-class) object, then add instructions to it in sequence."
   ]
  },
  {
   "cell_type": "markdown",
   "id": "21f7a26c",
   "metadata": {},
   "source": [
    "The following code cell creates a circuit that produces a *Bell state,* which is a state wherein two qubits are fully entangled with each other.\n",
    "\n",
    "<Admonition type=\"note\" title=\"Note: bit ordering\">\n",
    "  The Qiskit SDK uses the LSb 0 bit numbering where the $n^{th}$ digit has value $1 \\ll n$ or $2^n$. For more details, see the [Bit-ordering in the Qiskit SDK](./bit-ordering) topic.\n",
    "</Admonition>"
   ]
  },
  {
   "cell_type": "code",
   "execution_count": 1,
   "id": "930ca3b6",
   "metadata": {
    "tags": []
   },
   "outputs": [
    {
     "data": {
      "image/svg+xml": [
       "<?xml version=\"1.0\" encoding=\"UTF-8\"?><!DOCTYPE svg  PUBLIC '-//W3C//DTD SVG 1.1//EN'  'http://www.w3.org/Graphics/SVG/1.1/DTD/svg11.dtd'><svg width=\"173.68pt\" height=\"125.65pt\" version=\"1.1\" viewBox=\"0 0 173.68 125.65\" xmlns=\"http://www.w3.org/2000/svg\" xmlns:xlink=\"http://www.w3.org/1999/xlink\"><defs><style type=\"text/css\">*{stroke-linejoin: round; stroke-linecap: butt}</style></defs><path d=\"m-0 125.65h173.68v-125.65h-173.68z\" fill=\"#ffffff\"/><path d=\"m64.497 44.283h97.343\" clip-path=\"url(#38ed091e689)\" fill=\"none\" stroke=\"#000000\" stroke-linecap=\"square\" stroke-width=\"2\"/><path d=\"m64.497 90.637h97.343\" clip-path=\"url(#38ed091e689)\" fill=\"none\" stroke=\"#000000\" stroke-linecap=\"square\" stroke-width=\"2\"/><path d=\"m59.862 21.106h-1158.8v139.06h1158.8z\" clip-path=\"url(#38ed091e689)\" fill=\"#ffffff\" stroke=\"#ffffff\" stroke-width=\"1.5\"/><path d=\"m135.88 90.637v-46.354\" clip-path=\"url(#38ed091e689)\" fill=\"none\" stroke=\"#002d9c\" stroke-linecap=\"square\" stroke-width=\"2\"/><path d=\"m74.463 59.348h30.13v-30.13h-30.13z\" clip-path=\"url(#38ed091e689)\" fill=\"#fa4d56\" stroke=\"#fa4d56\" stroke-width=\"1.5\"/><path d=\"m135.88 48.803c1.1986 0 2.3482-0.4762 3.1958-1.3237 0.84753-0.84753 1.3237-1.9972 1.3237-3.1958 0-1.1986-0.4762-2.3482-1.3237-3.1958-0.84753-0.84753-1.9972-1.3237-3.1958-1.3237-1.1986 0-2.3482 0.4762-3.1958 1.3237s-1.3237 1.9972-1.3237 3.1958c0 1.1986 0.4762 2.3482 1.3237 3.1958s1.9972 1.3237 3.1958 1.3237z\" clip-path=\"url(#38ed091e689)\" fill=\"#002d9c\" stroke=\"#002d9c\" stroke-width=\"1.5\"/><path d=\"m135.88 101.18c2.7967 0 5.4792-1.1111 7.4568-3.0887 1.9776-1.9776 3.0887-4.6601 3.0887-7.4568 0-2.7967-1.1111-5.4792-3.0887-7.4568-1.9776-1.9776-4.6601-3.0887-7.4568-3.0887-2.7967 0-5.4792 1.1111-7.4568 3.0887-1.9776 1.9776-3.0887 4.6601-3.0887 7.4568 0 2.7967 1.1111 5.4792 3.0887 7.4568 1.9776 1.9776 4.6601 3.0887 7.4568 3.0887z\" clip-path=\"url(#38ed091e689)\" fill=\"#002d9c\" stroke=\"#002d9c\" stroke-width=\"2\"/><path d=\"m135.88 96.663v-12.052\" clip-path=\"url(#38ed091e689)\" fill=\"none\" stroke=\"#ffffff\" stroke-linecap=\"square\" stroke-width=\"2\"/><path d=\"m129.86 90.637h12.052\" clip-path=\"url(#38ed091e689)\" fill=\"none\" stroke=\"#ffffff\" stroke-linecap=\"square\" stroke-width=\"2\"/><g clip-path=\"url(#38ed091e689)\"><g transform=\"translate(37.189 48.734) scale(.1625 -.1625)\"><defs><path id=\"DejaVuSans-Oblique-71\" transform=\"scale(.015625)\" d=\"m2669 525q-231-303-546-460-314-156-695-156-531 0-833 358-301 358-301 986 0 506 186 978t533 847q225 244 517 375t614 131q387 0 637-153t363-462l100 525h578l-934-4813h-579l360 1844zm-1778 813q0-463 193-705 194-242 560-242 544 0 928 520t384 1264q0 450-199 689-198 239-569 239-272 0-504-127-231-126-403-370-181-256-286-600-104-343-104-668z\"/><path id=\"DejaVuSans-30\" transform=\"scale(.015625)\" d=\"m2034 4250q-487 0-733-480-245-479-245-1442 0-959 245-1439 246-480 733-480 491 0 736 480 246 480 246 1439 0 963-246 1442-245 480-736 480zm0 500q785 0 1199-621 414-620 414-1801 0-1178-414-1799-414-620-1199-620-784 0-1198 620-414 621-414 1799 0 1181 414 1801 414 621 1198 621z\"/></defs><use xlink:href=\"#DejaVuSans-Oblique-71\"/><use transform=\"translate(63.477 -16.406) scale(.7)\" xlink:href=\"#DejaVuSans-30\"/></g></g><g clip-path=\"url(#38ed091e689)\"><g transform=\"translate(37.189 95.088) scale(.1625 -.1625)\"><defs><path id=\"DejaVuSans-31\" transform=\"scale(.015625)\" d=\"m794 531h1031v3560l-1122-225v575l1116 225h631v-4135h1031v-531h-2687v531z\"/></defs><use xlink:href=\"#DejaVuSans-Oblique-71\"/><use transform=\"translate(63.477 -16.406) scale(.7)\" xlink:href=\"#DejaVuSans-31\"/></g></g><g clip-path=\"url(#38ed091e689)\"><g transform=\"translate(84.64 47.87) scale(.13 -.13)\"><defs><path id=\"DejaVuSans-48\" transform=\"scale(.015625)\" d=\"m628 4666h631v-1913h2294v1913h631v-4666h-631v2222h-2294v-2222h-631v4666z\"/></defs><use xlink:href=\"#DejaVuSans-48\"/></g></g><defs><clipPath id=\"38ed091e689\"><rect x=\"7.2\" y=\"7.2\" width=\"159.28\" height=\"111.25\"/></clipPath></defs></svg>"
      ],
      "text/plain": [
       "<Figure size 287.294x200.667 with 1 Axes>"
      ]
     },
     "execution_count": 1,
     "metadata": {},
     "output_type": "execute_result"
    }
   ],
   "source": [
    "from qiskit import QuantumCircuit\n",
    "from qiskit.quantum_info import SparsePauliOp\n",
    "from qiskit.transpiler.preset_passmanagers import generate_preset_pass_manager\n",
    "from qiskit_ibm_runtime import EstimatorV2 as Estimator\n",
    "\n",
    "# Create a new circuit with two qubits\n",
    "qc = QuantumCircuit(2)\n",
    "\n",
    "# Add a Hadamard gate to qubit 0\n",
    "qc.h(0)\n",
    "\n",
    "# Perform a controlled-X gate on qubit 1, controlled by qubit 0\n",
    "qc.cx(0, 1)\n",
    "\n",
    "# Return a drawing of the circuit using MatPlotLib (\"mpl\"). This is the\n",
    "# last line of the cell, so the drawing appears in the cell output.\n",
    "# Remove the \"mpl\" argument to get a text drawing.\n",
    "qc.draw(\"mpl\")"
   ]
  },
  {
   "cell_type": "markdown",
   "id": "0c957de9",
   "metadata": {
    "raw_mimetype": "text/restructuredtext"
   },
   "source": [
    "See [`QuantumCircuit`](/api/qiskit/qiskit.circuit.QuantumCircuit#quantumcircuit-class) in the documentation for all available operations."
   ]
  },
  {
   "cell_type": "markdown",
   "id": "f3ef4248-7938-44c1-85f1-edc997f0edcd",
   "metadata": {},
   "source": [
    "When creating quantum circuits, you must also consider what type of data you want returned after execution. Qiskit provides two ways to return data: you can obtain a probability distribution for a set of qubits you choose to measure, or you can obtain the expectation value of an observable. Prepare your workload to measure your circuit in one of these two ways with [Qiskit primitives](./get-started-with-primitives) (explained in detail in [Step 3](#step-3-execute-using-the-quantum-primitives)).\n",
    "\n",
    "This example measures expectation values by using the `qiskit.quantum_info` submodule, which is specified by using operators (mathematical objects used to represent an action or process that changes a quantum state). The following code cell creates six two-qubit Pauli operators: `IZ`, `IX`, `ZI`, `XI`, `ZZ`, and `XX`."
   ]
  },
  {
   "cell_type": "code",
   "execution_count": 2,
   "id": "c57b261c-b757-4432-beab-61b526c98a41",
   "metadata": {
    "tags": []
   },
   "outputs": [],
   "source": [
    "# Set up six different observables.\n",
    "\n",
    "observables_labels = [\"IZ\", \"IX\", \"ZI\", \"XI\", \"ZZ\", \"XX\"]\n",
    "observables = [SparsePauliOp(label) for label in observables_labels]"
   ]
  },
  {
   "cell_type": "markdown",
   "id": "47150779",
   "metadata": {},
   "source": [
    "<Admonition type=\"note\" title=\"Operator Notation\">\n",
    "Here, something like the `ZZ` operator is a shorthand for the tensor product $Z\\otimes Z$, which means measuring Z on qubit 1 and Z on qubit 0 together, and obtaining information about the correlation between qubit 1 and qubit 0. Expectation values like this are also typically written as $\\langle Z_1 Z_0 \\rangle$.\n",
    "\n",
    "If the state is entangled, then the measurement of $\\langle Z_1 Z_0 \\rangle$ should be 1.\n",
    "</Admonition>"
   ]
  },
  {
   "cell_type": "markdown",
   "id": "83bf9151-3bc9-40d2-8615-31570238b08e",
   "metadata": {},
   "source": [
    "<span id=\"optimize\"></span>\n",
    "### Step 2. Optimize the circuits and operators\n",
    "\n",
    "When executing circuits on a device, it is important to optimize the set of instructions that the circuit contains and minimize the overall depth (roughly the number of instructions) of the circuit. This ensures that you obtain the best results possible by reducing the effects of error and noise. Additionally, the circuit's instructions must conform to a backend device's [Instruction Set Architecture (ISA)](./transpile#instruction-set-architecture) and must consider the device's basis gates and qubit connectivity.\n",
    "\n",
<<<<<<< HEAD
    "The following code instantiates a real device to submit a job to and transforms the circuit and observables to match that backend's ISA."
=======
    "<LegacyContent>\n",
    "The following code instantiates a real device to submit a job to and transforms the circuit and observables to match that backend's ISA. It requires that you have already [saved your credentials](/guides/setup-channel#iqp)\n",
    "</LegacyContent>\n",
    "<CloudContent>\n",
    "The following code instantiates a real device to submit a job to and transforms the circuit and observables to match that backend's ISA. It requires that you have already [saved your credentials](/guides/cloud-setup)\n",
    "</CloudContent>"
>>>>>>> a176f869
   ]
  },
  {
   "cell_type": "code",
   "execution_count": 3,
   "id": "9a901271",
   "metadata": {},
   "outputs": [
    {
     "data": {
      "image/svg+xml": [
       "<?xml version=\"1.0\" encoding=\"UTF-8\"?><!DOCTYPE svg  PUBLIC '-//W3C//DTD SVG 1.1//EN'  'http://www.w3.org/Graphics/SVG/1.1/DTD/svg11.dtd'><svg width=\"434.54pt\" height=\"133.25pt\" version=\"1.1\" viewBox=\"0 0 434.54 133.25\" xmlns=\"http://www.w3.org/2000/svg\" xmlns:xlink=\"http://www.w3.org/1999/xlink\"><defs><style type=\"text/css\">*{stroke-linejoin: round; stroke-linecap: butt}</style></defs><path d=\"m0 133.25h434.54v-133.25h-434.54z\" fill=\"#ffffff\"/><path d=\"m93.592 51.882h329.11\" clip-path=\"url(#1a83ee3a2e3)\" fill=\"none\" stroke=\"#000000\" stroke-linecap=\"square\" stroke-width=\"2\"/><path d=\"m93.592 98.236h329.11\" clip-path=\"url(#1a83ee3a2e3)\" fill=\"none\" stroke=\"#000000\" stroke-linecap=\"square\" stroke-width=\"2\"/><g transform=\"translate(7.2 14.798) scale(.1 -.1)\"><defs><path id=\"DejaVuSans-47\" transform=\"scale(.015625)\" d=\"m3809 666v1253h-1031v519h1656v-2004q-365-259-806-392-440-133-940-133-1094 0-1712 639-617 640-617 1780 0 1144 617 1783 618 639 1712 639 456 0 867-113 411-112 758-331v-672q-350 297-744 447t-828 150q-857 0-1287-478-429-478-429-1425 0-944 429-1422 430-478 1287-478 334 0 596 58 263 58 472 180z\"/><path id=\"DejaVuSans-6c\" transform=\"scale(.015625)\" d=\"m603 4863h575v-4863h-575v4863z\"/><path id=\"DejaVuSans-6f\" transform=\"scale(.015625)\" d=\"m1959 3097q-462 0-731-361t-269-989 267-989q268-361 733-361 460 0 728 362 269 363 269 988 0 622-269 986-268 364-728 364zm0 487q750 0 1178-488 429-487 429-1349 0-859-429-1349-428-489-1178-489-753 0-1180 489-426 490-426 1349 0 862 426 1349 427 488 1180 488z\"/><path id=\"DejaVuSans-62\" transform=\"scale(.015625)\" d=\"m3116 1747q0 634-261 995t-717 361q-457 0-718-361t-261-995 261-995 718-361q456 0 717 361t261 995zm-1957 1222q182 312 458 463 277 152 661 152 638 0 1036-506 399-506 399-1331t-399-1332q-398-506-1036-506-384 0-661 152-276 152-458 464v-525h-578v4863h578v-1894z\"/><path id=\"DejaVuSans-61\" transform=\"scale(.015625)\" d=\"m2194 1759q-697 0-966-159t-269-544q0-306 202-486 202-179 548-179 479 0 768 339t289 901v128h-572zm1147 238v-1997h-575v531q-197-318-491-470t-719-152q-537 0-855 302-317 302-317 808 0 590 395 890 396 300 1180 300h807v57q0 397-261 614t-733 217q-300 0-585-72-284-72-546-216v532q315 122 612 182 297 61 578 61 760 0 1135-394 375-393 375-1193z\"/><path id=\"DejaVuSans-50\" transform=\"scale(.015625)\" d=\"m1259 4147v-1753h794q441 0 681 228 241 228 241 650 0 419-241 647-240 228-681 228h-794zm-631 519h1425q785 0 1186-355 402-355 402-1039 0-691-402-1044-401-353-1186-353h-794v-1875h-631v4666z\"/><path id=\"DejaVuSans-68\" transform=\"scale(.015625)\" d=\"m3513 2113v-2113h-575v2094q0 497-194 743-194 247-581 247-466 0-735-297-269-296-269-809v-1978h-578v4863h578v-1907q207 316 486 472 280 156 646 156 603 0 912-373 310-373 310-1098z\"/><path id=\"DejaVuSans-73\" transform=\"scale(.015625)\" d=\"m2834 3397v-544q-243 125-506 187-262 63-544 63-428 0-642-131t-214-394q0-200 153-314t616-217l197-44q612-131 870-370t258-667q0-488-386-773-386-284-1061-284-281 0-586 55t-642 164v594q319-166 628-249 309-82 613-82 406 0 624 139 219 139 219 392 0 234-158 359-157 125-692 241l-200 47q-534 112-772 345-237 233-237 639 0 494 350 762 350 269 994 269 318 0 599-47 282-46 519-140z\"/><path id=\"DejaVuSans-65\" transform=\"scale(.015625)\" d=\"m3597 1894v-281h-2644q38-594 358-905t892-311q331 0 642 81t618 244v-544q-310-131-635-200t-659-69q-838 0-1327 487-489 488-489 1320 0 859 464 1363 464 505 1252 505 706 0 1117-455 411-454 411-1235zm-575 169q-6 471-264 752-258 282-683 282-481 0-770-272t-333-766l2050 4z\"/><path id=\"DejaVuSans-3a\" transform=\"scale(.015625)\" d=\"m750 794h659v-794h-659v794zm0 2515h659v-793h-659v793z\"/><path id=\"DejaVuSans-37\" transform=\"scale(.015625)\" d=\"m525 4666h3e3v-269l-1694-4397h-659l1594 4134h-2241v532z\"/><path id=\"DejaVuSans-Oblique-3c0\" transform=\"scale(.015625)\" d=\"m584 3500h3354l-113-575h-441l-418-2150q-44-225 15-325 57-97 228-97 47 0 116 10 72 6 94 9l-81-416q-116-40-235-59-122-19-237-19-375 0-478 203-104 207 3 757l406 2087h-1291l-568-2925h-588l569 2925h-447l112 575z\"/><path id=\"DejaVuSans-2f\" transform=\"scale(.015625)\" d=\"m1625 4666h531l-1625-5260h-531l1625 5260z\"/><path id=\"DejaVuSans-34\" transform=\"scale(.015625)\" d=\"m2419 4116-1594-2491h1594v2491zm-166 550h794v-3041h666v-525h-666v-1100h-628v1100h-2106v609l1940 2957z\"/></defs><use transform=\"translate(0 .015625)\" xlink:href=\"#DejaVuSans-47\"/><use transform=\"translate(77.49 .015625)\" xlink:href=\"#DejaVuSans-6c\"/><use transform=\"translate(105.27 .015625)\" xlink:href=\"#DejaVuSans-6f\"/><use transform=\"translate(166.46 .015625)\" xlink:href=\"#DejaVuSans-62\"/><use transform=\"translate(229.93 .015625)\" xlink:href=\"#DejaVuSans-61\"/><use transform=\"translate(291.21 .015625)\" xlink:href=\"#DejaVuSans-6c\"/><use transform=\"translate(318.99 .015625)\" xlink:href=\"#DejaVuSans-20\"/><use transform=\"translate(350.78 .015625)\" xlink:href=\"#DejaVuSans-50\"/><use transform=\"translate(411.08 .015625)\" xlink:href=\"#DejaVuSans-68\"/><use transform=\"translate(474.46 .015625)\" xlink:href=\"#DejaVuSans-61\"/><use transform=\"translate(535.74 .015625)\" xlink:href=\"#DejaVuSans-73\"/><use transform=\"translate(587.84 .015625)\" xlink:href=\"#DejaVuSans-65\"/><use transform=\"translate(649.37 .015625)\" xlink:href=\"#DejaVuSans-3a\"/><use transform=\"translate(683.06 .015625)\" xlink:href=\"#DejaVuSans-20\"/><use transform=\"translate(714.84 .015625)\" xlink:href=\"#DejaVuSans-37\"/><use transform=\"translate(778.47 .015625)\" xlink:href=\"#DejaVuSans-Oblique-3c0\"/><use transform=\"translate(838.67 .015625)\" xlink:href=\"#DejaVuSans-2f\"/><use transform=\"translate(872.36 .015625)\" xlink:href=\"#DejaVuSans-34\"/></g><path d=\"m88.957 28.705h-1158.8v139.06h1158.8z\" clip-path=\"url(#1a83ee3a2e3)\" fill=\"#ffffff\" stroke=\"#ffffff\" stroke-width=\"1.5\"/><path d=\"m103.56 66.947h30.13v-30.13h-30.13z\" clip-path=\"url(#1a83ee3a2e3)\" fill=\"#33b1ff\" stroke=\"#33b1ff\" stroke-width=\"1.5\"/><path d=\"m103.56 113.3h30.13v-30.13h-30.13z\" clip-path=\"url(#1a83ee3a2e3)\" fill=\"#33b1ff\" stroke=\"#33b1ff\" stroke-width=\"1.5\"/><path d=\"m149.91 66.947h30.13v-30.13h-30.13z\" clip-path=\"url(#1a83ee3a2e3)\" fill=\"#9f1853\" stroke=\"#9f1853\" stroke-width=\"1.5\"/><path d=\"m149.91 113.3h30.13v-30.13h-30.13z\" clip-path=\"url(#1a83ee3a2e3)\" fill=\"#9f1853\" stroke=\"#9f1853\" stroke-width=\"1.5\"/><path d=\"m196.27 113.3h30.13v-30.13h-30.13z\" clip-path=\"url(#1a83ee3a2e3)\" fill=\"#33b1ff\" stroke=\"#33b1ff\" stroke-width=\"1.5\"/><path d=\"m241.76 113.3h31.85v-76.484h-31.85z\" clip-path=\"url(#1a83ee3a2e3)\" fill=\"#9f1853\" stroke=\"#9f1853\" stroke-width=\"1.5\"/><path d=\"m288.97 66.947h30.13v-30.13h-30.13z\" clip-path=\"url(#1a83ee3a2e3)\" fill=\"#33b1ff\" stroke=\"#33b1ff\" stroke-width=\"1.5\"/><path d=\"m288.97 113.3h30.13v-30.13h-30.13z\" clip-path=\"url(#1a83ee3a2e3)\" fill=\"#33b1ff\" stroke=\"#33b1ff\" stroke-width=\"1.5\"/><path d=\"m335.33 66.947h30.13v-30.13h-30.13z\" clip-path=\"url(#1a83ee3a2e3)\" fill=\"#9f1853\" stroke=\"#9f1853\" stroke-width=\"1.5\"/><path d=\"m335.33 113.3h30.13v-30.13h-30.13z\" clip-path=\"url(#1a83ee3a2e3)\" fill=\"#9f1853\" stroke=\"#9f1853\" stroke-width=\"1.5\"/><path d=\"m381.68 66.947h30.13v-30.13h-30.13z\" clip-path=\"url(#1a83ee3a2e3)\" fill=\"#33b1ff\" stroke=\"#33b1ff\" stroke-width=\"1.5\"/><path d=\"m381.68 113.3h30.13v-30.13h-30.13z\" clip-path=\"url(#1a83ee3a2e3)\" fill=\"#33b1ff\" stroke=\"#33b1ff\" stroke-width=\"1.5\"/><g clip-path=\"url(#1a83ee3a2e3)\"><g transform=\"translate(27.121 56.333) scale(.1625 -.1625)\"><defs><path id=\"DejaVuSans-Oblique-71\" transform=\"scale(.015625)\" d=\"m2669 525q-231-303-546-460-314-156-695-156-531 0-833 358-301 358-301 986 0 506 186 978t533 847q225 244 517 375t614 131q387 0 637-153t363-462l100 525h578l-934-4813h-579l360 1844zm-1778 813q0-463 193-705 194-242 560-242 544 0 928 520t384 1264q0 450-199 689-198 239-569 239-272 0-504-127-231-126-403-370-181-256-286-600-104-343-104-668z\"/><path id=\"DejaVuSans-30\" transform=\"scale(.015625)\" d=\"m2034 4250q-487 0-733-480-245-479-245-1442 0-959 245-1439 246-480 733-480 491 0 736 480 246 480 246 1439 0 963-246 1442-245 480-736 480zm0 500q785 0 1199-621 414-620 414-1801 0-1178-414-1799-414-620-1199-620-784 0-1198 620-414 621-414 1799 0 1181 414 1801 414 621 1198 621z\"/><path id=\"DejaVuSans-21a6\" transform=\"scale(.015625)\" d=\"m4175 1741h-3278v-1078h-531v2687h531v-1078h3278l-728 728 375 375 1228-1228v-281l-1228-1228-375 375 728 728z\"/></defs><use transform=\"translate(0 .78125)\" xlink:href=\"#DejaVuSans-Oblique-71\"/><use transform=\"translate(63.477 -15.625) scale(.7)\" xlink:href=\"#DejaVuSans-30\"/><use transform=\"translate(157.29 .78125)\" xlink:href=\"#DejaVuSans-21a6\"/><use transform=\"translate(287.62 .78125)\" xlink:href=\"#DejaVuSans-30\"/></g></g><g clip-path=\"url(#1a83ee3a2e3)\"><g transform=\"translate(27.121 102.69) scale(.1625 -.1625)\"><defs><path id=\"DejaVuSans-31\" transform=\"scale(.015625)\" d=\"m794 531h1031v3560l-1122-225v575l1116 225h631v-4135h1031v-531h-2687v531z\"/></defs><use transform=\"translate(0 .09375)\" xlink:href=\"#DejaVuSans-Oblique-71\"/><use transform=\"translate(63.477 -16.312) scale(.7)\" xlink:href=\"#DejaVuSans-31\"/><use transform=\"translate(157.29 .09375)\" xlink:href=\"#DejaVuSans-21a6\"/><use transform=\"translate(287.62 .09375)\" xlink:href=\"#DejaVuSans-31\"/></g></g><g clip-path=\"url(#1a83ee3a2e3)\"><g transform=\"translate(112.86 63.128) scale(.08 -.08)\"><defs><path id=\"DejaVuSans-2212\" transform=\"scale(.015625)\" d=\"m678 2272h4006v-531h-4006v531z\"/></defs><use transform=\"translate(0 .3125)\" xlink:href=\"#DejaVuSans-2212\"/><use transform=\"translate(83.789 .3125)\" xlink:href=\"#DejaVuSans-Oblique-3c0\"/></g></g><g clip-path=\"url(#1a83ee3a2e3)\"><g transform=\"translate(110.69 50.949) scale(.13 -.13)\"><defs><path id=\"DejaVuSans-52\" transform=\"scale(.015625)\" d=\"m2841 2188q203-69 395-294t386-619l641-1275h-679l-596 1197q-232 469-449 622t-592 153h-688v-1972h-631v4666h1425q800 0 1194-335 394-334 394-1009 0-441-205-732-205-290-595-402zm-1582 1959v-1656h794q456 0 689 211t233 620-233 617-689 208h-794z\"/><path id=\"DejaVuSans-5a\" transform=\"scale(.015625)\" d=\"m359 4666h3666v-482l-2950-3653h3022v-531h-3809v481l2950 3653h-2879v532z\"/></defs><use transform=\"translate(0 .09375)\" xlink:href=\"#DejaVuSans-52\"/><use transform=\"translate(70.439 -16.312) scale(.7)\" xlink:href=\"#DejaVuSans-5a\"/></g></g><g clip-path=\"url(#1a83ee3a2e3)\"><g transform=\"translate(109.1 109.48) scale(.08 -.08)\"><defs><path id=\"DejaVuSans-32\" transform=\"scale(.015625)\" d=\"m1228 531h2203v-531h-2962v531q359 372 979 998 621 627 780 809 303 340 423 576 121 236 121 464 0 372-261 606-261 235-680 235-297 0-627-103-329-103-704-313v638q381 153 712 231 332 78 607 78 725 0 1156-363 431-362 431-968 0-288-108-546-107-257-392-607-78-91-497-524-418-433-1181-1211z\"/></defs><use transform=\"translate(0 .78125)\" xlink:href=\"#DejaVuSans-2212\"/><use transform=\"translate(83.789 .78125)\" xlink:href=\"#DejaVuSans-Oblique-3c0\"/><use transform=\"translate(143.99 .78125)\" xlink:href=\"#DejaVuSans-2f\"/><use transform=\"translate(174.06 .78125)\" xlink:href=\"#DejaVuSans-32\"/></g></g><g clip-path=\"url(#1a83ee3a2e3)\"><g transform=\"translate(110.69 97.303) scale(.13 -.13)\"><use transform=\"translate(0 .09375)\" xlink:href=\"#DejaVuSans-52\"/><use transform=\"translate(70.439 -16.312) scale(.7)\" xlink:href=\"#DejaVuSans-5a\"/></g></g><g clip-path=\"url(#1a83ee3a2e3)\"><g transform=\"translate(154.97 56.328) scale(.13 -.13)\" fill=\"#ffffff\"><defs><path id=\"STIXSizeOneSym-Regular-221a\" transform=\"scale(.015625)\" d=\"m6970 9933-3597-11821h-269l-1478 4806q-71 231-161 333-89 103-236 103-218 0-435-173l-77 128 1049 806h160l1453-4717h26l3200 10535h365z\"/><path id=\"DejaVuSans-58\" transform=\"scale(.015625)\" d=\"m403 4666h678l1160-1735 1165 1735h678l-1500-2241 1600-2425h-678l-1312 1984-1322-1984h-681l1665 2491-1453 2175z\"/></defs><use transform=\"translate(0 17.094) scale(.56391)\" xlink:href=\"#STIXSizeOneSym-Regular-221a\"/><use transform=\"translate(72.088 .84375)\" xlink:href=\"#DejaVuSans-58\"/><path d=\"m59.588 97.5v6.25h93.506v-6.25h-93.506z\"/></g></g><g clip-path=\"url(#1a83ee3a2e3)\"><g transform=\"translate(154.97 102.68) scale(.13 -.13)\" fill=\"#ffffff\"><use transform=\"translate(0 17.094) scale(.56391)\" xlink:href=\"#STIXSizeOneSym-Regular-221a\"/><use transform=\"translate(72.088 .84375)\" xlink:href=\"#DejaVuSans-58\"/><path d=\"m59.588 97.5v6.25h93.506v-6.25h-93.506z\"/></g></g><g clip-path=\"url(#1a83ee3a2e3)\"><g transform=\"translate(205.57 109.48) scale(.08 -.08)\"><use transform=\"translate(0 .3125)\" xlink:href=\"#DejaVuSans-2212\"/><use transform=\"translate(83.789 .3125)\" xlink:href=\"#DejaVuSans-Oblique-3c0\"/></g></g><g clip-path=\"url(#1a83ee3a2e3)\"><g transform=\"translate(203.4 97.303) scale(.13 -.13)\"><use transform=\"translate(0 .09375)\" xlink:href=\"#DejaVuSans-52\"/><use transform=\"translate(70.439 -16.312) scale(.7)\" xlink:href=\"#DejaVuSans-5a\"/></g></g><g clip-path=\"url(#1a83ee3a2e3)\"><g transform=\"translate(245.01 101.82) scale(.13 -.13)\" fill=\"#ffffff\"><use xlink:href=\"#DejaVuSans-30\"/></g></g><g clip-path=\"url(#1a83ee3a2e3)\"><g transform=\"translate(245.01 55.469) scale(.13 -.13)\" fill=\"#ffffff\"><use xlink:href=\"#DejaVuSans-31\"/></g></g><g clip-path=\"url(#1a83ee3a2e3)\"><g transform=\"translate(252.43 78.646) scale(.13 -.13)\" fill=\"#ffffff\"><defs><path id=\"DejaVuSans-45\" transform=\"scale(.015625)\" d=\"m628 4666h2950v-532h-2319v-1381h2222v-531h-2222v-1691h2375v-531h-3006v4666z\"/><path id=\"DejaVuSans-63\" transform=\"scale(.015625)\" d=\"m3122 3366v-538q-244 135-489 202t-495 67q-560 0-870-355-309-354-309-995t309-996q310-354 870-354 250 0 495 67t489 202v-532q-241-112-499-168-257-57-548-57-791 0-1257 497-465 497-465 1341 0 856 470 1346 471 491 1290 491 265 0 518-55 253-54 491-163z\"/><path id=\"DejaVuSans-72\" transform=\"scale(.015625)\" d=\"m2631 2963q-97 56-211 82-114 27-251 27-488 0-749-317t-261-911v-1844h-578v3500h578v-544q182 319 472 473 291 155 707 155 59 0 131-8 72-7 159-23l3-590z\"/></defs><use xlink:href=\"#DejaVuSans-45\"/><use transform=\"translate(63.184)\" xlink:href=\"#DejaVuSans-63\"/><use transform=\"translate(118.16)\" xlink:href=\"#DejaVuSans-72\"/></g></g><g clip-path=\"url(#1a83ee3a2e3)\"><g transform=\"translate(294.52 63.128) scale(.08 -.08)\"><use transform=\"translate(0 .78125)\" xlink:href=\"#DejaVuSans-2212\"/><use transform=\"translate(83.789 .78125)\" xlink:href=\"#DejaVuSans-Oblique-3c0\"/><use transform=\"translate(143.99 .78125)\" xlink:href=\"#DejaVuSans-2f\"/><use transform=\"translate(174.06 .78125)\" xlink:href=\"#DejaVuSans-32\"/></g></g><g clip-path=\"url(#1a83ee3a2e3)\"><g transform=\"translate(296.11 50.949) scale(.13 -.13)\"><use transform=\"translate(0 .09375)\" xlink:href=\"#DejaVuSans-52\"/><use transform=\"translate(70.439 -16.312) scale(.7)\" xlink:href=\"#DejaVuSans-5a\"/></g></g><g clip-path=\"url(#1a83ee3a2e3)\"><g transform=\"translate(297.88 109.48) scale(.08 -.08)\"><use transform=\"translate(0 .78125)\" xlink:href=\"#DejaVuSans-Oblique-3c0\"/><use transform=\"translate(60.205 .78125)\" xlink:href=\"#DejaVuSans-2f\"/><use transform=\"translate(90.271 .78125)\" xlink:href=\"#DejaVuSans-32\"/></g></g><g clip-path=\"url(#1a83ee3a2e3)\"><g transform=\"translate(296.11 97.303) scale(.13 -.13)\"><use transform=\"translate(0 .09375)\" xlink:href=\"#DejaVuSans-52\"/><use transform=\"translate(70.439 -16.312) scale(.7)\" xlink:href=\"#DejaVuSans-5a\"/></g></g><g clip-path=\"url(#1a83ee3a2e3)\"><g transform=\"translate(340.38 56.328) scale(.13 -.13)\" fill=\"#ffffff\"><use transform=\"translate(0 17.094) scale(.56391)\" xlink:href=\"#STIXSizeOneSym-Regular-221a\"/><use transform=\"translate(72.088 .84375)\" xlink:href=\"#DejaVuSans-58\"/><path d=\"m59.588 97.5v6.25h93.506v-6.25h-93.506z\"/></g></g><g clip-path=\"url(#1a83ee3a2e3)\"><g transform=\"translate(340.38 102.68) scale(.13 -.13)\" fill=\"#ffffff\"><use transform=\"translate(0 17.094) scale(.56391)\" xlink:href=\"#STIXSizeOneSym-Regular-221a\"/><use transform=\"translate(72.088 .84375)\" xlink:href=\"#DejaVuSans-58\"/><path d=\"m59.588 97.5v6.25h93.506v-6.25h-93.506z\"/></g></g><g clip-path=\"url(#1a83ee3a2e3)\"><g transform=\"translate(390.59 63.128) scale(.08 -.08)\"><use transform=\"translate(0 .78125)\" xlink:href=\"#DejaVuSans-Oblique-3c0\"/><use transform=\"translate(60.205 .78125)\" xlink:href=\"#DejaVuSans-2f\"/><use transform=\"translate(90.271 .78125)\" xlink:href=\"#DejaVuSans-32\"/></g></g><g clip-path=\"url(#1a83ee3a2e3)\"><g transform=\"translate(388.82 50.949) scale(.13 -.13)\"><use transform=\"translate(0 .09375)\" xlink:href=\"#DejaVuSans-52\"/><use transform=\"translate(70.439 -16.312) scale(.7)\" xlink:href=\"#DejaVuSans-5a\"/></g></g><g clip-path=\"url(#1a83ee3a2e3)\"><g transform=\"translate(390.59 109.48) scale(.08 -.08)\"><use transform=\"translate(0 .78125)\" xlink:href=\"#DejaVuSans-Oblique-3c0\"/><use transform=\"translate(60.205 .78125)\" xlink:href=\"#DejaVuSans-2f\"/><use transform=\"translate(90.271 .78125)\" xlink:href=\"#DejaVuSans-32\"/></g></g><g clip-path=\"url(#1a83ee3a2e3)\"><g transform=\"translate(388.82 97.303) scale(.13 -.13)\"><use transform=\"translate(0 .09375)\" xlink:href=\"#DejaVuSans-52\"/><use transform=\"translate(70.439 -16.312) scale(.7)\" xlink:href=\"#DejaVuSans-5a\"/></g></g><defs><clipPath id=\"1a83ee3a2e3\"><rect x=\"7.2\" y=\"14.798\" width=\"420.14\" height=\"111.25\"/></clipPath></defs></svg>"
      ],
      "text/plain": [
       "<Figure size 757.83x200.667 with 1 Axes>"
      ]
     },
     "execution_count": 3,
     "metadata": {},
     "output_type": "execute_result"
    }
   ],
   "source": [
    "from qiskit_ibm_runtime import QiskitRuntimeService\n",
    "\n",
    "# If you have not previously saved your credentials, follow instructions at\n",
    "# https://docs.quantum.ibm.com/guides/setup-channel#iqp\n",
    "# to authenticate with your API token.\n",
    "service = QiskitRuntimeService()\n",
    "\n",
    "backend = service.least_busy(simulator=False, operational=True)\n",
    "\n",
    "# Convert to an ISA circuit and layout-mapped observables.\n",
    "pm = generate_preset_pass_manager(backend=backend, optimization_level=1)\n",
    "isa_circuit = pm.run(qc)\n",
    "\n",
    "isa_circuit.draw(\"mpl\", idle_wires=False)"
   ]
  },
  {
   "cell_type": "markdown",
   "id": "9acac1d4",
   "metadata": {},
   "source": [
    "### Step 3. Execute using the quantum primitives\n",
    "\n",
    "Quantum computers can produce random results, so you usually collect a sample of the outputs by running the circuit many times. You can estimate the value of the observable by using the `Estimator` class. `Estimator` is one of two [primitives](./get-started-with-primitives); the other is `Sampler`, which can be used to get data from a quantum computer.  These objects possess a `run()` method that executes the selection of circuits, observables, and parameters (if applicable), using a [primitive unified bloc (PUB).](primitives#sampler)"
   ]
  },
  {
   "cell_type": "code",
   "execution_count": 4,
   "id": "62c4ca44",
   "metadata": {
    "tags": []
   },
   "outputs": [
    {
     "name": "stdout",
     "output_type": "stream",
     "text": [
      ">>> Job ID: cyr3t9h1j2e0008tvd50\n"
     ]
    }
   ],
   "source": [
    "# Construct the Estimator instance.\n",
    "\n",
    "estimator = Estimator(mode=backend)\n",
    "estimator.options.resilience_level = 1\n",
    "estimator.options.default_shots = 5000\n",
    "\n",
    "mapped_observables = [\n",
    "    observable.apply_layout(isa_circuit.layout) for observable in observables\n",
    "]\n",
    "\n",
    "# One pub, with one circuit to run against five different observables.\n",
    "job = estimator.run([(isa_circuit, mapped_observables)])\n",
    "\n",
    "# Use the job ID to retrieve your job data later\n",
    "print(f\">>> Job ID: {job.job_id()}\")"
   ]
  },
  {
   "cell_type": "markdown",
   "id": "47479e76",
   "metadata": {},
   "source": [
    "After a job is submitted, you can wait until either the job is completed within your current python instance, or use the `job_id` to retrieve the data at a later time.  (See the [section on retrieving jobs](./monitor-job#retrieve-job-results-at-a-later-time) for details.)\n",
    "\n",
    "After the job completes, examine its output through the job's `result()` attribute."
   ]
  },
  {
   "cell_type": "code",
   "execution_count": 5,
   "id": "792d2f01",
   "metadata": {},
   "outputs": [],
   "source": [
    "# This is the result of the entire submission.  You submitted one Pub,\n",
    "# so this contains one inner result (and some metadata of its own).\n",
    "job_result = job.result()\n",
    "\n",
    "# This is the result from our single pub, which had six observables,\n",
    "# so contains information on all six.\n",
    "pub_result = job.result()[0]"
   ]
  },
  {
   "cell_type": "code",
   "execution_count": 6,
   "id": "f7339475",
   "metadata": {
    "tags": [
     "remove-cell"
    ]
   },
   "outputs": [],
   "source": [
    "# Check there are six observables.\n",
    "# If not, edit the comments in the previous cell and update this test.\n",
    "assert len(pub_result.data.evs) == 6"
   ]
  },
  {
   "cell_type": "markdown",
   "id": "48317a25",
   "metadata": {},
   "source": [
    "<Admonition type=\"note\" title=\"Alternative: run the example using a simulator\">\n",
    "  When you run your quantum program on a real device, your workload must wait in a queue before it runs. To save time, you can instead use the following code to run this small workload on the [`fake_provider`](../api/qiskit-ibm-runtime/fake-provider) with the Qiskit Runtime local testing mode. Note that this is only possible for a small circuit. When you scale up in the next section, you will need to use a real device.\n",
    "\n",
    "  ```python\n",
    "\n",
    "  # Use the following code instead if you want to run on a simulator:\n",
    "\n",
    "  from qiskit_ibm_runtime.fake_provider import FakeAlmadenV2\n",
    "  backend = FakeAlmadenV2()\n",
    "  estimator = Estimator(backend)\n",
    "\n",
    "  # Convert to an ISA circuit and layout-mapped observables.\n",
    "\n",
    "  pm = generate_preset_pass_manager(backend=backend, optimization_level=1)\n",
    "  isa_circuit = pm.run(qc)\n",
    "  mapped_observables = [\n",
    "      observable.apply_layout(isa_circuit.layout) for observable in observables\n",
    "  ]\n",
    "\n",
    "  job = estimator.run([(isa_circuit, mapped_observables)])\n",
    "  result = job.result()\n",
    "\n",
    "  # This is the result of the entire submission.  You submitted one Pub,\n",
    "  # so this contains one inner result (and some metadata of its own).\n",
    "\n",
    "  job_result = job.result()\n",
    "\n",
    "  # This is the result from our single pub, which had five observables,\n",
    "  # so contains information on all five.\n",
    "\n",
    "  pub_result = job.result()[0]\n",
    "  ```\n",
    "</Admonition>"
   ]
  },
  {
   "cell_type": "markdown",
   "id": "d200d1f8",
   "metadata": {},
   "source": [
    "### Step 4. Analyze the results\n",
    "\n",
    "The analyze step is typically where you might postprocess your results using, for example, measurement error mitigation or zero noise extrapolation (ZNE). You might feed these results into another workflow for further analysis or prepare a plot of the key values and data. In general, this step is specific to your problem.  For this example, plot each of the expectation values that were measured for our circuit.\n",
    "\n",
    "The expectation values and standard deviations for the observables you specified to Estimator are accessed through the job result's `PubResult.data.evs` and `PubResult.data.stds` attributes. To obtain the results from Sampler, use the `PubResult.data.meas.get_counts()` function, which will return a `dict` of measurements in the form of bitstrings as keys and counts as their corresponding values. For more information, see [Get started with Sampler.](./get-started-with-primitives#get-started-with-sampler)"
   ]
  },
  {
   "cell_type": "code",
   "execution_count": 7,
   "id": "87143fcc",
   "metadata": {
    "tags": []
   },
   "outputs": [
    {
     "data": {
      "image/svg+xml": [
       "<?xml version=\"1.0\" encoding=\"UTF-8\"?><!DOCTYPE svg  PUBLIC '-//W3C//DTD SVG 1.1//EN'  'http://www.w3.org/Graphics/SVG/1.1/DTD/svg11.dtd'><svg width=\"408.1pt\" height=\"310.87pt\" version=\"1.1\" viewBox=\"0 0 408.1 310.87\" xmlns=\"http://www.w3.org/2000/svg\" xmlns:xlink=\"http://www.w3.org/1999/xlink\"><defs><style type=\"text/css\">*{stroke-linejoin: round; stroke-linecap: butt}</style></defs><path d=\"m0 310.87h408.1v-310.87h-408.1z\" fill=\"#ffffff\"/><path d=\"m43.781 273.31h357.12v-266.11h-357.12z\" fill=\"#ffffff\"/><defs><path id=\"aa8ca3ffa9a\" d=\"m0 0v3.5\" stroke=\"#000000\" stroke-width=\".8\"/></defs><use x=\"60.013977\" y=\"273.312\" stroke=\"#000000\" stroke-width=\".8\" xlink:href=\"#aa8ca3ffa9a\"/><g transform=\"translate(55.114 287.91) scale(.1 -.1)\"><defs><path id=\"DejaVuSans-49\" transform=\"scale(.015625)\" d=\"m628 4666h631v-4666h-631v4666z\"/><path id=\"DejaVuSans-5a\" transform=\"scale(.015625)\" d=\"m359 4666h3666v-482l-2950-3653h3022v-531h-3809v481l2950 3653h-2879v532z\"/></defs><use xlink:href=\"#DejaVuSans-49\"/><use transform=\"translate(29.492)\" xlink:href=\"#DejaVuSans-5a\"/></g><use x=\"124.944886\" y=\"273.312\" stroke=\"#000000\" stroke-width=\".8\" xlink:href=\"#aa8ca3ffa9a\"/><g transform=\"translate(120.04 287.91) scale(.1 -.1)\"><defs><path id=\"DejaVuSans-58\" transform=\"scale(.015625)\" d=\"m403 4666h678l1160-1735 1165 1735h678l-1500-2241 1600-2425h-678l-1312 1984-1322-1984h-681l1665 2491-1453 2175z\"/></defs><use xlink:href=\"#DejaVuSans-49\"/><use transform=\"translate(29.492)\" xlink:href=\"#DejaVuSans-58\"/></g><use x=\"189.875795\" y=\"273.312\" stroke=\"#000000\" stroke-width=\".8\" xlink:href=\"#aa8ca3ffa9a\"/><g transform=\"translate(184.98 287.91) scale(.1 -.1)\"><use xlink:href=\"#DejaVuSans-5a\"/><use transform=\"translate(68.506)\" xlink:href=\"#DejaVuSans-49\"/></g><use x=\"254.806705\" y=\"273.312\" stroke=\"#000000\" stroke-width=\".8\" xlink:href=\"#aa8ca3ffa9a\"/><g transform=\"translate(249.91 287.91) scale(.1 -.1)\"><use xlink:href=\"#DejaVuSans-58\"/><use transform=\"translate(68.506)\" xlink:href=\"#DejaVuSans-49\"/></g><use x=\"319.737614\" y=\"273.312\" stroke=\"#000000\" stroke-width=\".8\" xlink:href=\"#aa8ca3ffa9a\"/><g transform=\"translate(312.89 287.91) scale(.1 -.1)\"><use xlink:href=\"#DejaVuSans-5a\"/><use transform=\"translate(68.506)\" xlink:href=\"#DejaVuSans-5a\"/></g><use x=\"384.668523\" y=\"273.312\" stroke=\"#000000\" stroke-width=\".8\" xlink:href=\"#aa8ca3ffa9a\"/><g transform=\"translate(377.82 287.91) scale(.1 -.1)\"><use xlink:href=\"#DejaVuSans-58\"/><use transform=\"translate(68.506)\" xlink:href=\"#DejaVuSans-58\"/></g><g transform=\"translate(191.23 301.59) scale(.1 -.1)\"><defs><path id=\"DejaVuSans-4f\" transform=\"scale(.015625)\" d=\"m2522 4238q-688 0-1093-513-404-512-404-1397 0-881 404-1394 405-512 1093-512 687 0 1089 512 402 513 402 1394 0 885-402 1397-402 513-1089 513zm0 512q981 0 1568-658 588-658 588-1764 0-1103-588-1761-587-658-1568-658-984 0-1574 656-589 657-589 1763t589 1764q590 658 1574 658z\"/><path id=\"DejaVuSans-62\" transform=\"scale(.015625)\" d=\"m3116 1747q0 634-261 995t-717 361q-457 0-718-361t-261-995 261-995 718-361q456 0 717 361t261 995zm-1957 1222q182 312 458 463 277 152 661 152 638 0 1036-506 399-506 399-1331t-399-1332q-398-506-1036-506-384 0-661 152-276 152-458 464v-525h-578v4863h578v-1894z\"/><path id=\"DejaVuSans-73\" transform=\"scale(.015625)\" d=\"m2834 3397v-544q-243 125-506 187-262 63-544 63-428 0-642-131t-214-394q0-200 153-314t616-217l197-44q612-131 870-370t258-667q0-488-386-773-386-284-1061-284-281 0-586 55t-642 164v594q319-166 628-249 309-82 613-82 406 0 624 139 219 139 219 392 0 234-158 359-157 125-692 241l-200 47q-534 112-772 345-237 233-237 639 0 494 350 762 350 269 994 269 318 0 599-47 282-46 519-140z\"/><path id=\"DejaVuSans-65\" transform=\"scale(.015625)\" d=\"m3597 1894v-281h-2644q38-594 358-905t892-311q331 0 642 81t618 244v-544q-310-131-635-200t-659-69q-838 0-1327 487-489 488-489 1320 0 859 464 1363 464 505 1252 505 706 0 1117-455 411-454 411-1235zm-575 169q-6 471-264 752-258 282-683 282-481 0-770-272t-333-766l2050 4z\"/><path id=\"DejaVuSans-72\" transform=\"scale(.015625)\" d=\"m2631 2963q-97 56-211 82-114 27-251 27-488 0-749-317t-261-911v-1844h-578v3500h578v-544q182 319 472 473 291 155 707 155 59 0 131-8 72-7 159-23l3-590z\"/><path id=\"DejaVuSans-76\" transform=\"scale(.015625)\" d=\"m191 3500h609l1094-2937 1094 2937h609l-1313-3500h-781l-1312 3500z\"/><path id=\"DejaVuSans-61\" transform=\"scale(.015625)\" d=\"m2194 1759q-697 0-966-159t-269-544q0-306 202-486 202-179 548-179 479 0 768 339t289 901v128h-572zm1147 238v-1997h-575v531q-197-318-491-470t-719-152q-537 0-855 302-317 302-317 808 0 590 395 890 396 300 1180 300h807v57q0 397-261 614t-733 217q-300 0-585-72-284-72-546-216v532q315 122 612 182 297 61 578 61 760 0 1135-394 375-393 375-1193z\"/><path id=\"DejaVuSans-6c\" transform=\"scale(.015625)\" d=\"m603 4863h575v-4863h-575v4863z\"/></defs><use xlink:href=\"#DejaVuSans-4f\"/><use transform=\"translate(78.711)\" xlink:href=\"#DejaVuSans-62\"/><use transform=\"translate(142.19)\" xlink:href=\"#DejaVuSans-73\"/><use transform=\"translate(194.29)\" xlink:href=\"#DejaVuSans-65\"/><use transform=\"translate(255.81)\" xlink:href=\"#DejaVuSans-72\"/><use transform=\"translate(296.92)\" xlink:href=\"#DejaVuSans-76\"/><use transform=\"translate(356.1)\" xlink:href=\"#DejaVuSans-61\"/><use transform=\"translate(417.38)\" xlink:href=\"#DejaVuSans-62\"/><use transform=\"translate(480.86)\" xlink:href=\"#DejaVuSans-6c\"/><use transform=\"translate(508.64)\" xlink:href=\"#DejaVuSans-65\"/><use transform=\"translate(570.17)\" xlink:href=\"#DejaVuSans-73\"/></g><defs><path id=\"8ab080195b3\" d=\"m0 0h-3.5\" stroke=\"#000000\" stroke-width=\".8\"/></defs><use x=\"43.78125\" y=\"248.117778\" stroke=\"#000000\" stroke-width=\".8\" xlink:href=\"#8ab080195b3\"/><g transform=\"translate(20.878 251.92) scale(.1 -.1)\"><defs><path id=\"DejaVuSans-30\" transform=\"scale(.015625)\" d=\"m2034 4250q-487 0-733-480-245-479-245-1442 0-959 245-1439 246-480 733-480 491 0 736 480 246 480 246 1439 0 963-246 1442-245 480-736 480zm0 500q785 0 1199-621 414-620 414-1801 0-1178-414-1799-414-620-1199-620-784 0-1198 620-414 621-414 1799 0 1181 414 1801 414 621 1198 621z\"/><path id=\"DejaVuSans-2e\" transform=\"scale(.015625)\" d=\"m684 794h660v-794h-660v794z\"/></defs><use xlink:href=\"#DejaVuSans-30\"/><use transform=\"translate(63.623)\" xlink:href=\"#DejaVuSans-2e\"/><use transform=\"translate(95.41)\" xlink:href=\"#DejaVuSans-30\"/></g><use x=\"43.78125\" y=\"203.606094\" stroke=\"#000000\" stroke-width=\".8\" xlink:href=\"#8ab080195b3\"/><g transform=\"translate(20.878 207.41) scale(.1 -.1)\"><defs><path id=\"DejaVuSans-32\" transform=\"scale(.015625)\" d=\"m1228 531h2203v-531h-2962v531q359 372 979 998 621 627 780 809 303 340 423 576 121 236 121 464 0 372-261 606-261 235-680 235-297 0-627-103-329-103-704-313v638q381 153 712 231 332 78 607 78 725 0 1156-363 431-362 431-968 0-288-108-546-107-257-392-607-78-91-497-524-418-433-1181-1211z\"/></defs><use xlink:href=\"#DejaVuSans-30\"/><use transform=\"translate(63.623)\" xlink:href=\"#DejaVuSans-2e\"/><use transform=\"translate(95.41)\" xlink:href=\"#DejaVuSans-32\"/></g><use x=\"43.78125\" y=\"159.09441\" stroke=\"#000000\" stroke-width=\".8\" xlink:href=\"#8ab080195b3\"/><g transform=\"translate(20.878 162.89) scale(.1 -.1)\"><defs><path id=\"DejaVuSans-34\" transform=\"scale(.015625)\" d=\"m2419 4116-1594-2491h1594v2491zm-166 550h794v-3041h666v-525h-666v-1100h-628v1100h-2106v609l1940 2957z\"/></defs><use xlink:href=\"#DejaVuSans-30\"/><use transform=\"translate(63.623)\" xlink:href=\"#DejaVuSans-2e\"/><use transform=\"translate(95.41)\" xlink:href=\"#DejaVuSans-34\"/></g><use x=\"43.78125\" y=\"114.582726\" stroke=\"#000000\" stroke-width=\".8\" xlink:href=\"#8ab080195b3\"/><g transform=\"translate(20.878 118.38) scale(.1 -.1)\"><defs><path id=\"DejaVuSans-36\" transform=\"scale(.015625)\" d=\"m2113 2584q-425 0-674-291-248-290-248-796 0-503 248-796 249-292 674-292t673 292q248 293 248 796 0 506-248 796-248 291-673 291zm1253 1979v-575q-238 112-480 171-242 60-480 60-625 0-955-422-329-422-376-1275 184 272 462 417 279 145 613 145 703 0 1111-427 408-426 408-1160 0-719-425-1154-425-434-1131-434-810 0-1238 620-428 621-428 1799 0 1106 525 1764t1409 658q238 0 480-47t505-140z\"/></defs><use xlink:href=\"#DejaVuSans-30\"/><use transform=\"translate(63.623)\" xlink:href=\"#DejaVuSans-2e\"/><use transform=\"translate(95.41)\" xlink:href=\"#DejaVuSans-36\"/></g><use x=\"43.78125\" y=\"70.071042\" stroke=\"#000000\" stroke-width=\".8\" xlink:href=\"#8ab080195b3\"/><g transform=\"translate(20.878 73.87) scale(.1 -.1)\"><defs><path id=\"DejaVuSans-38\" transform=\"scale(.015625)\" d=\"m2034 2216q-450 0-708-241-257-241-257-662 0-422 257-663 258-241 708-241t709 242q260 243 260 662 0 421-258 662-257 241-711 241zm-631 268q-406 100-633 378-226 279-226 679 0 559 398 884 399 325 1092 325 697 0 1094-325t397-884q0-400-227-679-226-278-629-378 456-106 710-416 255-309 255-755 0-679-414-1042-414-362-1186-362-771 0-1186 362-414 363-414 1042 0 446 256 755 257 310 713 416zm-231 997q0-362 226-565 227-203 636-203 407 0 636 203 230 203 230 565 0 363-230 566-229 203-636 203-409 0-636-203-226-203-226-566z\"/></defs><use xlink:href=\"#DejaVuSans-30\"/><use transform=\"translate(63.623)\" xlink:href=\"#DejaVuSans-2e\"/><use transform=\"translate(95.41)\" xlink:href=\"#DejaVuSans-38\"/></g><use x=\"43.78125\" y=\"25.559359\" stroke=\"#000000\" stroke-width=\".8\" xlink:href=\"#8ab080195b3\"/><g transform=\"translate(20.878 29.359) scale(.1 -.1)\"><defs><path id=\"DejaVuSans-31\" transform=\"scale(.015625)\" d=\"m794 531h1031v3560l-1122-225v575l1116 225h631v-4135h1031v-531h-2687v531z\"/></defs><use xlink:href=\"#DejaVuSans-31\"/><use transform=\"translate(63.623)\" xlink:href=\"#DejaVuSans-2e\"/><use transform=\"translate(95.41)\" xlink:href=\"#DejaVuSans-30\"/></g><g transform=\"translate(14.798 156.59) rotate(-90) scale(.1 -.1)\"><defs><path id=\"DejaVuSans-56\" transform=\"scale(.015625)\" d=\"m1831 0-1781 4666h659l1479-3928 1481 3928h656l-1778-4666h-716z\"/><path id=\"DejaVuSans-75\" transform=\"scale(.015625)\" d=\"m544 1381v2119h575v-2097q0-497 193-746 194-248 582-248 465 0 735 297 271 297 271 810v1984h575v-3500h-575v538q-209-319-486-474-276-155-642-155-603 0-916 375-312 375-312 1097zm1447 2203z\"/></defs><use xlink:href=\"#DejaVuSans-56\"/><use transform=\"translate(60.658)\" xlink:href=\"#DejaVuSans-61\"/><use transform=\"translate(121.94)\" xlink:href=\"#DejaVuSans-6c\"/><use transform=\"translate(149.72)\" xlink:href=\"#DejaVuSans-75\"/><use transform=\"translate(213.1)\" xlink:href=\"#DejaVuSans-65\"/><use transform=\"translate(274.62)\" xlink:href=\"#DejaVuSans-73\"/></g><path d=\"m60.014 258 64.931-7.7945 64.931 11.014 64.931-13.291 64.931-220 64.931-8.6311\" clip-path=\"url(#ad151e343b8)\" fill=\"none\" stroke=\"#1f77b4\" stroke-linecap=\"square\" stroke-width=\"1.5\"/><defs><path id=\"b459fa79137\" d=\"m0 3c0.79561 0 1.5587-0.3161 2.1213-0.87868 0.56258-0.56258 0.87868-1.3257 0.87868-2.1213s-0.3161-1.5587-0.87868-2.1213c-0.56258-0.56258-1.3257-0.87868-2.1213-0.87868s-1.5587 0.3161-2.1213 0.87868c-0.56258 0.56258-0.87868 1.3257-0.87868 2.1213s0.3161 1.5587 0.87868 2.1213c0.56258 0.56258 1.3257 0.87868 2.1213 0.87868z\" stroke=\"#1f77b4\"/></defs><g clip-path=\"url(#ad151e343b8)\" fill=\"#1f77b4\" stroke=\"#1f77b4\"><use x=\"60.013977\" y=\"257.996864\" xlink:href=\"#b459fa79137\"/><use x=\"124.944886\" y=\"250.202356\" xlink:href=\"#b459fa79137\"/><use x=\"189.875795\" y=\"261.216\" xlink:href=\"#b459fa79137\"/><use x=\"254.806705\" y=\"247.925157\" xlink:href=\"#b459fa79137\"/><use x=\"319.737614\" y=\"27.927083\" xlink:href=\"#b459fa79137\"/><use x=\"384.668523\" y=\"19.296\" xlink:href=\"#b459fa79137\"/></g><path d=\"m43.781 273.31v-266.11\" fill=\"none\" stroke=\"#000000\" stroke-linecap=\"square\" stroke-width=\".8\"/><path d=\"m400.9 273.31v-266.11\" fill=\"none\" stroke=\"#000000\" stroke-linecap=\"square\" stroke-width=\".8\"/><path d=\"m43.781 273.31h357.12\" fill=\"none\" stroke=\"#000000\" stroke-linecap=\"square\" stroke-width=\".8\"/><path d=\"m43.781 7.2h357.12\" fill=\"none\" stroke=\"#000000\" stroke-linecap=\"square\" stroke-width=\".8\"/><defs><clipPath id=\"ad151e343b8\"><rect x=\"43.781\" y=\"7.2\" width=\"357.12\" height=\"266.11\"/></clipPath></defs></svg>"
      ],
      "text/plain": [
       "<Figure size 640x480 with 1 Axes>"
      ]
     },
     "metadata": {},
     "output_type": "display_data"
    }
   ],
   "source": [
    "# Plot the result\n",
    "\n",
    "from matplotlib import pyplot as plt\n",
    "\n",
    "values = pub_result.data.evs\n",
    "\n",
    "errors = pub_result.data.stds\n",
    "\n",
    "# plotting graph\n",
    "plt.plot(observables_labels, values, \"-o\")\n",
    "plt.xlabel(\"Observables\")\n",
    "plt.ylabel(\"Values\")\n",
    "plt.show()"
   ]
  },
  {
   "cell_type": "markdown",
   "id": "e6a9ba84",
   "metadata": {},
   "source": [
    "Notice that for qubits 0 and 1, the independent expectation values of both X and Z are 0, while the correlations (`XX` and `ZZ`) are 1. This is a hallmark of quantum entanglement."
   ]
  },
  {
   "cell_type": "code",
   "execution_count": 8,
   "id": "b8d8e086",
   "metadata": {
    "tags": [
     "remove-cell"
    ]
   },
   "outputs": [],
   "source": [
    "# Make sure the results follow the claim from the previous markdown cell.\n",
    "# This can happen when the device occasionally behaves strangely. If this cell\n",
    "# fails, you may just need to run the notebook again.\n",
    "\n",
    "_results = {obs: val for obs, val in zip(observables_labels, values)}\n",
    "for _label in [\"IZ\", \"IX\", \"ZI\", \"XI\"]:\n",
    "    assert abs(_results[_label]) < 0.2\n",
    "for _label in [\"XX\", \"ZZ\"]:\n",
    "    assert _results[_label] > 0.8"
   ]
  },
  {
   "cell_type": "markdown",
   "id": "0bc582d8",
   "metadata": {},
   "source": [
    "## Scale to large numbers of qubits\n",
    "\n",
    "In quantum computing, utility-scale work is crucial for making progress in the field. Such work requires computations to be done on a much larger scale; working with circuits that might use over 100 qubits and over 1000 gates. This example demonstrates how you can accomplish utility-scale work on IBM&reg; QPUs by creating and analyzing a 100-qubit GHZ state.  It uses the Qiskit patterns workflow and ends by measuring the expectation value $\\langle Z_0 Z_i \\rangle $ for each qubit.\n",
    "\n",
    "### Step 1. Map the problem\n",
    "\n",
    "Write a function that returns a `QuantumCircuit` that prepares an $n$-qubit GHZ state (essentially an extended Bell state), then use that function to prepare a 100-qubit GHZ state and collect the observables to be measured."
   ]
  },
  {
   "cell_type": "code",
   "execution_count": 9,
   "id": "2ac02692",
   "metadata": {},
   "outputs": [],
   "source": [
    "from qiskit import QuantumCircuit\n",
    "\n",
    "\n",
    "def get_qc_for_n_qubit_GHZ_state(n: int) -> QuantumCircuit:\n",
    "    \"\"\"This function will create a qiskit.QuantumCircuit (qc) for an n-qubit GHZ state.\n",
    "\n",
    "    Args:\n",
    "        n (int): Number of qubits in the n-qubit GHZ state\n",
    "\n",
    "    Returns:\n",
    "        QuantumCircuit: Quantum circuit that generate the n-qubit GHZ state, assuming all qubits start in the 0 state\n",
    "    \"\"\"\n",
    "    if isinstance(n, int) and n >= 2:\n",
    "        qc = QuantumCircuit(n)\n",
    "        qc.h(0)\n",
    "        for i in range(n - 1):\n",
    "            qc.cx(i, i + 1)\n",
    "    else:\n",
    "        raise Exception(\"n is not a valid input\")\n",
    "    return qc\n",
    "\n",
    "\n",
    "# Create a new circuit with two qubits (first argument) and two classical\n",
    "# bits (second argument)\n",
    "n = 100\n",
    "qc = get_qc_for_n_qubit_GHZ_state(n)"
   ]
  },
  {
   "cell_type": "markdown",
   "id": "5b3d0d74",
   "metadata": {},
   "source": [
    "Next, map to the operators of interest. This example uses the `ZZ` operators between qubits to examine the behavior as they get farther apart.  Increasingly inaccurate (corrupted) expectation values between distant qubits would reveal the level of noise present."
   ]
  },
  {
   "cell_type": "code",
   "execution_count": 10,
   "id": "863a4ec9",
   "metadata": {},
   "outputs": [
    {
     "name": "stdout",
     "output_type": "stream",
     "text": [
      "['ZZIIIIIIIIIIIIIIIIIIIIIIIIIIIIIIIIIIIIIIIIIIIIIIIIIIIIIIIIIIIIIIIIIIIIIIIIIIIIIIIIIIIIIIIIIIIIIIIIII', 'ZIZIIIIIIIIIIIIIIIIIIIIIIIIIIIIIIIIIIIIIIIIIIIIIIIIIIIIIIIIIIIIIIIIIIIIIIIIIIIIIIIIIIIIIIIIIIIIIIIII', 'ZIIZIIIIIIIIIIIIIIIIIIIIIIIIIIIIIIIIIIIIIIIIIIIIIIIIIIIIIIIIIIIIIIIIIIIIIIIIIIIIIIIIIIIIIIIIIIIIIIII', 'ZIIIZIIIIIIIIIIIIIIIIIIIIIIIIIIIIIIIIIIIIIIIIIIIIIIIIIIIIIIIIIIIIIIIIIIIIIIIIIIIIIIIIIIIIIIIIIIIIIII', 'ZIIIIZIIIIIIIIIIIIIIIIIIIIIIIIIIIIIIIIIIIIIIIIIIIIIIIIIIIIIIIIIIIIIIIIIIIIIIIIIIIIIIIIIIIIIIIIIIIIII', 'ZIIIIIZIIIIIIIIIIIIIIIIIIIIIIIIIIIIIIIIIIIIIIIIIIIIIIIIIIIIIIIIIIIIIIIIIIIIIIIIIIIIIIIIIIIIIIIIIIIII', 'ZIIIIIIZIIIIIIIIIIIIIIIIIIIIIIIIIIIIIIIIIIIIIIIIIIIIIIIIIIIIIIIIIIIIIIIIIIIIIIIIIIIIIIIIIIIIIIIIIIII', 'ZIIIIIIIZIIIIIIIIIIIIIIIIIIIIIIIIIIIIIIIIIIIIIIIIIIIIIIIIIIIIIIIIIIIIIIIIIIIIIIIIIIIIIIIIIIIIIIIIIII', 'ZIIIIIIIIZIIIIIIIIIIIIIIIIIIIIIIIIIIIIIIIIIIIIIIIIIIIIIIIIIIIIIIIIIIIIIIIIIIIIIIIIIIIIIIIIIIIIIIIIII', 'ZIIIIIIIIIZIIIIIIIIIIIIIIIIIIIIIIIIIIIIIIIIIIIIIIIIIIIIIIIIIIIIIIIIIIIIIIIIIIIIIIIIIIIIIIIIIIIIIIIII', 'ZIIIIIIIIIIZIIIIIIIIIIIIIIIIIIIIIIIIIIIIIIIIIIIIIIIIIIIIIIIIIIIIIIIIIIIIIIIIIIIIIIIIIIIIIIIIIIIIIIII', 'ZIIIIIIIIIIIZIIIIIIIIIIIIIIIIIIIIIIIIIIIIIIIIIIIIIIIIIIIIIIIIIIIIIIIIIIIIIIIIIIIIIIIIIIIIIIIIIIIIIII', 'ZIIIIIIIIIIIIZIIIIIIIIIIIIIIIIIIIIIIIIIIIIIIIIIIIIIIIIIIIIIIIIIIIIIIIIIIIIIIIIIIIIIIIIIIIIIIIIIIIIII', 'ZIIIIIIIIIIIIIZIIIIIIIIIIIIIIIIIIIIIIIIIIIIIIIIIIIIIIIIIIIIIIIIIIIIIIIIIIIIIIIIIIIIIIIIIIIIIIIIIIIII', 'ZIIIIIIIIIIIIIIZIIIIIIIIIIIIIIIIIIIIIIIIIIIIIIIIIIIIIIIIIIIIIIIIIIIIIIIIIIIIIIIIIIIIIIIIIIIIIIIIIIII', 'ZIIIIIIIIIIIIIIIZIIIIIIIIIIIIIIIIIIIIIIIIIIIIIIIIIIIIIIIIIIIIIIIIIIIIIIIIIIIIIIIIIIIIIIIIIIIIIIIIIII', 'ZIIIIIIIIIIIIIIIIZIIIIIIIIIIIIIIIIIIIIIIIIIIIIIIIIIIIIIIIIIIIIIIIIIIIIIIIIIIIIIIIIIIIIIIIIIIIIIIIIII', 'ZIIIIIIIIIIIIIIIIIZIIIIIIIIIIIIIIIIIIIIIIIIIIIIIIIIIIIIIIIIIIIIIIIIIIIIIIIIIIIIIIIIIIIIIIIIIIIIIIIII', 'ZIIIIIIIIIIIIIIIIIIZIIIIIIIIIIIIIIIIIIIIIIIIIIIIIIIIIIIIIIIIIIIIIIIIIIIIIIIIIIIIIIIIIIIIIIIIIIIIIIII', 'ZIIIIIIIIIIIIIIIIIIIZIIIIIIIIIIIIIIIIIIIIIIIIIIIIIIIIIIIIIIIIIIIIIIIIIIIIIIIIIIIIIIIIIIIIIIIIIIIIIII', 'ZIIIIIIIIIIIIIIIIIIIIZIIIIIIIIIIIIIIIIIIIIIIIIIIIIIIIIIIIIIIIIIIIIIIIIIIIIIIIIIIIIIIIIIIIIIIIIIIIIII', 'ZIIIIIIIIIIIIIIIIIIIIIZIIIIIIIIIIIIIIIIIIIIIIIIIIIIIIIIIIIIIIIIIIIIIIIIIIIIIIIIIIIIIIIIIIIIIIIIIIIII', 'ZIIIIIIIIIIIIIIIIIIIIIIZIIIIIIIIIIIIIIIIIIIIIIIIIIIIIIIIIIIIIIIIIIIIIIIIIIIIIIIIIIIIIIIIIIIIIIIIIIII', 'ZIIIIIIIIIIIIIIIIIIIIIIIZIIIIIIIIIIIIIIIIIIIIIIIIIIIIIIIIIIIIIIIIIIIIIIIIIIIIIIIIIIIIIIIIIIIIIIIIIII', 'ZIIIIIIIIIIIIIIIIIIIIIIIIZIIIIIIIIIIIIIIIIIIIIIIIIIIIIIIIIIIIIIIIIIIIIIIIIIIIIIIIIIIIIIIIIIIIIIIIIII', 'ZIIIIIIIIIIIIIIIIIIIIIIIIIZIIIIIIIIIIIIIIIIIIIIIIIIIIIIIIIIIIIIIIIIIIIIIIIIIIIIIIIIIIIIIIIIIIIIIIIII', 'ZIIIIIIIIIIIIIIIIIIIIIIIIIIZIIIIIIIIIIIIIIIIIIIIIIIIIIIIIIIIIIIIIIIIIIIIIIIIIIIIIIIIIIIIIIIIIIIIIIII', 'ZIIIIIIIIIIIIIIIIIIIIIIIIIIIZIIIIIIIIIIIIIIIIIIIIIIIIIIIIIIIIIIIIIIIIIIIIIIIIIIIIIIIIIIIIIIIIIIIIIII', 'ZIIIIIIIIIIIIIIIIIIIIIIIIIIIIZIIIIIIIIIIIIIIIIIIIIIIIIIIIIIIIIIIIIIIIIIIIIIIIIIIIIIIIIIIIIIIIIIIIIII', 'ZIIIIIIIIIIIIIIIIIIIIIIIIIIIIIZIIIIIIIIIIIIIIIIIIIIIIIIIIIIIIIIIIIIIIIIIIIIIIIIIIIIIIIIIIIIIIIIIIIII', 'ZIIIIIIIIIIIIIIIIIIIIIIIIIIIIIIZIIIIIIIIIIIIIIIIIIIIIIIIIIIIIIIIIIIIIIIIIIIIIIIIIIIIIIIIIIIIIIIIIIII', 'ZIIIIIIIIIIIIIIIIIIIIIIIIIIIIIIIZIIIIIIIIIIIIIIIIIIIIIIIIIIIIIIIIIIIIIIIIIIIIIIIIIIIIIIIIIIIIIIIIIII', 'ZIIIIIIIIIIIIIIIIIIIIIIIIIIIIIIIIZIIIIIIIIIIIIIIIIIIIIIIIIIIIIIIIIIIIIIIIIIIIIIIIIIIIIIIIIIIIIIIIIII', 'ZIIIIIIIIIIIIIIIIIIIIIIIIIIIIIIIIIZIIIIIIIIIIIIIIIIIIIIIIIIIIIIIIIIIIIIIIIIIIIIIIIIIIIIIIIIIIIIIIIII', 'ZIIIIIIIIIIIIIIIIIIIIIIIIIIIIIIIIIIZIIIIIIIIIIIIIIIIIIIIIIIIIIIIIIIIIIIIIIIIIIIIIIIIIIIIIIIIIIIIIIII', 'ZIIIIIIIIIIIIIIIIIIIIIIIIIIIIIIIIIIIZIIIIIIIIIIIIIIIIIIIIIIIIIIIIIIIIIIIIIIIIIIIIIIIIIIIIIIIIIIIIIII', 'ZIIIIIIIIIIIIIIIIIIIIIIIIIIIIIIIIIIIIZIIIIIIIIIIIIIIIIIIIIIIIIIIIIIIIIIIIIIIIIIIIIIIIIIIIIIIIIIIIIII', 'ZIIIIIIIIIIIIIIIIIIIIIIIIIIIIIIIIIIIIIZIIIIIIIIIIIIIIIIIIIIIIIIIIIIIIIIIIIIIIIIIIIIIIIIIIIIIIIIIIIII', 'ZIIIIIIIIIIIIIIIIIIIIIIIIIIIIIIIIIIIIIIZIIIIIIIIIIIIIIIIIIIIIIIIIIIIIIIIIIIIIIIIIIIIIIIIIIIIIIIIIIII', 'ZIIIIIIIIIIIIIIIIIIIIIIIIIIIIIIIIIIIIIIIZIIIIIIIIIIIIIIIIIIIIIIIIIIIIIIIIIIIIIIIIIIIIIIIIIIIIIIIIIII', 'ZIIIIIIIIIIIIIIIIIIIIIIIIIIIIIIIIIIIIIIIIZIIIIIIIIIIIIIIIIIIIIIIIIIIIIIIIIIIIIIIIIIIIIIIIIIIIIIIIIII', 'ZIIIIIIIIIIIIIIIIIIIIIIIIIIIIIIIIIIIIIIIIIZIIIIIIIIIIIIIIIIIIIIIIIIIIIIIIIIIIIIIIIIIIIIIIIIIIIIIIIII', 'ZIIIIIIIIIIIIIIIIIIIIIIIIIIIIIIIIIIIIIIIIIIZIIIIIIIIIIIIIIIIIIIIIIIIIIIIIIIIIIIIIIIIIIIIIIIIIIIIIIII', 'ZIIIIIIIIIIIIIIIIIIIIIIIIIIIIIIIIIIIIIIIIIIIZIIIIIIIIIIIIIIIIIIIIIIIIIIIIIIIIIIIIIIIIIIIIIIIIIIIIIII', 'ZIIIIIIIIIIIIIIIIIIIIIIIIIIIIIIIIIIIIIIIIIIIIZIIIIIIIIIIIIIIIIIIIIIIIIIIIIIIIIIIIIIIIIIIIIIIIIIIIIII', 'ZIIIIIIIIIIIIIIIIIIIIIIIIIIIIIIIIIIIIIIIIIIIIIZIIIIIIIIIIIIIIIIIIIIIIIIIIIIIIIIIIIIIIIIIIIIIIIIIIIII', 'ZIIIIIIIIIIIIIIIIIIIIIIIIIIIIIIIIIIIIIIIIIIIIIIZIIIIIIIIIIIIIIIIIIIIIIIIIIIIIIIIIIIIIIIIIIIIIIIIIIII', 'ZIIIIIIIIIIIIIIIIIIIIIIIIIIIIIIIIIIIIIIIIIIIIIIIZIIIIIIIIIIIIIIIIIIIIIIIIIIIIIIIIIIIIIIIIIIIIIIIIIII', 'ZIIIIIIIIIIIIIIIIIIIIIIIIIIIIIIIIIIIIIIIIIIIIIIIIZIIIIIIIIIIIIIIIIIIIIIIIIIIIIIIIIIIIIIIIIIIIIIIIIII', 'ZIIIIIIIIIIIIIIIIIIIIIIIIIIIIIIIIIIIIIIIIIIIIIIIIIZIIIIIIIIIIIIIIIIIIIIIIIIIIIIIIIIIIIIIIIIIIIIIIIII', 'ZIIIIIIIIIIIIIIIIIIIIIIIIIIIIIIIIIIIIIIIIIIIIIIIIIIZIIIIIIIIIIIIIIIIIIIIIIIIIIIIIIIIIIIIIIIIIIIIIIII', 'ZIIIIIIIIIIIIIIIIIIIIIIIIIIIIIIIIIIIIIIIIIIIIIIIIIIIZIIIIIIIIIIIIIIIIIIIIIIIIIIIIIIIIIIIIIIIIIIIIIII', 'ZIIIIIIIIIIIIIIIIIIIIIIIIIIIIIIIIIIIIIIIIIIIIIIIIIIIIZIIIIIIIIIIIIIIIIIIIIIIIIIIIIIIIIIIIIIIIIIIIIII', 'ZIIIIIIIIIIIIIIIIIIIIIIIIIIIIIIIIIIIIIIIIIIIIIIIIIIIIIZIIIIIIIIIIIIIIIIIIIIIIIIIIIIIIIIIIIIIIIIIIIII', 'ZIIIIIIIIIIIIIIIIIIIIIIIIIIIIIIIIIIIIIIIIIIIIIIIIIIIIIIZIIIIIIIIIIIIIIIIIIIIIIIIIIIIIIIIIIIIIIIIIIII', 'ZIIIIIIIIIIIIIIIIIIIIIIIIIIIIIIIIIIIIIIIIIIIIIIIIIIIIIIIZIIIIIIIIIIIIIIIIIIIIIIIIIIIIIIIIIIIIIIIIIII', 'ZIIIIIIIIIIIIIIIIIIIIIIIIIIIIIIIIIIIIIIIIIIIIIIIIIIIIIIIIZIIIIIIIIIIIIIIIIIIIIIIIIIIIIIIIIIIIIIIIIII', 'ZIIIIIIIIIIIIIIIIIIIIIIIIIIIIIIIIIIIIIIIIIIIIIIIIIIIIIIIIIZIIIIIIIIIIIIIIIIIIIIIIIIIIIIIIIIIIIIIIIII', 'ZIIIIIIIIIIIIIIIIIIIIIIIIIIIIIIIIIIIIIIIIIIIIIIIIIIIIIIIIIIZIIIIIIIIIIIIIIIIIIIIIIIIIIIIIIIIIIIIIIII', 'ZIIIIIIIIIIIIIIIIIIIIIIIIIIIIIIIIIIIIIIIIIIIIIIIIIIIIIIIIIIIZIIIIIIIIIIIIIIIIIIIIIIIIIIIIIIIIIIIIIII', 'ZIIIIIIIIIIIIIIIIIIIIIIIIIIIIIIIIIIIIIIIIIIIIIIIIIIIIIIIIIIIIZIIIIIIIIIIIIIIIIIIIIIIIIIIIIIIIIIIIIII', 'ZIIIIIIIIIIIIIIIIIIIIIIIIIIIIIIIIIIIIIIIIIIIIIIIIIIIIIIIIIIIIIZIIIIIIIIIIIIIIIIIIIIIIIIIIIIIIIIIIIII', 'ZIIIIIIIIIIIIIIIIIIIIIIIIIIIIIIIIIIIIIIIIIIIIIIIIIIIIIIIIIIIIIIZIIIIIIIIIIIIIIIIIIIIIIIIIIIIIIIIIIII', 'ZIIIIIIIIIIIIIIIIIIIIIIIIIIIIIIIIIIIIIIIIIIIIIIIIIIIIIIIIIIIIIIIZIIIIIIIIIIIIIIIIIIIIIIIIIIIIIIIIIII', 'ZIIIIIIIIIIIIIIIIIIIIIIIIIIIIIIIIIIIIIIIIIIIIIIIIIIIIIIIIIIIIIIIIZIIIIIIIIIIIIIIIIIIIIIIIIIIIIIIIIII', 'ZIIIIIIIIIIIIIIIIIIIIIIIIIIIIIIIIIIIIIIIIIIIIIIIIIIIIIIIIIIIIIIIIIZIIIIIIIIIIIIIIIIIIIIIIIIIIIIIIIII', 'ZIIIIIIIIIIIIIIIIIIIIIIIIIIIIIIIIIIIIIIIIIIIIIIIIIIIIIIIIIIIIIIIIIIZIIIIIIIIIIIIIIIIIIIIIIIIIIIIIIII', 'ZIIIIIIIIIIIIIIIIIIIIIIIIIIIIIIIIIIIIIIIIIIIIIIIIIIIIIIIIIIIIIIIIIIIZIIIIIIIIIIIIIIIIIIIIIIIIIIIIIII', 'ZIIIIIIIIIIIIIIIIIIIIIIIIIIIIIIIIIIIIIIIIIIIIIIIIIIIIIIIIIIIIIIIIIIIIZIIIIIIIIIIIIIIIIIIIIIIIIIIIIII', 'ZIIIIIIIIIIIIIIIIIIIIIIIIIIIIIIIIIIIIIIIIIIIIIIIIIIIIIIIIIIIIIIIIIIIIIZIIIIIIIIIIIIIIIIIIIIIIIIIIIII', 'ZIIIIIIIIIIIIIIIIIIIIIIIIIIIIIIIIIIIIIIIIIIIIIIIIIIIIIIIIIIIIIIIIIIIIIIZIIIIIIIIIIIIIIIIIIIIIIIIIIII', 'ZIIIIIIIIIIIIIIIIIIIIIIIIIIIIIIIIIIIIIIIIIIIIIIIIIIIIIIIIIIIIIIIIIIIIIIIZIIIIIIIIIIIIIIIIIIIIIIIIIII', 'ZIIIIIIIIIIIIIIIIIIIIIIIIIIIIIIIIIIIIIIIIIIIIIIIIIIIIIIIIIIIIIIIIIIIIIIIIZIIIIIIIIIIIIIIIIIIIIIIIIII', 'ZIIIIIIIIIIIIIIIIIIIIIIIIIIIIIIIIIIIIIIIIIIIIIIIIIIIIIIIIIIIIIIIIIIIIIIIIIZIIIIIIIIIIIIIIIIIIIIIIIII', 'ZIIIIIIIIIIIIIIIIIIIIIIIIIIIIIIIIIIIIIIIIIIIIIIIIIIIIIIIIIIIIIIIIIIIIIIIIIIZIIIIIIIIIIIIIIIIIIIIIIII', 'ZIIIIIIIIIIIIIIIIIIIIIIIIIIIIIIIIIIIIIIIIIIIIIIIIIIIIIIIIIIIIIIIIIIIIIIIIIIIZIIIIIIIIIIIIIIIIIIIIIII', 'ZIIIIIIIIIIIIIIIIIIIIIIIIIIIIIIIIIIIIIIIIIIIIIIIIIIIIIIIIIIIIIIIIIIIIIIIIIIIIZIIIIIIIIIIIIIIIIIIIIII', 'ZIIIIIIIIIIIIIIIIIIIIIIIIIIIIIIIIIIIIIIIIIIIIIIIIIIIIIIIIIIIIIIIIIIIIIIIIIIIIIZIIIIIIIIIIIIIIIIIIIII', 'ZIIIIIIIIIIIIIIIIIIIIIIIIIIIIIIIIIIIIIIIIIIIIIIIIIIIIIIIIIIIIIIIIIIIIIIIIIIIIIIZIIIIIIIIIIIIIIIIIIII', 'ZIIIIIIIIIIIIIIIIIIIIIIIIIIIIIIIIIIIIIIIIIIIIIIIIIIIIIIIIIIIIIIIIIIIIIIIIIIIIIIIZIIIIIIIIIIIIIIIIIII', 'ZIIIIIIIIIIIIIIIIIIIIIIIIIIIIIIIIIIIIIIIIIIIIIIIIIIIIIIIIIIIIIIIIIIIIIIIIIIIIIIIIZIIIIIIIIIIIIIIIIII', 'ZIIIIIIIIIIIIIIIIIIIIIIIIIIIIIIIIIIIIIIIIIIIIIIIIIIIIIIIIIIIIIIIIIIIIIIIIIIIIIIIIIZIIIIIIIIIIIIIIIII', 'ZIIIIIIIIIIIIIIIIIIIIIIIIIIIIIIIIIIIIIIIIIIIIIIIIIIIIIIIIIIIIIIIIIIIIIIIIIIIIIIIIIIZIIIIIIIIIIIIIIII', 'ZIIIIIIIIIIIIIIIIIIIIIIIIIIIIIIIIIIIIIIIIIIIIIIIIIIIIIIIIIIIIIIIIIIIIIIIIIIIIIIIIIIIZIIIIIIIIIIIIIII', 'ZIIIIIIIIIIIIIIIIIIIIIIIIIIIIIIIIIIIIIIIIIIIIIIIIIIIIIIIIIIIIIIIIIIIIIIIIIIIIIIIIIIIIZIIIIIIIIIIIIII', 'ZIIIIIIIIIIIIIIIIIIIIIIIIIIIIIIIIIIIIIIIIIIIIIIIIIIIIIIIIIIIIIIIIIIIIIIIIIIIIIIIIIIIIIZIIIIIIIIIIIII', 'ZIIIIIIIIIIIIIIIIIIIIIIIIIIIIIIIIIIIIIIIIIIIIIIIIIIIIIIIIIIIIIIIIIIIIIIIIIIIIIIIIIIIIIIZIIIIIIIIIIII', 'ZIIIIIIIIIIIIIIIIIIIIIIIIIIIIIIIIIIIIIIIIIIIIIIIIIIIIIIIIIIIIIIIIIIIIIIIIIIIIIIIIIIIIIIIZIIIIIIIIIII', 'ZIIIIIIIIIIIIIIIIIIIIIIIIIIIIIIIIIIIIIIIIIIIIIIIIIIIIIIIIIIIIIIIIIIIIIIIIIIIIIIIIIIIIIIIIZIIIIIIIIII', 'ZIIIIIIIIIIIIIIIIIIIIIIIIIIIIIIIIIIIIIIIIIIIIIIIIIIIIIIIIIIIIIIIIIIIIIIIIIIIIIIIIIIIIIIIIIZIIIIIIIII', 'ZIIIIIIIIIIIIIIIIIIIIIIIIIIIIIIIIIIIIIIIIIIIIIIIIIIIIIIIIIIIIIIIIIIIIIIIIIIIIIIIIIIIIIIIIIIZIIIIIIII', 'ZIIIIIIIIIIIIIIIIIIIIIIIIIIIIIIIIIIIIIIIIIIIIIIIIIIIIIIIIIIIIIIIIIIIIIIIIIIIIIIIIIIIIIIIIIIIZIIIIIII', 'ZIIIIIIIIIIIIIIIIIIIIIIIIIIIIIIIIIIIIIIIIIIIIIIIIIIIIIIIIIIIIIIIIIIIIIIIIIIIIIIIIIIIIIIIIIIIIZIIIIII', 'ZIIIIIIIIIIIIIIIIIIIIIIIIIIIIIIIIIIIIIIIIIIIIIIIIIIIIIIIIIIIIIIIIIIIIIIIIIIIIIIIIIIIIIIIIIIIIIZIIIII', 'ZIIIIIIIIIIIIIIIIIIIIIIIIIIIIIIIIIIIIIIIIIIIIIIIIIIIIIIIIIIIIIIIIIIIIIIIIIIIIIIIIIIIIIIIIIIIIIIZIIII', 'ZIIIIIIIIIIIIIIIIIIIIIIIIIIIIIIIIIIIIIIIIIIIIIIIIIIIIIIIIIIIIIIIIIIIIIIIIIIIIIIIIIIIIIIIIIIIIIIIZIII', 'ZIIIIIIIIIIIIIIIIIIIIIIIIIIIIIIIIIIIIIIIIIIIIIIIIIIIIIIIIIIIIIIIIIIIIIIIIIIIIIIIIIIIIIIIIIIIIIIIIZII', 'ZIIIIIIIIIIIIIIIIIIIIIIIIIIIIIIIIIIIIIIIIIIIIIIIIIIIIIIIIIIIIIIIIIIIIIIIIIIIIIIIIIIIIIIIIIIIIIIIIIZI', 'ZIIIIIIIIIIIIIIIIIIIIIIIIIIIIIIIIIIIIIIIIIIIIIIIIIIIIIIIIIIIIIIIIIIIIIIIIIIIIIIIIIIIIIIIIIIIIIIIIIIZ']\n",
      "99\n"
     ]
    }
   ],
   "source": [
    "from qiskit.quantum_info import SparsePauliOp\n",
    "\n",
    "# ZZII...II, ZIZI...II, ... , ZIII...IZ\n",
    "operator_strings = [\n",
    "    \"Z\" + \"I\" * i + \"Z\" + \"I\" * (n - 2 - i) for i in range(n - 1)\n",
    "]\n",
    "print(operator_strings)\n",
    "print(len(operator_strings))\n",
    "\n",
    "operators = [SparsePauliOp(operator) for operator in operator_strings]"
   ]
  },
  {
   "cell_type": "markdown",
   "id": "a0b462ce",
   "metadata": {},
   "source": [
    "### Step 2. Optimize the problem for execution on quantum hardware\n",
    "\n",
<<<<<<< HEAD
    "Transform the circuit and observables to match the backend's ISA."
=======
    "<LegacyContent>\n",
    "The following code transforms the circuit and observables to match the backend's ISA. It requires that you have already [saved your credentials](/guides/setup-channel#iqp)\n",
    "</LegacyContent>\n",
    "<CloudContent>\n",
    "The following code transforms the circuit and observables to match the backend's ISA. It requires that you have already [saved your credentials](/guides/cloud-setup)\n",
    "</CloudContent>"
>>>>>>> a176f869
   ]
  },
  {
   "cell_type": "code",
   "execution_count": 11,
   "id": "428f05e7",
   "metadata": {},
   "outputs": [],
   "source": [
    "from qiskit.transpiler.preset_passmanagers import generate_preset_pass_manager\n",
    "from qiskit_ibm_runtime import QiskitRuntimeService\n",
    "\n",
    "# If you have not previously saved your credentials, follow instructions at\n",
    "# https://docs.quantum.ibm.com/guides/setup-channel#iqp\n",
    "# to authenticate with your API token.\n",
    "\n",
    "service = QiskitRuntimeService()\n",
    "\n",
    "backend = service.least_busy(\n",
    "    simulator=False, operational=True, min_num_qubits=100\n",
    ")\n",
    "pm = generate_preset_pass_manager(optimization_level=1, backend=backend)\n",
    "\n",
    "isa_circuit = pm.run(qc)\n",
    "isa_operators_list = [op.apply_layout(isa_circuit.layout) for op in operators]"
   ]
  },
  {
   "cell_type": "markdown",
   "id": "2d2b5065",
   "metadata": {},
   "source": [
    "### Step 3. Execute on hardware\n",
    "\n",
    "Submit the job and enable error suppression by using a technique to reduce errors called [dynamical decoupling.](../api/qiskit-ibm-runtime/options-dynamical-decoupling-options) The resilience level specifies how much resilience to build against errors. Higher levels generate more accurate results, at the expense of longer processing times.  For further explanation of the options set in the following code, see [Configure error mitigation for Qiskit Runtime.](./configure-error-mitigation)"
   ]
  },
  {
   "cell_type": "code",
   "execution_count": 12,
   "id": "3aaa5025",
   "metadata": {},
   "outputs": [],
   "source": [
    "from qiskit_ibm_runtime import EstimatorOptions\n",
    "from qiskit_ibm_runtime import EstimatorV2 as Estimator\n",
    "\n",
    "options = EstimatorOptions()\n",
    "options.resilience_level = 1\n",
    "options.dynamical_decoupling.enable = True\n",
    "options.dynamical_decoupling.sequence_type = \"XY4\"\n",
    "\n",
    "# Create an Estimator object\n",
    "estimator = Estimator(backend, options=options)"
   ]
  },
  {
   "cell_type": "code",
   "execution_count": 13,
   "id": "b4c3d3e7-0a0f-4023-8948-1082e225f46c",
   "metadata": {},
   "outputs": [
    {
     "name": "stdout",
     "output_type": "stream",
     "text": [
      "cyr3ydh26abg008eexjg\n"
     ]
    }
   ],
   "source": [
    "# Submit the circuit to Estimator\n",
    "job = estimator.run([(isa_circuit, isa_operators_list)])\n",
    "job_id = job.job_id()\n",
    "print(job_id)"
   ]
  },
  {
   "cell_type": "markdown",
   "id": "0bc64091",
   "metadata": {},
   "source": [
    "### Step 4. Post-process results\n",
    "\n",
    "After the job completes, plot the results and notice that $\\langle Z_0 Z_i \\rangle$ decreases with increasing $i$, even though in an ideal simulation all $\\langle Z_0 Z_i \\rangle$ should be 1."
   ]
  },
  {
   "cell_type": "code",
   "execution_count": 14,
   "id": "de91ebd0",
   "metadata": {},
   "outputs": [
    {
     "data": {
      "image/svg+xml": [
       "<?xml version=\"1.0\" encoding=\"UTF-8\"?><!DOCTYPE svg  PUBLIC '-//W3C//DTD SVG 1.1//EN'  'http://www.w3.org/Graphics/SVG/1.1/DTD/svg11.dtd'><svg width=\"408.1pt\" height=\"310.89pt\" version=\"1.1\" viewBox=\"0 0 408.1 310.89\" xmlns=\"http://www.w3.org/2000/svg\" xmlns:xlink=\"http://www.w3.org/1999/xlink\"><defs><style type=\"text/css\">*{stroke-linejoin: round; stroke-linecap: butt}</style></defs><path d=\"m0 310.89h408.1v-310.89h-408.1z\" fill=\"#ffffff\"/><path d=\"m43.781 273.31h357.12v-266.11h-357.12z\" fill=\"#ffffff\"/><defs><path id=\"74202237dc5\" d=\"m0 0v3.5\" stroke=\"#000000\" stroke-width=\".8\"/></defs><use x=\"56.701176\" y=\"273.312\" stroke=\"#000000\" stroke-width=\".8\" xlink:href=\"#74202237dc5\"/><g transform=\"translate(53.52 287.91) scale(.1 -.1)\"><defs><path id=\"DejaVuSans-30\" transform=\"scale(.015625)\" d=\"m2034 4250q-487 0-733-480-245-479-245-1442 0-959 245-1439 246-480 733-480 491 0 736 480 246 480 246 1439 0 963-246 1442-245 480-736 480zm0 500q785 0 1199-621 414-620 414-1801 0-1178-414-1799-414-620-1199-620-784 0-1198 620-414 621-414 1799 0 1181 414 1801 414 621 1198 621z\"/></defs><use xlink:href=\"#DejaVuSans-30\"/></g><use x=\"122.957205\" y=\"273.312\" stroke=\"#000000\" stroke-width=\".8\" xlink:href=\"#74202237dc5\"/><g transform=\"translate(116.59 287.91) scale(.1 -.1)\"><defs><path id=\"DejaVuSans-32\" transform=\"scale(.015625)\" d=\"m1228 531h2203v-531h-2962v531q359 372 979 998 621 627 780 809 303 340 423 576 121 236 121 464 0 372-261 606-261 235-680 235-297 0-627-103-329-103-704-313v638q381 153 712 231 332 78 607 78 725 0 1156-363 431-362 431-968 0-288-108-546-107-257-392-607-78-91-497-524-418-433-1181-1211z\"/></defs><use xlink:href=\"#DejaVuSans-32\"/><use transform=\"translate(63.623)\" xlink:href=\"#DejaVuSans-30\"/></g><use x=\"189.213235\" y=\"273.312\" stroke=\"#000000\" stroke-width=\".8\" xlink:href=\"#74202237dc5\"/><g transform=\"translate(182.85 287.91) scale(.1 -.1)\"><defs><path id=\"DejaVuSans-34\" transform=\"scale(.015625)\" d=\"m2419 4116-1594-2491h1594v2491zm-166 550h794v-3041h666v-525h-666v-1100h-628v1100h-2106v609l1940 2957z\"/></defs><use xlink:href=\"#DejaVuSans-34\"/><use transform=\"translate(63.623)\" xlink:href=\"#DejaVuSans-30\"/></g><use x=\"255.469265\" y=\"273.312\" stroke=\"#000000\" stroke-width=\".8\" xlink:href=\"#74202237dc5\"/><g transform=\"translate(249.11 287.91) scale(.1 -.1)\"><defs><path id=\"DejaVuSans-36\" transform=\"scale(.015625)\" d=\"m2113 2584q-425 0-674-291-248-290-248-796 0-503 248-796 249-292 674-292t673 292q248 293 248 796 0 506-248 796-248 291-673 291zm1253 1979v-575q-238 112-480 171-242 60-480 60-625 0-955-422-329-422-376-1275 184 272 462 417 279 145 613 145 703 0 1111-427 408-426 408-1160 0-719-425-1154-425-434-1131-434-810 0-1238 620-428 621-428 1799 0 1106 525 1764t1409 658q238 0 480-47t505-140z\"/></defs><use xlink:href=\"#DejaVuSans-36\"/><use transform=\"translate(63.623)\" xlink:href=\"#DejaVuSans-30\"/></g><use x=\"321.725295\" y=\"273.312\" stroke=\"#000000\" stroke-width=\".8\" xlink:href=\"#74202237dc5\"/><g transform=\"translate(315.36 287.91) scale(.1 -.1)\"><defs><path id=\"DejaVuSans-38\" transform=\"scale(.015625)\" d=\"m2034 2216q-450 0-708-241-257-241-257-662 0-422 257-663 258-241 708-241t709 242q260 243 260 662 0 421-258 662-257 241-711 241zm-631 268q-406 100-633 378-226 279-226 679 0 559 398 884 399 325 1092 325 697 0 1094-325t397-884q0-400-227-679-226-278-629-378 456-106 710-416 255-309 255-755 0-679-414-1042-414-362-1186-362-771 0-1186 362-414 363-414 1042 0 446 256 755 257 310 713 416zm-231 997q0-362 226-565 227-203 636-203 407 0 636 203 230 203 230 565 0 363-230 566-229 203-636 203-409 0-636-203-226-203-226-566z\"/></defs><use xlink:href=\"#DejaVuSans-38\"/><use transform=\"translate(63.623)\" xlink:href=\"#DejaVuSans-30\"/></g><use x=\"387.981324\" y=\"273.312\" stroke=\"#000000\" stroke-width=\".8\" xlink:href=\"#74202237dc5\"/><g transform=\"translate(378.44 287.91) scale(.1 -.1)\"><defs><path id=\"DejaVuSans-31\" transform=\"scale(.015625)\" d=\"m794 531h1031v3560l-1122-225v575l1116 225h631v-4135h1031v-531h-2687v531z\"/></defs><use xlink:href=\"#DejaVuSans-31\"/><use transform=\"translate(63.623)\" xlink:href=\"#DejaVuSans-30\"/><use transform=\"translate(127.25)\" xlink:href=\"#DejaVuSans-30\"/></g><g transform=\"translate(157.19 301.59) scale(.1 -.1)\"><defs><path id=\"DejaVuSans-44\" transform=\"scale(.015625)\" d=\"m1259 4147v-3628h763q966 0 1414 437 448 438 448 1382 0 937-448 1373t-1414 436h-763zm-631 519h1297q1356 0 1990-564 635-564 635-1764 0-1207-638-1773-637-565-1987-565h-1297v4666z\"/><path id=\"DejaVuSans-69\" transform=\"scale(.015625)\" d=\"m603 3500h575v-3500h-575v3500zm0 1363h575v-729h-575v729z\"/><path id=\"DejaVuSans-73\" transform=\"scale(.015625)\" d=\"m2834 3397v-544q-243 125-506 187-262 63-544 63-428 0-642-131t-214-394q0-200 153-314t616-217l197-44q612-131 870-370t258-667q0-488-386-773-386-284-1061-284-281 0-586 55t-642 164v594q319-166 628-249 309-82 613-82 406 0 624 139 219 139 219 392 0 234-158 359-157 125-692 241l-200 47q-534 112-772 345-237 233-237 639 0 494 350 762 350 269 994 269 318 0 599-47 282-46 519-140z\"/><path id=\"DejaVuSans-74\" transform=\"scale(.015625)\" d=\"m1172 4494v-994h1184v-447h-1184v-1900q0-428 117-550t477-122h590v-481h-590q-666 0-919 248-253 249-253 905v1900h-422v447h422v994h578z\"/><path id=\"DejaVuSans-61\" transform=\"scale(.015625)\" d=\"m2194 1759q-697 0-966-159t-269-544q0-306 202-486 202-179 548-179 479 0 768 339t289 901v128h-572zm1147 238v-1997h-575v531q-197-318-491-470t-719-152q-537 0-855 302-317 302-317 808 0 590 395 890 396 300 1180 300h807v57q0 397-261 614t-733 217q-300 0-585-72-284-72-546-216v532q315 122 612 182 297 61 578 61 760 0 1135-394 375-393 375-1193z\"/><path id=\"DejaVuSans-6e\" transform=\"scale(.015625)\" d=\"m3513 2113v-2113h-575v2094q0 497-194 743-194 247-581 247-466 0-735-297-269-296-269-809v-1978h-578v3500h578v-544q207 316 486 472 280 156 646 156 603 0 912-373 310-373 310-1098z\"/><path id=\"DejaVuSans-63\" transform=\"scale(.015625)\" d=\"m3122 3366v-538q-244 135-489 202t-495 67q-560 0-870-355-309-354-309-995t309-996q310-354 870-354 250 0 495 67t489 202v-532q-241-112-499-168-257-57-548-57-791 0-1257 497-465 497-465 1341 0 856 470 1346 471 491 1290 491 265 0 518-55 253-54 491-163z\"/><path id=\"DejaVuSans-65\" transform=\"scale(.015625)\" d=\"m3597 1894v-281h-2644q38-594 358-905t892-311q331 0 642 81t618 244v-544q-310-131-635-200t-659-69q-838 0-1327 487-489 488-489 1320 0 859 464 1363 464 505 1252 505 706 0 1117-455 411-454 411-1235zm-575 169q-6 471-264 752-258 282-683 282-481 0-770-272t-333-766l2050 4z\"/><path id=\"DejaVuSans-62\" transform=\"scale(.015625)\" d=\"m3116 1747q0 634-261 995t-717 361q-457 0-718-361t-261-995 261-995 718-361q456 0 717 361t261 995zm-1957 1222q182 312 458 463 277 152 661 152 638 0 1036-506 399-506 399-1331t-399-1332q-398-506-1036-506-384 0-661 152-276 152-458 464v-525h-578v4863h578v-1894z\"/><path id=\"DejaVuSans-77\" transform=\"scale(.015625)\" d=\"m269 3500h575l719-2731 715 2731h678l719-2731 716 2731h575l-916-3500h-678l-753 2869-756-2869h-679l-915 3500z\"/><path id=\"DejaVuSans-71\" transform=\"scale(.015625)\" d=\"m947 1747q0-634 261-995t717-361 718 361q263 361 263 995t-263 995q-262 361-718 361t-717-361-261-995zm1959-1222q-181-312-458-464-276-152-664-152-634 0-1033 506-398 507-398 1332t398 1331q399 506 1033 506 388 0 664-152 277-151 458-463v531h575v-4831h-575v1856z\"/><path id=\"DejaVuSans-75\" transform=\"scale(.015625)\" d=\"m544 1381v2119h575v-2097q0-497 193-746 194-248 582-248 465 0 735 297 271 297 271 810v1984h575v-3500h-575v538q-209-319-486-474-276-155-642-155-603 0-916 375-312 375-312 1097zm1447 2203z\"/><path id=\"DejaVuSans-Oblique-69\" transform=\"scale(.015625)\" d=\"m1172 4863h575l-141-729h-575l141 729zm-263-1363h575l-684-3500h-575l684 3500z\"/></defs><use transform=\"translate(0 .015625)\" xlink:href=\"#DejaVuSans-44\"/><use transform=\"translate(77.002 .015625)\" xlink:href=\"#DejaVuSans-69\"/><use transform=\"translate(104.79 .015625)\" xlink:href=\"#DejaVuSans-73\"/><use transform=\"translate(156.88 .015625)\" xlink:href=\"#DejaVuSans-74\"/><use transform=\"translate(196.09 .015625)\" xlink:href=\"#DejaVuSans-61\"/><use transform=\"translate(257.37 .015625)\" xlink:href=\"#DejaVuSans-6e\"/><use transform=\"translate(320.75 .015625)\" xlink:href=\"#DejaVuSans-63\"/><use transform=\"translate(375.73 .015625)\" xlink:href=\"#DejaVuSans-65\"/><use transform=\"translate(437.26 .015625)\" xlink:href=\"#DejaVuSans-20\"/><use transform=\"translate(469.04 .015625)\" xlink:href=\"#DejaVuSans-62\"/><use transform=\"translate(532.52 .015625)\" xlink:href=\"#DejaVuSans-65\"/><use transform=\"translate(594.04 .015625)\" xlink:href=\"#DejaVuSans-74\"/><use transform=\"translate(633.25 .015625)\" xlink:href=\"#DejaVuSans-77\"/><use transform=\"translate(715.04 .015625)\" xlink:href=\"#DejaVuSans-65\"/><use transform=\"translate(776.56 .015625)\" xlink:href=\"#DejaVuSans-65\"/><use transform=\"translate(838.09 .015625)\" xlink:href=\"#DejaVuSans-6e\"/><use transform=\"translate(901.46 .015625)\" xlink:href=\"#DejaVuSans-20\"/><use transform=\"translate(933.25 .015625)\" xlink:href=\"#DejaVuSans-71\"/><use transform=\"translate(996.73 .015625)\" xlink:href=\"#DejaVuSans-75\"/><use transform=\"translate(1060.1 .015625)\" xlink:href=\"#DejaVuSans-62\"/><use transform=\"translate(1123.6 .015625)\" xlink:href=\"#DejaVuSans-69\"/><use transform=\"translate(1151.4 .015625)\" xlink:href=\"#DejaVuSans-74\"/><use transform=\"translate(1190.6 .015625)\" xlink:href=\"#DejaVuSans-73\"/><use transform=\"translate(1242.7 .015625)\" xlink:href=\"#DejaVuSans-20\"/><use transform=\"translate(1274.5 .015625)\" xlink:href=\"#DejaVuSans-Oblique-69\"/></g><defs><path id=\"a2b1e3c4c59\" d=\"m0 0h-3.5\" stroke=\"#000000\" stroke-width=\".8\"/></defs><use x=\"43.78125\" y=\"244.577697\" stroke=\"#000000\" stroke-width=\".8\" xlink:href=\"#a2b1e3c4c59\"/><g transform=\"translate(20.878 248.38) scale(.1 -.1)\"><defs><path id=\"DejaVuSans-2e\" transform=\"scale(.015625)\" d=\"m684 794h660v-794h-660v794z\"/></defs><use xlink:href=\"#DejaVuSans-30\"/><use transform=\"translate(63.623)\" xlink:href=\"#DejaVuSans-2e\"/><use transform=\"translate(95.41)\" xlink:href=\"#DejaVuSans-30\"/></g><use x=\"43.78125\" y=\"199.521357\" stroke=\"#000000\" stroke-width=\".8\" xlink:href=\"#a2b1e3c4c59\"/><g transform=\"translate(20.878 203.32) scale(.1 -.1)\"><use xlink:href=\"#DejaVuSans-30\"/><use transform=\"translate(63.623)\" xlink:href=\"#DejaVuSans-2e\"/><use transform=\"translate(95.41)\" xlink:href=\"#DejaVuSans-32\"/></g><use x=\"43.78125\" y=\"154.465018\" stroke=\"#000000\" stroke-width=\".8\" xlink:href=\"#a2b1e3c4c59\"/><g transform=\"translate(20.878 158.26) scale(.1 -.1)\"><use xlink:href=\"#DejaVuSans-30\"/><use transform=\"translate(63.623)\" xlink:href=\"#DejaVuSans-2e\"/><use transform=\"translate(95.41)\" xlink:href=\"#DejaVuSans-34\"/></g><use x=\"43.78125\" y=\"109.408679\" stroke=\"#000000\" stroke-width=\".8\" xlink:href=\"#a2b1e3c4c59\"/><g transform=\"translate(20.878 113.21) scale(.1 -.1)\"><use xlink:href=\"#DejaVuSans-30\"/><use transform=\"translate(63.623)\" xlink:href=\"#DejaVuSans-2e\"/><use transform=\"translate(95.41)\" xlink:href=\"#DejaVuSans-36\"/></g><use x=\"43.78125\" y=\"64.352339\" stroke=\"#000000\" stroke-width=\".8\" xlink:href=\"#a2b1e3c4c59\"/><g transform=\"translate(20.878 68.152) scale(.1 -.1)\"><use xlink:href=\"#DejaVuSans-30\"/><use transform=\"translate(63.623)\" xlink:href=\"#DejaVuSans-2e\"/><use transform=\"translate(95.41)\" xlink:href=\"#DejaVuSans-38\"/></g><use x=\"43.78125\" y=\"19.296\" stroke=\"#000000\" stroke-width=\".8\" xlink:href=\"#a2b1e3c4c59\"/><g transform=\"translate(20.878 23.095) scale(.1 -.1)\"><use xlink:href=\"#DejaVuSans-31\"/><use transform=\"translate(63.623)\" xlink:href=\"#DejaVuSans-2e\"/><use transform=\"translate(95.41)\" xlink:href=\"#DejaVuSans-30\"/></g><g transform=\"translate(14.798 171.66) rotate(-90) scale(.1 -.1)\"><defs><path id=\"DejaVuSans-27e8\" transform=\"scale(.015625)\" d=\"m572 2006 881 2850h531l-881-2850 881-2850h-531l-881 2850z\"/><path id=\"DejaVuSans-Oblique-5a\" transform=\"scale(.015625)\" d=\"m838 4666h3662l-91-482-3615-3653h2975l-100-531h-3810l91 481 3616 3653h-2828l100 532z\"/><path id=\"DejaVuSans-27e9\" transform=\"scale(.015625)\" d=\"m1925 2006-881-2850h-531l881 2850-881 2850h531l881-2850z\"/><path id=\"DejaVuSans-2f\" transform=\"scale(.015625)\" d=\"m1625 4666h531l-1625-5260h-531l1625 5260z\"/></defs><use transform=\"translate(0 .125)\" xlink:href=\"#DejaVuSans-27e8\"/><use transform=\"translate(39.014 .125)\" xlink:href=\"#DejaVuSans-Oblique-5a\"/><use transform=\"translate(107.52 -16.281) scale(.7)\" xlink:href=\"#DejaVuSans-Oblique-69\"/><use transform=\"translate(129.7 .125)\" xlink:href=\"#DejaVuSans-Oblique-5a\"/><use transform=\"translate(198.21 -16.281) scale(.7)\" xlink:href=\"#DejaVuSans-30\"/><use transform=\"translate(245.48 .125)\" xlink:href=\"#DejaVuSans-27e9\"/><use transform=\"translate(284.49 .125)\" xlink:href=\"#DejaVuSans-2f\"/><use transform=\"translate(318.18 .125)\" xlink:href=\"#DejaVuSans-27e8\"/><use transform=\"translate(357.2 .125)\" xlink:href=\"#DejaVuSans-Oblique-5a\"/><use transform=\"translate(425.7 -16.281) scale(.7)\" xlink:href=\"#DejaVuSans-31\"/><use transform=\"translate(472.97 .125)\" xlink:href=\"#DejaVuSans-Oblique-5a\"/><use transform=\"translate(541.48 -16.281) scale(.7)\" xlink:href=\"#DejaVuSans-30\"/><use transform=\"translate(588.75 .125)\" xlink:href=\"#DejaVuSans-27e9\"/></g><path d=\"m60.014 19.296 3.3128 111.71 3.3128 45.939 3.3128 21.448 3.3128 19.758 3.3128 4.8465 3.3128-3.0587 3.3128 2.9298 3.3128 5.3511 3.3128 12.276 3.3128 0.41809 3.3128-9.2131 3.3128 17.099 3.3128-0.30583 3.3128-10.223 3.3128 6.3048 3.3128-6.6111 3.3128 6.8266 3.3128 8.557 3.3128-5.1602 3.3128-5.8865 3.3128 1.4095 3.3128 7.9412 3.3128-0.94123 3.3128-0.006707 3.3128-2.27 3.3128-13.701 3.3128 15.018 3.3128 0.63668 3.3128-3.4529 3.3128 4.4765 3.3128 8.0215 3.3128-10.964 3.3128 1.4537 3.3128-17.139 3.3128 22.577 3.3128-15.936 3.3128 1.2603 3.3128-1.8457 3.3128 12.344 3.3128 2.5051 3.3128-17.344 3.3128 1.8467 3.3128 1.4525 3.3128 3.6492 3.3128 2.5295 3.3128-0.81266 3.3128-0.94809 3.3128 8.1176 3.3128-2.2348 3.3128 2.2441 3.3128-9.1155 3.3128-6.2935 3.3128 0.17384 3.3128 3.9903 3.3128-6.3581 3.3128-0.72228 3.3128-0.082501 3.3128 4.2962 3.3128 0.68643 3.3128 7.7822 3.3128-4.9776 3.3128 6.4802 3.3128-4.5504 3.3128-1.9164 3.3128 7.4604 3.3128 4.7234 3.3128-11.673 3.3128 4.7231 3.3128-5.0659 3.3128 8.2038 3.3128-2.0035 3.3128-1.4256 3.3128-0.44518 3.3128-2.1571 3.3128 3.551 3.3128-2.4604 3.3128 9.0372 3.3128-9.76 3.3128 3.3858 3.3128-5.2347 3.3128-1.5485 3.3128-2.8166 3.3128 23.138 3.3128-13.05 3.3128-13.399 3.3128 9.1639 3.3128 8.7913 3.3128-0.64594 3.3128-4.3249 3.3128-0.35488 3.3128 6.2088 3.3128-0.76729 3.3128 1.1367 3.3128-3.3185 3.3128 0.5216 3.3128-11.945 3.3128 13.126 3.3128-6.4481\" clip-path=\"url(#893fe9f7941)\" fill=\"none\" stroke=\"#1f77b4\" stroke-linecap=\"square\" stroke-width=\"1.5\"/><defs><path id=\"c8b4cf7db5a\" d=\"m0 3c0.79561 0 1.5587-0.3161 2.1213-0.87868 0.56258-0.56258 0.87868-1.3257 0.87868-2.1213s-0.3161-1.5587-0.87868-2.1213c-0.56258-0.56258-1.3257-0.87868-2.1213-0.87868s-1.5587 0.3161-2.1213 0.87868c-0.56258 0.56258-0.87868 1.3257-0.87868 2.1213s0.3161 1.5587 0.87868 2.1213c0.56258 0.56258 1.3257 0.87868 2.1213 0.87868z\" stroke=\"#1f77b4\"/></defs><g clip-path=\"url(#893fe9f7941)\" fill=\"#1f77b4\" stroke=\"#1f77b4\"><use x=\"60.013977\" y=\"19.296\" xlink:href=\"#c8b4cf7db5a\"/><use x=\"63.326779\" y=\"131.00688\" xlink:href=\"#c8b4cf7db5a\"/><use x=\"66.63958\" y=\"176.945627\" xlink:href=\"#c8b4cf7db5a\"/><use x=\"69.952382\" y=\"198.39399\" xlink:href=\"#c8b4cf7db5a\"/><use x=\"73.265183\" y=\"218.152281\" xlink:href=\"#c8b4cf7db5a\"/><use x=\"76.577985\" y=\"222.998796\" xlink:href=\"#c8b4cf7db5a\"/><use x=\"79.890786\" y=\"219.940067\" xlink:href=\"#c8b4cf7db5a\"/><use x=\"83.203588\" y=\"222.869897\" xlink:href=\"#c8b4cf7db5a\"/><use x=\"86.516389\" y=\"228.220999\" xlink:href=\"#c8b4cf7db5a\"/><use x=\"89.829191\" y=\"240.497294\" xlink:href=\"#c8b4cf7db5a\"/><use x=\"93.141992\" y=\"240.915383\" xlink:href=\"#c8b4cf7db5a\"/><use x=\"96.454794\" y=\"231.702258\" xlink:href=\"#c8b4cf7db5a\"/><use x=\"99.767595\" y=\"248.801441\" xlink:href=\"#c8b4cf7db5a\"/><use x=\"103.080397\" y=\"248.49561\" xlink:href=\"#c8b4cf7db5a\"/><use x=\"106.393198\" y=\"238.27287\" xlink:href=\"#c8b4cf7db5a\"/><use x=\"109.706\" y=\"244.577697\" xlink:href=\"#c8b4cf7db5a\"/><use x=\"113.018801\" y=\"237.966609\" xlink:href=\"#c8b4cf7db5a\"/><use x=\"116.331603\" y=\"244.793232\" xlink:href=\"#c8b4cf7db5a\"/><use x=\"119.644404\" y=\"253.350272\" xlink:href=\"#c8b4cf7db5a\"/><use x=\"122.957205\" y=\"248.190027\" xlink:href=\"#c8b4cf7db5a\"/><use x=\"126.270007\" y=\"242.303501\" xlink:href=\"#c8b4cf7db5a\"/><use x=\"129.582808\" y=\"243.713016\" xlink:href=\"#c8b4cf7db5a\"/><use x=\"132.89561\" y=\"251.65419\" xlink:href=\"#c8b4cf7db5a\"/><use x=\"136.208411\" y=\"250.712957\" xlink:href=\"#c8b4cf7db5a\"/><use x=\"139.521213\" y=\"250.70625\" xlink:href=\"#c8b4cf7db5a\"/><use x=\"142.834014\" y=\"248.436259\" xlink:href=\"#c8b4cf7db5a\"/><use x=\"146.146816\" y=\"234.73496\" xlink:href=\"#c8b4cf7db5a\"/><use x=\"149.459617\" y=\"249.753084\" xlink:href=\"#c8b4cf7db5a\"/><use x=\"152.772419\" y=\"250.389764\" xlink:href=\"#c8b4cf7db5a\"/><use x=\"156.08522\" y=\"246.936815\" xlink:href=\"#c8b4cf7db5a\"/><use x=\"159.398022\" y=\"251.413296\" xlink:href=\"#c8b4cf7db5a\"/><use x=\"162.710823\" y=\"259.434752\" xlink:href=\"#c8b4cf7db5a\"/><use x=\"166.023625\" y=\"248.471053\" xlink:href=\"#c8b4cf7db5a\"/><use x=\"169.336426\" y=\"249.924751\" xlink:href=\"#c8b4cf7db5a\"/><use x=\"172.649228\" y=\"232.786222\" xlink:href=\"#c8b4cf7db5a\"/><use x=\"175.962029\" y=\"255.363486\" xlink:href=\"#c8b4cf7db5a\"/><use x=\"179.274831\" y=\"239.42787\" xlink:href=\"#c8b4cf7db5a\"/><use x=\"182.587632\" y=\"240.68816\" xlink:href=\"#c8b4cf7db5a\"/><use x=\"185.900434\" y=\"238.842421\" xlink:href=\"#c8b4cf7db5a\"/><use x=\"189.213235\" y=\"251.186033\" xlink:href=\"#c8b4cf7db5a\"/><use x=\"192.526037\" y=\"253.691118\" xlink:href=\"#c8b4cf7db5a\"/><use x=\"195.838838\" y=\"236.346744\" xlink:href=\"#c8b4cf7db5a\"/><use x=\"199.15164\" y=\"238.193469\" xlink:href=\"#c8b4cf7db5a\"/><use x=\"202.464441\" y=\"239.645956\" xlink:href=\"#c8b4cf7db5a\"/><use x=\"205.777243\" y=\"243.295151\" xlink:href=\"#c8b4cf7db5a\"/><use x=\"209.090044\" y=\"245.824616\" xlink:href=\"#c8b4cf7db5a\"/><use x=\"212.402846\" y=\"245.011955\" xlink:href=\"#c8b4cf7db5a\"/><use x=\"215.715647\" y=\"244.063861\" xlink:href=\"#c8b4cf7db5a\"/><use x=\"219.028449\" y=\"252.181466\" xlink:href=\"#c8b4cf7db5a\"/><use x=\"222.34125\" y=\"249.946648\" xlink:href=\"#c8b4cf7db5a\"/><use x=\"225.654051\" y=\"252.190727\" xlink:href=\"#c8b4cf7db5a\"/><use x=\"228.966853\" y=\"243.075269\" xlink:href=\"#c8b4cf7db5a\"/><use x=\"232.279654\" y=\"236.781796\" xlink:href=\"#c8b4cf7db5a\"/><use x=\"235.592456\" y=\"236.955634\" xlink:href=\"#c8b4cf7db5a\"/><use x=\"238.905257\" y=\"240.945932\" xlink:href=\"#c8b4cf7db5a\"/><use x=\"242.218059\" y=\"234.587785\" xlink:href=\"#c8b4cf7db5a\"/><use x=\"245.53086\" y=\"233.865502\" xlink:href=\"#c8b4cf7db5a\"/><use x=\"248.843662\" y=\"233.783001\" xlink:href=\"#c8b4cf7db5a\"/><use x=\"252.156463\" y=\"238.079196\" xlink:href=\"#c8b4cf7db5a\"/><use x=\"255.469265\" y=\"238.765629\" xlink:href=\"#c8b4cf7db5a\"/><use x=\"258.782066\" y=\"246.547785\" xlink:href=\"#c8b4cf7db5a\"/><use x=\"262.094868\" y=\"241.570204\" xlink:href=\"#c8b4cf7db5a\"/><use x=\"265.407669\" y=\"248.050394\" xlink:href=\"#c8b4cf7db5a\"/><use x=\"268.720471\" y=\"243.500019\" xlink:href=\"#c8b4cf7db5a\"/><use x=\"272.033272\" y=\"241.583637\" xlink:href=\"#c8b4cf7db5a\"/><use x=\"275.346074\" y=\"249.044067\" xlink:href=\"#c8b4cf7db5a\"/><use x=\"278.658875\" y=\"253.76749\" xlink:href=\"#c8b4cf7db5a\"/><use x=\"281.971677\" y=\"242.094542\" xlink:href=\"#c8b4cf7db5a\"/><use x=\"285.284478\" y=\"246.817663\" xlink:href=\"#c8b4cf7db5a\"/><use x=\"288.59728\" y=\"241.75179\" xlink:href=\"#c8b4cf7db5a\"/><use x=\"291.910081\" y=\"249.955562\" xlink:href=\"#c8b4cf7db5a\"/><use x=\"295.222883\" y=\"247.952058\" xlink:href=\"#c8b4cf7db5a\"/><use x=\"298.535684\" y=\"246.52648\" xlink:href=\"#c8b4cf7db5a\"/><use x=\"301.848486\" y=\"246.081296\" xlink:href=\"#c8b4cf7db5a\"/><use x=\"305.161287\" y=\"243.924183\" xlink:href=\"#c8b4cf7db5a\"/><use x=\"308.474089\" y=\"247.475213\" xlink:href=\"#c8b4cf7db5a\"/><use x=\"311.78689\" y=\"245.014799\" xlink:href=\"#c8b4cf7db5a\"/><use x=\"315.099692\" y=\"254.051992\" xlink:href=\"#c8b4cf7db5a\"/><use x=\"318.412493\" y=\"244.291947\" xlink:href=\"#c8b4cf7db5a\"/><use x=\"321.725295\" y=\"247.677709\" xlink:href=\"#c8b4cf7db5a\"/><use x=\"325.038096\" y=\"242.443021\" xlink:href=\"#c8b4cf7db5a\"/><use x=\"328.350897\" y=\"240.894489\" xlink:href=\"#c8b4cf7db5a\"/><use x=\"331.663699\" y=\"238.077918\" xlink:href=\"#c8b4cf7db5a\"/><use x=\"334.9765\" y=\"261.216\" xlink:href=\"#c8b4cf7db5a\"/><use x=\"338.289302\" y=\"248.166094\" xlink:href=\"#c8b4cf7db5a\"/><use x=\"341.602103\" y=\"234.767408\" xlink:href=\"#c8b4cf7db5a\"/><use x=\"344.914905\" y=\"243.931343\" xlink:href=\"#c8b4cf7db5a\"/><use x=\"348.227706\" y=\"252.722619\" xlink:href=\"#c8b4cf7db5a\"/><use x=\"351.540508\" y=\"252.07668\" xlink:href=\"#c8b4cf7db5a\"/><use x=\"354.853309\" y=\"247.751764\" xlink:href=\"#c8b4cf7db5a\"/><use x=\"358.166111\" y=\"247.396889\" xlink:href=\"#c8b4cf7db5a\"/><use x=\"361.478912\" y=\"253.605664\" xlink:href=\"#c8b4cf7db5a\"/><use x=\"364.791714\" y=\"252.838378\" xlink:href=\"#c8b4cf7db5a\"/><use x=\"368.104515\" y=\"253.975041\" xlink:href=\"#c8b4cf7db5a\"/><use x=\"371.417317\" y=\"250.656515\" xlink:href=\"#c8b4cf7db5a\"/><use x=\"374.730118\" y=\"251.178111\" xlink:href=\"#c8b4cf7db5a\"/><use x=\"378.04292\" y=\"239.233303\" xlink:href=\"#c8b4cf7db5a\"/><use x=\"381.355721\" y=\"252.359017\" xlink:href=\"#c8b4cf7db5a\"/><use x=\"384.668523\" y=\"245.910964\" xlink:href=\"#c8b4cf7db5a\"/></g><path d=\"m43.781 273.31v-266.11\" fill=\"none\" stroke=\"#000000\" stroke-linecap=\"square\" stroke-width=\".8\"/><path d=\"m400.9 273.31v-266.11\" fill=\"none\" stroke=\"#000000\" stroke-linecap=\"square\" stroke-width=\".8\"/><path d=\"m43.781 273.31h357.12\" fill=\"none\" stroke=\"#000000\" stroke-linecap=\"square\" stroke-width=\".8\"/><path d=\"m43.781 7.2h357.12\" fill=\"none\" stroke=\"#000000\" stroke-linecap=\"square\" stroke-width=\".8\"/><path d=\"m259.67 29.878h134.23q2 0 2-2v-13.678q0-2-2-2h-134.23q-2 0-2 2v13.678q0 2 2 2z\" fill=\"#ffffff\" opacity=\".8\" stroke=\"#cccccc\"/><path d=\"m261.67 20.298h10 10\" fill=\"none\" stroke=\"#1f77b4\" stroke-linecap=\"square\" stroke-width=\"1.5\"/><use x=\"271.666875\" y=\"20.298437\" fill=\"#1f77b4\" stroke=\"#1f77b4\" xlink:href=\"#c8b4cf7db5a\"/><g transform=\"translate(289.67 23.798) scale(.1 -.1)\"><defs><path id=\"DejaVuSans-2d\" transform=\"scale(.015625)\" d=\"m313 2009h1684v-512h-1684v512z\"/><path id=\"DejaVuSans-47\" transform=\"scale(.015625)\" d=\"m3809 666v1253h-1031v519h1656v-2004q-365-259-806-392-440-133-940-133-1094 0-1712 639-617 640-617 1780 0 1144 617 1783 618 639 1712 639 456 0 867-113 411-112 758-331v-672q-350 297-744 447t-828 150q-857 0-1287-478-429-478-429-1425 0-944 429-1422 430-478 1287-478 334 0 596 58 263 58 472 180z\"/><path id=\"DejaVuSans-48\" transform=\"scale(.015625)\" d=\"m628 4666h631v-1913h2294v1913h631v-4666h-631v2222h-2294v-2222h-631v4666z\"/><path id=\"DejaVuSans-5a\" transform=\"scale(.015625)\" d=\"m359 4666h3666v-482l-2950-3653h3022v-531h-3809v481l2950 3653h-2879v532z\"/></defs><use xlink:href=\"#DejaVuSans-31\"/><use transform=\"translate(63.623)\" xlink:href=\"#DejaVuSans-30\"/><use transform=\"translate(127.25)\" xlink:href=\"#DejaVuSans-30\"/><use transform=\"translate(190.87)\" xlink:href=\"#DejaVuSans-2d\"/><use transform=\"translate(226.95)\" xlink:href=\"#DejaVuSans-71\"/><use transform=\"translate(290.43)\" xlink:href=\"#DejaVuSans-75\"/><use transform=\"translate(353.81)\" xlink:href=\"#DejaVuSans-62\"/><use transform=\"translate(417.29)\" xlink:href=\"#DejaVuSans-69\"/><use transform=\"translate(445.07)\" xlink:href=\"#DejaVuSans-74\"/><use transform=\"translate(484.28)\" xlink:href=\"#DejaVuSans-20\"/><use transform=\"translate(516.06)\" xlink:href=\"#DejaVuSans-47\"/><use transform=\"translate(593.55)\" xlink:href=\"#DejaVuSans-48\"/><use transform=\"translate(668.75)\" xlink:href=\"#DejaVuSans-5a\"/><use transform=\"translate(737.26)\" xlink:href=\"#DejaVuSans-20\"/><use transform=\"translate(769.04)\" xlink:href=\"#DejaVuSans-73\"/><use transform=\"translate(821.14)\" xlink:href=\"#DejaVuSans-74\"/><use transform=\"translate(860.35)\" xlink:href=\"#DejaVuSans-61\"/><use transform=\"translate(921.63)\" xlink:href=\"#DejaVuSans-74\"/><use transform=\"translate(960.84)\" xlink:href=\"#DejaVuSans-65\"/></g><defs><clipPath id=\"893fe9f7941\"><rect x=\"43.781\" y=\"7.2\" width=\"357.12\" height=\"266.11\"/></clipPath></defs></svg>"
      ],
      "text/plain": [
       "<Figure size 640x480 with 1 Axes>"
      ]
     },
     "metadata": {},
     "output_type": "display_data"
    }
   ],
   "source": [
    "import matplotlib.pyplot as plt\n",
    "from qiskit_ibm_runtime import QiskitRuntimeService\n",
    "\n",
    "# data\n",
    "data = list(range(1, len(operators) + 1))  # Distance between the Z operators\n",
    "result = job.result()[0]\n",
    "values = result.data.evs  # Expectation value at each Z operator.\n",
    "values = [\n",
    "    v / values[0] for v in values\n",
    "]  # Normalize the expectation values to evaluate how they decay with distance.\n",
    "\n",
    "# plotting graph\n",
    "plt.plot(data, values, marker=\"o\", label=\"100-qubit GHZ state\")\n",
    "plt.xlabel(\"Distance between qubits $i$\")\n",
    "plt.ylabel(r\"$\\langle Z_i Z_0 \\rangle / \\langle Z_1 Z_0 \\rangle $\")\n",
    "plt.legend()\n",
    "plt.show()"
   ]
  },
  {
   "cell_type": "markdown",
   "id": "0afc307c",
   "metadata": {},
   "source": [
    "The previous plot shows that as the distance between qubits increases, the signal decays because of the presence of noise."
   ]
  },
  {
   "cell_type": "markdown",
   "id": "e7c24c81",
   "metadata": {},
   "source": [
    "## Next steps\n",
    "\n",
    "<Admonition type=\"tip\" title=\"Recommendations\">\n",
    "  -   Learn how to [build circuits](./map-problem-to-circuits) in more detail.\n",
    "  -   Try a [tutorial](https://learning.quantum.ibm.com/catalog/tutorials) in IBM Quantum Learning.\n",
    "</Admonition>"
   ]
  }
 ],
 "metadata": {
  "celltoolbar": "Raw Cell Format",
  "description": "Get started using Qiskit with IBM Quantum hardware in this Hello World example",
  "kernelspec": {
   "display_name": "Python 3",
   "language": "python",
   "name": "python3"
  },
  "language_info": {
   "codemirror_mode": {
    "name": "ipython",
    "version": 3
   },
   "file_extension": ".py",
   "mimetype": "text/x-python",
   "name": "python",
   "nbconvert_exporter": "python",
   "pygments_lexer": "ipython3",
   "version": "3"
  },
  "title": "Hello world",
  "widgets": {
   "application/vnd.jupyter.widget-state+json": {
    "state": {},
    "version_major": 2,
    "version_minor": 0
   }
  }
 },
 "nbformat": 4,
 "nbformat_minor": 5
}<|MERGE_RESOLUTION|>--- conflicted
+++ resolved
@@ -233,16 +233,12 @@
     "\n",
     "When executing circuits on a device, it is important to optimize the set of instructions that the circuit contains and minimize the overall depth (roughly the number of instructions) of the circuit. This ensures that you obtain the best results possible by reducing the effects of error and noise. Additionally, the circuit's instructions must conform to a backend device's [Instruction Set Architecture (ISA)](./transpile#instruction-set-architecture) and must consider the device's basis gates and qubit connectivity.\n",
     "\n",
-<<<<<<< HEAD
-    "The following code instantiates a real device to submit a job to and transforms the circuit and observables to match that backend's ISA."
-=======
     "<LegacyContent>\n",
     "The following code instantiates a real device to submit a job to and transforms the circuit and observables to match that backend's ISA. It requires that you have already [saved your credentials](/guides/setup-channel#iqp)\n",
     "</LegacyContent>\n",
     "<CloudContent>\n",
     "The following code instantiates a real device to submit a job to and transforms the circuit and observables to match that backend's ISA. It requires that you have already [saved your credentials](/guides/cloud-setup)\n",
     "</CloudContent>"
->>>>>>> a176f869
    ]
   },
   {
@@ -579,16 +575,12 @@
    "source": [
     "### Step 2. Optimize the problem for execution on quantum hardware\n",
     "\n",
-<<<<<<< HEAD
-    "Transform the circuit and observables to match the backend's ISA."
-=======
     "<LegacyContent>\n",
     "The following code transforms the circuit and observables to match the backend's ISA. It requires that you have already [saved your credentials](/guides/setup-channel#iqp)\n",
     "</LegacyContent>\n",
     "<CloudContent>\n",
     "The following code transforms the circuit and observables to match the backend's ISA. It requires that you have already [saved your credentials](/guides/cloud-setup)\n",
     "</CloudContent>"
->>>>>>> a176f869
    ]
   },
   {
