{
 "cells": [
  {
   "cell_type": "markdown",
   "id": "0d58aa59",
   "metadata": {},
   "source": [
    "{/* cspell:ignore Multibase, Quasicrystal */}"
   ]
  },
  {
   "cell_type": "markdown",
   "id": "dde95705",
   "metadata": {},
   "source": [
    "# QESEM: A Qiskit Function by Qedma\n",
    "\n",
    "<LegacyContent>\n",
    "<Admonition type=\"note\" title=\"Notes\">\n",
    "* This documentation is relevant to IBM Quantum&reg; Platform Classic. If you need the newer version, go to the new [IBM Quantum Platform documentation.](https://quantum.cloud.ibm.com/docs/guides/qedma-qesem)\n",
    "* Qiskit Functions are an experimental feature available only to IBM Quantum&reg; Premium Plan users. They are in preview release status and subject to change.\n",
    "</Admonition>\n",
    "</LegacyContent>\n",
    "<CloudContent>\n",
    "<Admonition type=\"note\" title=\"Notes\">\n",
    "* This documentation is relevant to the new IBM Quantum&reg; Platform. If you need the previous version, return to the [IBM Quantum Platform Classic documentation.](https://docs.quantum.ibm.com/guides/qedma-qesem)\n",
    "* Qiskit Functions are an experimental feature available only to IBM Quantum&reg; Premium Plan users. They are in preview release status and subject to change.\n",
    "</Admonition>\n",
    "</CloudContent>"
   ]
  },
  {
   "cell_type": "markdown",
   "id": "6256578e",
   "metadata": {
    "tags": [
     "version-info"
    ]
   },
   "source": []
  },
  {
   "cell_type": "markdown",
   "id": "13528739",
   "metadata": {},
   "source": [
    "## Overview\n",
    "\n",
    "While quantum processing units have vastly improved in recent years, errors due to noise and imperfections in existing hardware remain a central challenge for quantum algorithm developers. As the field approaches utility-scale quantum computations that cannot be verified classically, solutions for canceling noise with guaranteed accuracy are becoming increasingly important. To overcome this challenge, Qedma has developed Quantum Error Suppression and Error Mitigation (QESEM), seamlessly integrated on IBM Quantum Platform as a [Qiskit Function](/guides/functions).\n",
    "\n",
    "With QESEM, users can run their quantum circuits on noisy QPUs to obtain highly accurate error-free results with highly efficient QPU-time overheads, close to fundamental bounds. To achieve this, QESEM leverages a suite of propriety methods developed by Qedma, for the characterization and reduction of errors. Error reduction techniques include gate optimization, noise-aware transpilation, error suppression (ES), and unbiased error mitigation (EM). With this combination of these characterization-based methods, users can achieve reliable, error-free results for generic large-volume quantum circuits, unlocking applications that cannot be accomplished otherwise."
   ]
  },
  {
   "cell_type": "markdown",
   "id": "5f761442",
   "metadata": {},
   "source": [
    "## Description\n",
    "\n",
    "You can use the QESEM function by Qedma to easily estimate and execute your circuits with error suppression and mitigation, achieving larger circuit volumes and higher accuracies. To use QESEM, you provide a quantum circuit, a set of observables to measure, a target statistical accuracy for each observable, and a chosen QPU. Before you run the circuit to the target accuracy, you can estimate the required QPU time based on an analytical calculation that does not require circuit execution. Once you are satisfied with the QPU time estimation, you can execute the circuit with QESEM.\n",
    "\n",
    "When you execute a circuit, QESEM runs a device characterization protocol tailored to your circuit, yielding a reliable noise model for the errors occurring in the circuit. Based on the characterization, QESEM first implements noise-aware transpilation to map the input circuit onto a set of physical qubits and gates, which minimizes the noise affecting the target observable. These include the natively available gates (CX/CZ on IBM&reg; devices), as well as additional gates optimized by QESEM, forming QESEM’s extended gate set. QESEM then runs a set of characterization-based ES and EM circuits on the QPU and collects their measurement outcomes. These are then classically post-processed to provide an unbiased expectation value and an error bar for each observable, corresponding to the requested accuracy.\n",
    "\n",
    "![Qedma QESEM overview](/images/guides/qedma-qesem/overview.svg)"
   ]
  },
  {
   "cell_type": "markdown",
   "id": "74823696",
   "metadata": {},
   "source": [
    "QESEM has been demonstrated to provide high-accuracy results for a variety of quantum applications and on the largest circuit volumes achievable today. QESEM offers the following user-facing features, demonstrated in the benchmarks section below:\n",
    "-\t**Guaranteed accuracy:** QESEM outputs unbiased estimations for expectation values of observables. Its EM method is equipped with theoretical guarantees, which - together with Qedma’s cutting-edge characterization - ensure the mitigation converges to the noiseless circuit output up to the user-specified accuracy. In contrast to many heuristic EM methods that are prone to systematic errors or biases, QESEM’s guaranteed accuracy is essential for ensuring reliable results in generic quantum circuits and observables.\n",
    "-\t**Scalability to large QPUs:** QESEM’s QPU time depends on circuit volumes, but is otherwise independent of the number of qubits. Qedma has demonstrated QESEM on the largest quantum devices available today, including the IBM Quantum 127-qubit Eagle and 133-qubit Heron devices.\n",
    "-\t**Application-agnostic:** QESEM has been demonstrated on a variety of applications, including Hamiltonian simulation, VQE, QAOA, and amplitude estimation. Users can input any quantum circuit and observable to be measured, and obtain accurate error-free results. The only limitations are dictated by the hardware specifications and allocated QPU time, which determine the accessible circuit volumes and output accuracies. In contrast, many error reduction solutions are application-specific or involve uncontrolled heuristics, rendering them inapplicable for generic quantum circuits and applications.\n",
    "-  **Extended gate set:** QESEM supports fractional-angle gates, and provides Qedma-optimized fractional-angle $Rzz(\\theta)$ gates on IBM Quantum Eagle devices. This extended gate set enables more efficient compilation and unlocks circuit volumes larger by a factor of up to 2 compared to default CX/CZ compilation.\n",
    "-\t**Multibase observables:** QESEM supports input observables composed of many non-commuting Pauli strings, such as generic Hamiltonians. The choice of measurement bases and the optimization of QPU resource allocation (shots and circuits) is then performed automatically by QESEM to minimize the required QPU time for the requested accuracy. This optimization, which takes into account hardware fidelities and execution rates, enables you to run deeper circuits and obtain higher accuracies."
   ]
  },
  {
   "cell_type": "markdown",
   "id": "57b41ab0",
   "metadata": {},
   "source": [
    "## Benchmarks\n",
    "\n",
    "QESEM has been tested on a wide variety of use cases and applications. The following examples can assist you with assessing which types of workloads you can run with QESEM.\n",
    "\n",
    "A key figure of merit for quantifying the hardness of both error mitigation and classical simulation for a given circuit and observable is **active volume**: the number of CNOT gates affecting the observable in the circuit. The active volume depends on the circuit depth and width, on the observable weight, and on the circuit structure, which determines the light cone of the observable. For further details, see the talk from the [2024 IBM Quantum Summit](https://www.youtube.com/watch?v=Hd-IGvuARfE&t=1730s). QESEM provides particularly large value in the high-volume regime, giving reliable results for generic circuits and observables.\n",
    "\n",
    "![Active volume](/images/guides/qedma-qesem/active_volume.svg)\n",
    "\n",
    "\n",
    "| Application    | Number of qubits | Device | Circuit description | Accuracy | Total time | Runtime usage |\n",
    "| ---------  | ---------------- | ----- | -------------------------- | -------- | ---------- | ------------- |\n",
    "| VQE circuit  | 8              | Eagle (r3) | 21 total layers, 9 measurement bases, 1D chain                    | 98%      | 35 min      | 14 min         |\n",
    "| Kicked Ising   | 28              | Eagle (r3) | 3 unique layers x 3 steps, 2D heavy-hex topology                      | 97%     | 22 min      | 4 min          |\n",
    "| Kicked Ising   | 28              | Eagle (r3) | 3 unique layers x 8 steps, 2D heavy-hex topology                     | 97%      | 116 min      | 23 min          |\n",
    "| Trotterized Hamiltonian simulation   | 40  | Eagle (r3)            | 2 unique layers x 10 Trotter steps, 1D chain                    | 97%      | 3 hours     | 25 min         |\n",
    "| Trotterized Hamiltonian simulation   | 119  | Eagle (r3)           | 3 unique layers x 9 Trotter steps, 2D heavy-hex topology                    | 95%      | 6.5 hours     | 45 min         |\n",
    "| Kicked Ising  | 136             | Heron (r2) | 3 unique layers x 15 steps, 2D heavy-hex topology                    | 99%      | 52 min             | 9 min           |\n",
    "\n",
    "Accuracy is measured here relative to the ideal value of the observable: $\\frac{\\langle O \\rangle_{ideal} - \\epsilon}{\\langle O \\rangle_{ideal}}$, where '$\\epsilon$' is the absolute precision of the mitigation (set by the user input), and $\\langle O \\rangle_{ideal}$ is the observable at the noiseless circuit.\n",
    "'Runtime usage' measures the usage of the benchmark in batch mode (sum over usage of individual jobs), whereas 'total time' measures usage in session mode (experiment wall time), which includes additional classical and communication times. QESEM is available for execution in both modes, so that users can make the best use of their available resources.\n",
    "\n",
    "The 28-qubit Kicked Ising circuits simulate the Discrete Time Quasicrystal studied by Shinjo et al. (see [arXiv 2403.16718](https://arxiv.org/abs/2403.16718) and [Q2B24 Tokyo](https://www.youtube.com/watch?v=tQW6FdLc6zo)) on three connected loops of ibm_kawasaki. The circuit parameters taken here are $(\\theta_x, \\theta_z) = (0.9 \\pi, 0)$, with a ferromagnetic initial state $| \\psi_0 \\rangle = | 0 \\rangle ^{\\otimes n}$. The measured observable is the absolute value of the magnetization $M = |\\frac{1}{28} \\sum_{i=0}^{27} \\langle Z_i \\rangle|$. The utility-scale Kicked Ising experiment was run on the 136 best qubits of ibm_fez; this particular benchmark was run at the Clifford angle $(\\theta_x, \\theta_z) = (\\pi, 0)$, at which the active volume grows slowly with circuit depth, which - together with the high device fidelities - enables high accuracy at a short runtime.\n",
    "\n",
    "Trotterized Hamiltonian simulation circuits are for a Transverse-Field Ising model at fractional angles: $(\\theta_{zz}, \\theta_x) = (\\pi / 4, \\pi /8)$ and $(\\theta_{zz}, \\theta_x) = (\\pi / 6, \\pi / 8)$ correspondingly (see [Q2B24 Tokyo](https://www.youtube.com/watch?v=tQW6FdLc6zo)). The utility-scale circuit was run on the 119 best qubits of ibm_brisbane, whereas the 40-qubit experiment was run on the best available chain. The accuracy is reported for the magnetization; high-accuracy results were obtained for higher-weight observables as well.\n",
    "\n",
    "The VQE circuit was developed together with researchers from the Center for Quantum Technology and Applications at the Deutsches Elektronen-Synchrotron (DESY). The target observable here was a Hamiltonian consisting of a large number of non-commuting Pauli strings, emphasizing QESEM's optimized performance for multi-basis observables. Mitigation was applied to a classically-optimized ansatz; although these results are still unpublished, results of the same quality will be obtained for different circuits with similar structural properties."
   ]
  },
  {
   "cell_type": "markdown",
   "id": "d6fb65de",
   "metadata": {},
   "source": [
    "## Get started\n",
    "<LegacyContent>\n",
    "Authenticate using your [IBM Quantum Platform API token](http://quantum.ibm.com/), and select the QESEM Qiskit Function as follows:\n",
    "</LegacyContent>\n",
    "<CloudContent>\n",
    "Authenticate using your [IBM Quantum Platform API key](http://quantum.cloud.ibm.com/), and select the QESEM Qiskit Function as follows:\n",
    "</CloudContent>"
   ]
  },
  {
   "cell_type": "code",
   "execution_count": 1,
   "id": "95a715d2",
   "metadata": {},
   "outputs": [],
   "source": [
    "import qiskit\n",
    "\n",
    "from qiskit_ibm_catalog import QiskitFunctionsCatalog\n",
    "\n",
    "catalog = QiskitFunctionsCatalog()\n",
    "\n",
    "qesem_function = catalog.load(\"qedma/qesem\")"
   ]
  },
  {
   "cell_type": "markdown",
   "id": "5f0120d8",
   "metadata": {},
   "source": [
    "## Example\n",
    "\n",
    "To get started, try this basic example of estimating the required QPU time to run QESEM for a given `pub`:"
   ]
  },
  {
   "cell_type": "code",
   "execution_count": 2,
   "id": "2fb4efc4",
   "metadata": {
    "tags": [
     "remove-cell"
    ]
   },
   "outputs": [],
   "source": [
    "# This cell is hidden from users\n",
    "from qiskit_ibm_runtime import QiskitRuntimeService\n",
    "\n",
    "service = QiskitRuntimeService()\n",
    "instance = service.active_account()[\"instance\"]\n",
    "backend_name = service.least_busy().name"
   ]
  },
  {
   "cell_type": "code",
   "execution_count": 3,
   "id": "d56e1440",
   "metadata": {},
   "outputs": [],
   "source": [
    "circ = qiskit.QuantumCircuit(5)\n",
    "circ.cx(0, 1)\n",
    "circ.cx(2, 3)\n",
    "circ.cx(1, 2)\n",
    "circ.cx(3, 4)\n",
    "\n",
    "avg_magnetization = qiskit.quantum_info.SparsePauliOp.from_sparse_list(\n",
    "    [(\"Z\", [q], 1 / 5) for q in range(5)], num_qubits=5\n",
    ")\n",
    "other_observable = qiskit.quantum_info.SparsePauliOp.from_sparse_list(\n",
    "    [(\"ZZ\", [0, 1], 1.0), (\"XZ\", [1, 4], 0.5)], num_qubits=5\n",
    ")\n",
    "\n",
    "job = qesem_function.run(\n",
    "    pubs = [(circ, [avg_magnetization, other_observable])],\n",
    "    options =  {\n",
    "        \"estimate_time_only\": \"analytical\",\n",
    "    },\n",
<<<<<<< HEAD
    "    instance = instance,\n",
    "    backend_name = backend_name,  # E.g. \"ibm_brisbane\"\n",
    ")"
=======
    "    instance=instance,\n",
    "    backend_name=backend_name,  # E.g. \"ibm_brisbane\"\n",
    ")\n",
    "\n",
    "time_estimate_result = job.result()"
>>>>>>> cc50fd07
   ]
  },
  {
   "cell_type": "markdown",
   "id": "ae10a4c8",
   "metadata": {},
   "source": [
    "The following example executes a QESEM job:"
   ]
  },
  {
   "cell_type": "code",
   "execution_count": 4,
   "id": "e7351d6b",
   "metadata": {},
   "outputs": [],
   "source": [
<<<<<<< HEAD
    "job = qesem_function.run(\n",
    "    pubs = [(circ, [avg_magnetization, other_observable])],\n",
    "    instance = instance,\n",
    "    backend_name = backend_name,  # E.g. \"ibm_brisbane\"\n",
=======
    "sample_job = qesem_function.run(\n",
    "    pubs=[(circ, [avg_magnetization, other_observable])],\n",
    "    instance=instance,\n",
    "    backend_name=backend_name,  # E.g. \"ibm_brisbane\"\n",
>>>>>>> cc50fd07
    ")"
   ]
  },
  {
   "cell_type": "markdown",
   "id": "dfe99043",
   "metadata": {},
   "source": [
    "You can use the familiar Qiskit Serverless APIs to check your Qiskit Function workload's status or return results:"
   ]
  },
  {
   "cell_type": "code",
   "execution_count": 5,
   "id": "856fe992",
   "metadata": {},
   "outputs": [
    {
     "name": "stdout",
     "output_type": "stream",
     "text": [
      "QUEUED\n"
     ]
    }
   ],
   "source": [
    "print(sample_job.status())\n",
    "result = sample_job.result()"
   ]
  },
  {
   "cell_type": "markdown",
   "id": "8b901258",
   "metadata": {},
   "source": [
    "## Function parameters\n",
    "\n",
    "<LegacyContent>\n",
    "| Name |  Type | Description | Required | Default |  Example |\n",
    "| -----| ------| ------------| -------- | ------- | -------- |\n",
    "| `pubs` | [EstimatorPubLike](/guides/primitive-input-output) |This is the main input. The `Pub` contains 2-4 elements: a circuit, one or more observables, 0 or a single set of parameter values, and an optional precision. If a precision was not specified, then the `default_precision` from `options` will be used|  Yes|  N/A |  `[(circuit, [obs1,obs2,obs3], parameter_values, 0.03)]`  |\n",
    "| `backend_name`| string|Name of the backend to use |No | QESEM will get least busy device reported by IBM| `\"ibm_fez\"`|\n",
    "| `instance` | string|  The hub/group/project to use in that format |  No |  N/A | `“hub1/group1/project1”`  |\n",
    "| `options` | dictionary |Input options. See **Options** section for more details. | No |  See the **Options** section for details.    |  `{ default_precision = 0.03, \"max_execution_time\" = 3600, \"transpilation_level\" = 0}`  |\n",
    "</LegacyContent>\n",
    "<CloudContent>\n",
    "| Name |  Type | Description | Required | Default |  Example |\n",
    "| -----| ------| ------------| -------- | ------- | -------- |\n",
    "| `pubs` | [EstimatorPubLike](/guides/primitive-input-output) |This is the main input. The `Pub` contains 2-4 elements: a circuit, one or more observables, 0 or a single set of parameter values, and an optional precision. If a precision was not specified, then the `default_precision` from `options` will be used|  Yes|  N/A |  `[(circuit, [obs1,obs2,obs3], parameter_values, 0.03)]`  |\n",
    "| `backend_name`| string|Name of the backend to use |No | QESEM will get least busy device reported by IBM| `\"ibm_fez\"`|\n",
    "| `instance` | string|  The cloud resource name of the instance to use in that format |  No |  N/A | `“CRN”`  |\n",
    "| `options` | dictionary |Input options. See **Options** section for more details. | No |  See the **Options** section for details.    |  `{ default_precision = 0.03, \"max_execution_time\" = 3600, \"transpilation_level\" = 0}`  |\n",
    "</CloudContent>\n",
    "\n",
    "\n",
    "\n",
    "### Options\n",
    "\n",
    "\n",
    "| Option |  Choices | Description | Default |\n",
    "| -----| -----------| -------- | ------- |\n",
    "| `estimate_time_only` |  `\"analytical\"`  / `\"empirical\"` / None  | When set, the QESEM job will only calculate the QPU time estimation. Please see the following description for more details. When set to None, the circuit will be executed with QESEM| None |\n",
    "|`default_precision` | 0 < float | Will apply to `pubs` that don't have presicion. The precision signifies the acceptable error on the expectation values of the observables in absolute value.  Namely, the QPU runtime for mitigation will be determined to provide output values for all the observables of interest that fall within a `1σ` confidence interval of the target precision. If multiple observables are provided, the mitigation will run until the target precision is reached for each of the input observables. | 0.02|\n",
    "|`max_execution_time` | 0 < integer < 28,800 (8 hours)| Allows you to limit the QPU time, specified in seconds, to be used for the entire QESEM process. Please find additional details below.| 3,600 (one hour)|\n",
    "| `transpilation_level` | 0 / 1 | See description below | 1|\n",
    "| `execution_mode` | `\"session\"` / `\"batch\"` | See following description | \"batch\"|\n",
    "\n",
    "\n",
    "<Admonition type=\"caution\">The QPU time estimation changes from one backend to another. Therefore, when executing the QESEM function, make sure to run it on the same backend that was selected when obtaining the QPU time estimation. </Admonition>\n",
    "\n",
    "<Admonition type=\"note\">QESEM will end its run when it reaches the target precision or when it reaches `max_execution_time`, whichever comes first. </Admonition>\n",
    "\n",
    "- `estimate_time_only` - This flag enables users to obtain an estimate for the QPU time required to execute the circuit with QESEM.\n",
    "    - If set to `\"analytical\"`, an upper bound of the QPU time is calculated without consuming any QPU usage. This estimation has a 30-minute resolution (for example, 30 minutes, 60 minutes, 90 minutes, and so forth). It is typically pessimistic, and can only be obtained for single Pauli observables or sums of Paulis without intersecting supports (for example, Z0+Z1). It is primarily useful for comparing the complexity levels of different parameters provided by the user (circuit, accuracy, and so on).\n",
    "    - To obtain a more accurate QPU time estimation, set this flag to `\"empirical\"`. Although this option requires running a small number of circuits, it provides a significantly more accurate QPU time estimation. This estimation has a 5-minute resolution (for example, 20 minutes, 25 minutes, 30 minutes, and so on). The user may choose to run the empirical time estimation in either batch or session mode. For more details, please see the `execution_mode` description. For example, in batch mode, empirical time estimation will consume less than 10 minutes of QPU time.\n",
    "\n",
    "- `max_execution_time`: Allows you to limit the QPU time, specified in seconds, to be used for the entire QESEM process. Since the final QPU time required to reach the target accuracy is determined dynamically during the QESEM job, this parameter enables you to limit the cost of the experiment. If the dynamically-determined QPU time is shorter than the time allocated by the user, this parameter will not affect the experiment. The `max_execution_time` parameter is particularly useful in cases where the analytical time estimate provided by QESEM before the job starts is too pessimistic and the user wants to initiate a mitigation job anyway. After the time limit it reached, QESEM stops sending new circuits. Circuits that have already been sent continue running (so the total time may surpass the limit by up to 30 minutes), and the user receives the processed results from the circuits that ran up to that point. If you want to apply a QPU time limit shorter than the analytical time estimate, consult with Qedma to obtain an estimate for the accuracy achievable within the time limit.\n",
    "\n",
    "- `transpilation_level`: After a circuit is submitted to QESEM, it automatically prepares several alternative circuit transpilations and chooses the one that minimizes QPU time. For instance, alternative transpilations might utilize Qedma-optimized fractional RZZ gates to reduce the circuit depth. Of course, all transpilations are equivalent to the input circuit, in terms of their ideal output. To exert more control over the circuit transpilation, set the transpilation level in the `options`. While `\"transpilation_level\": 1` corresponds to the default behavior described above, `\"transpilation_level\": 0` includes only minimal modifications required to the original circuit; for example, ‘layerification’ - the organization of circuit operations into ‘layers’ of simultaneous two-qubit gates. Note that automatic hardware-mapping onto high-fidelity qubits is applied in any case.\n",
    "\n",
    "| transpilation_level | Description |\n",
    "|:-:|:--|\n",
    "| `1` | Default QESEM transpilation. Prepares several alternative transpilations and chooses the one that minimizes QPU time. Barriers may be modified in the layerification step. |\n",
    "| `0` | Minimal transpilation: the mitigated circuit will closely resemble the input circuit structurally. Circuits provided in level 0 should match the device connectivity and should be specified in terms of the following gates: CX, Rzz(α), and standard single-qubit gates (U, x, sx, rz, and so on). Barriers will be respected in the layerification step. |\n",
    "\n",
    "- `execution_mode` - The user can choose to run the QESEM job in either a dedicated [IBM session](/guides/execution-modes#session-mode) or across multiple [IBM batches](/guides/execution-modes#batch-mode):\n",
    "    -   **Session Mode**: Sessions are more expensive but result in a shorter time-to-result. Once the session begins, the QPU is reserved exclusively for the QESEM job. The usage calculation includes both the time spent on QPU execution and the associated classical computations (performed by QESEM and IBM). The QESEM Qiskit Function takes care of creating and closing the session automatically. For users with unlimited access to QPUs (for example, on-premises setups), it is recommended to use session mode for faster QESEM execution.\n",
    "    -   **Batch Mode**: In batch mode, the QPU is released during classical computations, leading to lower QPU usage. As batch jobs typically span a longer period, there is a greater risk of hardware drifts; QESEM incorporates measures to detect and compensate for drifts, retaining reliability over extended runs.\n",
    "\n",
    "\n",
    "\n",
    "<Admonition type=\"note\">\n",
    "Barrier operations are typically used to specify the layers of two-qubit gates in quantum circuits. In level 0, QESEM preserves the layers specified by the barriers. In level 1, the layers specified by the barriers are considered as one transpilation alternative when minimizing QPU time.\n",
    "</Admonition>"
   ]
  },
  {
   "cell_type": "markdown",
   "id": "5ec8053b",
   "metadata": {},
   "source": [
    "### Outputs\n",
    "The output of a Circuit function is a [PrimitiveResult](/api/qiskit/qiskit.primitives.PrimitiveResult), which contains two fields:\n",
    "\n",
    "- One [PubResult](/api/qiskit/qiskit.primitives.PubResult) object. It can be indexed directly from the `PrimitiveResult`.\n",
    "\n",
    "- Job-level metadata.\n",
    "\n",
    "Each `PubResult` contains a `data` and a `metadata` field.\n",
    "\n",
    "- The `data` field contains at least an array of expectation values (`PubResult.data.evs`) and an array of standard errors (`PubResult.data.stds`). It can also contain more data, depending on the options used.\n",
    "\n",
    "- The `metadata` field contains PUB-level metadata (`PubResult.metadata`).\n",
    "\n",
    "The following code snippet describes how to retrieve the QPU time estimation (`estimate_time_only` is set):"
   ]
  },
  {
   "cell_type": "code",
<<<<<<< HEAD
   "execution_count": null,
=======
   "execution_count": 6,
>>>>>>> cc50fd07
   "id": "48821756",
   "metadata": {},
   "outputs": [
    {
     "name": "stdout",
     "output_type": "stream",
     "text": [
      "The estimated QPU time for this PUB is: \n",
<<<<<<< HEAD
      "3600\n"
=======
      "{'time_estimation_sec': 12600}\n"
>>>>>>> cc50fd07
     ]
    }
   ],
   "source": [
<<<<<<< HEAD
    "print(f\"The estimated QPU time for this PUB is: \\n{result[0].metadata['time_estimation_sec']}\")"
=======
    "print(\n",
    "    f\"The estimated QPU time for this PUB is: \\n{time_estimate_result[0].metadata}\"\n",
    ")"
>>>>>>> cc50fd07
   ]
  },
  {
   "cell_type": "markdown",
   "id": "a9e51542",
   "metadata": {},
   "source": [
    "The following code snippet describes how to retrieve the mitigation results (`estimate_time_only` is not set)."
   ]
  },
  {
   "cell_type": "code",
   "execution_count": 7,
   "id": "fda5f739",
   "metadata": {},
   "outputs": [
    {
     "name": "stdout",
     "output_type": "stream",
     "text": [
      "The result of the submitted job had 1 PUB\n",
      "The expectation values measured from this PUB are: \n",
<<<<<<< HEAD
      "[0.99055668 0.99574554]\n",
      "The error-bar values are: \n",
      "[0.00726429 0.01701808]\n",
      "Noisy expectation values: \n",
      "[0.95891429 0.93085714]\n",
      "Noisy error-bar: \n",
      "[0.00216361 0.00723197]\n"
=======
      "[1.00209222 0.98763303]\n",
      "The error-bar values are: \n",
      "[0.00410043 0.01971415]\n",
      "And the associated metadata contains the original observables, making the results easier to interpret: \n",
      "{'gate_fidelities': {'CNOT': 0.991932645993022, 'ID1Q': 0.9865222269129506}, 'total_shots': 445200, 'mitigation_shots': 180000, 'transpiled_circs': [{'circuit': 'OPENQASM 3.0;\\ninclude \"stdgates.inc\";\\nbit[16] c0;\\nqubit[16] q1;\\ncx q1[7], q1[6];\\ncx q1[5], q1[4];\\nbarrier q1[7], q1[6], q1[5], q1[4];\\nbarrier q1[4], q1[5], q1[6], q1[7], q1[15];\\ncx q1[6], q1[5];\\ncx q1[4], q1[15];\\nbarrier q1[6], q1[5], q1[4], q1[15];\\nbarrier q1[4], q1[5], q1[6], q1[7], q1[15];\\nbarrier q1[4], q1[5], q1[6], q1[7], q1[15];\\nc0[4] = measure q1[4];\\nc0[5] = measure q1[5];\\nc0[6] = measure q1[6];\\nc0[7] = measure q1[7];\\nc0[15] = measure q1[15];\\n', 'qubit_map': [[0, 7], [1, 6], [2, 5], [3, 4], [4, 15]], 'num_measurement_bases': 2}], 'noisy_results': DataBin(evs=np.ndarray(<shape=(2,), dtype=float64>), stds=np.ndarray(<shape=(2,), dtype=float64>), shape=(2,))}\n"
>>>>>>> cc50fd07
     ]
    }
   ],
   "source": [
    "print(f\"The result of the submitted job had {len(result)} PUB\")\n",
    "print(f\"The expectation values measured from this PUB are: \\n{result[0].data.evs}\")\n",
    "print(f\"The error-bar values are: \\n{result[0].data.stds}\")\n",
    "noisy_results = result[0].metadata['noisy_results']\n",
    "print(f\"Noisy expectation values: \\n{noisy_results.evs}\")\n",
    "print(f\"Noisy error-bar: \\n{noisy_results.stds}\")"
   ]
  },
  {
   "cell_type": "markdown",
   "id": "35aed54a",
   "metadata": {},
   "source": [
    "## Fetch error messages\n",
    "\n",
    "If your workload status is ERROR, use job.result() to fetch the error message to fetch the error message as follows:"
   ]
  },
  {
   "cell_type": "code",
   "execution_count": 8,
   "id": "d95a3f30",
   "metadata": {},
   "outputs": [
    {
     "name": "stdout",
     "output_type": "stream",
     "text": [
      "PrimitiveResult([PubResult(data=DataBin(), metadata={'time_estimation_sec': 12600})], metadata={})\n"
     ]
    }
   ],
   "source": [
    "print(job.result())"
   ]
  },
  {
   "cell_type": "markdown",
   "id": "e9ec2e67",
   "metadata": {},
   "source": [
    "## Get support\n",
    "\n",
    "The Qedma support team is here to help! If you encounter any issues or have questions about using the QESEM Qiskit Function, please don't hesitate to reach out. Our knowledgeable and friendly support staff are ready to assist you with any technical concerns or inquiries you may have.\n",
    "\n",
    "You can email us at support@qedma.com for assistance. Please include as much detail as possible about the issue you're experiencing to help us provide a swift and accurate response. You can also contact your dedicated Qedma POC representative via email or phone.\n",
    "\n",
    "To help us assist you more efficiently, please provide the following information when you contact us:\n",
    "\n",
    "- A detailed description of the issue\n",
    "- The job ID\n",
    "- Any relevant error messages or codes\n",
    "\n",
    "\n",
    "We are committed to providing you with prompt and effective support to ensure you have the best possible experience with our Qiskit Function.\n",
    "\n",
    "We are always looking to improve our product and we welcome your suggestions! If you have ideas on how we can enhance our services or features you'd like to see, please send us your thoughts at support@qedma.com"
   ]
  },
  {
   "cell_type": "markdown",
   "id": "5a6a25c8",
   "metadata": {},
   "source": [
    "## Next steps\n",
    "\n",
    "<Admonition type=\"tip\" title=\"Recommendations\">\n",
    "\n",
    "- [Request access to Qedma QESEM](https://quantum.ibm.com/functions?id=7636f111-b7b8-4a00-b22d-5fcc5c5cb3d0)\n",
    "\n",
    "</Admonition>"
   ]
  }
 ],
 "metadata": {
  "description": "Run quantum circuits on noisy QPUs to obtain highly accurate error-free results with highly efficient QPU-time overheads, close to fundamental bounds.",
  "kernelspec": {
   "display_name": "Python 3",
   "language": "python",
   "name": "python3"
  },
  "language_info": {
   "codemirror_mode": {
    "name": "ipython",
    "version": 3
   },
   "file_extension": ".py",
   "mimetype": "text/x-python",
   "name": "python",
   "nbconvert_exporter": "python",
   "pygments_lexer": "ipython3",
   "version": "3.10.11"
  },
  "title": "QESEM - A Qiskit Function by Qedma"
 },
 "nbformat": 4,
 "nbformat_minor": 5
}<|MERGE_RESOLUTION|>--- conflicted
+++ resolved
@@ -172,7 +172,7 @@
   },
   {
    "cell_type": "code",
-   "execution_count": 3,
+   "execution_count": null,
    "id": "d56e1440",
    "metadata": {},
    "outputs": [],
@@ -190,22 +190,16 @@
     "    [(\"ZZ\", [0, 1], 1.0), (\"XZ\", [1, 4], 0.5)], num_qubits=5\n",
     ")\n",
     "\n",
-    "job = qesem_function.run(\n",
+    "time_estimation_job = qesem_function.run(\n",
     "    pubs = [(circ, [avg_magnetization, other_observable])],\n",
     "    options =  {\n",
     "        \"estimate_time_only\": \"analytical\",\n",
     "    },\n",
-<<<<<<< HEAD
-    "    instance = instance,\n",
-    "    backend_name = backend_name,  # E.g. \"ibm_brisbane\"\n",
-    ")"
-=======
     "    instance=instance,\n",
     "    backend_name=backend_name,  # E.g. \"ibm_brisbane\"\n",
     ")\n",
     "\n",
-    "time_estimate_result = job.result()"
->>>>>>> cc50fd07
+    "time_estimate_result = time_estimation_job.result()"
    ]
   },
   {
@@ -223,17 +217,10 @@
    "metadata": {},
    "outputs": [],
    "source": [
-<<<<<<< HEAD
-    "job = qesem_function.run(\n",
-    "    pubs = [(circ, [avg_magnetization, other_observable])],\n",
-    "    instance = instance,\n",
-    "    backend_name = backend_name,  # E.g. \"ibm_brisbane\"\n",
-=======
     "sample_job = qesem_function.run(\n",
     "    pubs=[(circ, [avg_magnetization, other_observable])],\n",
     "    instance=instance,\n",
     "    backend_name=backend_name,  # E.g. \"ibm_brisbane\"\n",
->>>>>>> cc50fd07
     ")"
    ]
   },
@@ -247,7 +234,7 @@
   },
   {
    "cell_type": "code",
-   "execution_count": 5,
+   "execution_count": null,
    "id": "856fe992",
    "metadata": {},
    "outputs": [
@@ -260,8 +247,8 @@
     }
    ],
    "source": [
-    "print(sample_job.status())\n",
-    "result = sample_job.result()"
+    "print(time_estimation_job.status())\n",
+    "time_estimate_result = time_estimation_job.result()"
    ]
   },
   {
@@ -353,11 +340,7 @@
   },
   {
    "cell_type": "code",
-<<<<<<< HEAD
-   "execution_count": null,
-=======
    "execution_count": 6,
->>>>>>> cc50fd07
    "id": "48821756",
    "metadata": {},
    "outputs": [
@@ -366,22 +349,14 @@
      "output_type": "stream",
      "text": [
       "The estimated QPU time for this PUB is: \n",
-<<<<<<< HEAD
-      "3600\n"
-=======
       "{'time_estimation_sec': 12600}\n"
->>>>>>> cc50fd07
      ]
     }
    ],
    "source": [
-<<<<<<< HEAD
-    "print(f\"The estimated QPU time for this PUB is: \\n{result[0].metadata['time_estimation_sec']}\")"
-=======
     "print(\n",
     "    f\"The estimated QPU time for this PUB is: \\n{time_estimate_result[0].metadata}\"\n",
     ")"
->>>>>>> cc50fd07
    ]
   },
   {
@@ -394,7 +369,7 @@
   },
   {
    "cell_type": "code",
-   "execution_count": 7,
+   "execution_count": null,
    "id": "fda5f739",
    "metadata": {},
    "outputs": [
@@ -404,7 +379,6 @@
      "text": [
       "The result of the submitted job had 1 PUB\n",
       "The expectation values measured from this PUB are: \n",
-<<<<<<< HEAD
       "[0.99055668 0.99574554]\n",
       "The error-bar values are: \n",
       "[0.00726429 0.01701808]\n",
@@ -412,17 +386,11 @@
       "[0.95891429 0.93085714]\n",
       "Noisy error-bar: \n",
       "[0.00216361 0.00723197]\n"
-=======
-      "[1.00209222 0.98763303]\n",
-      "The error-bar values are: \n",
-      "[0.00410043 0.01971415]\n",
-      "And the associated metadata contains the original observables, making the results easier to interpret: \n",
-      "{'gate_fidelities': {'CNOT': 0.991932645993022, 'ID1Q': 0.9865222269129506}, 'total_shots': 445200, 'mitigation_shots': 180000, 'transpiled_circs': [{'circuit': 'OPENQASM 3.0;\\ninclude \"stdgates.inc\";\\nbit[16] c0;\\nqubit[16] q1;\\ncx q1[7], q1[6];\\ncx q1[5], q1[4];\\nbarrier q1[7], q1[6], q1[5], q1[4];\\nbarrier q1[4], q1[5], q1[6], q1[7], q1[15];\\ncx q1[6], q1[5];\\ncx q1[4], q1[15];\\nbarrier q1[6], q1[5], q1[4], q1[15];\\nbarrier q1[4], q1[5], q1[6], q1[7], q1[15];\\nbarrier q1[4], q1[5], q1[6], q1[7], q1[15];\\nc0[4] = measure q1[4];\\nc0[5] = measure q1[5];\\nc0[6] = measure q1[6];\\nc0[7] = measure q1[7];\\nc0[15] = measure q1[15];\\n', 'qubit_map': [[0, 7], [1, 6], [2, 5], [3, 4], [4, 15]], 'num_measurement_bases': 2}], 'noisy_results': DataBin(evs=np.ndarray(<shape=(2,), dtype=float64>), stds=np.ndarray(<shape=(2,), dtype=float64>), shape=(2,))}\n"
->>>>>>> cc50fd07
      ]
     }
    ],
    "source": [
+    "result = sample_job.result()\n",
     "print(f\"The result of the submitted job had {len(result)} PUB\")\n",
     "print(f\"The expectation values measured from this PUB are: \\n{result[0].data.evs}\")\n",
     "print(f\"The error-bar values are: \\n{result[0].data.stds}\")\n",
@@ -443,7 +411,7 @@
   },
   {
    "cell_type": "code",
-   "execution_count": 8,
+   "execution_count": null,
    "id": "d95a3f30",
    "metadata": {},
    "outputs": [
@@ -456,7 +424,7 @@
     }
    ],
    "source": [
-    "print(job.result())"
+    "print(sample_job.result())"
    ]
   },
   {
