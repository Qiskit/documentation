--- conflicted
+++ resolved
@@ -107,13 +107,7 @@
 The jobs you run and the jobs run by other collaborators in the same instance count toward the reported usage for that instance. You can see the usage for an instance on your [dashboard](https://quantum.ibm.com/) (use the [instance switcher](#switch-instances) at the top of the page to change which instance is reflected on your dashboard).
 </LegacyContent>
 <CloudContent>
-<<<<<<< HEAD
-The jobs you run and the jobs run by other collaborators in the same instance count toward the reported usage for that instance. You can see the usage for an instance on your [dashboard](https://quantum.cloud.ibm.com/) (use the [instance switcher](#switch-instances) at the top of the page to change which instance is reflected on your dashboard).
-=======
-The jobs you run and the jobs run by other collaborators in the same instance count toward the reported usage for that instance.
-
-You can view an instance's usage on the [Instances](https://quantum.cloud.ibm.com/instances) page, or, for those with the proper authority, the [Analytics](https://quantum.cloud.ibm.com/analytics) page.  Note that the pages might show different usage numbers because the Instance page shows usage in a 28-day rolling window prior to the current timestamp, while the Analytics page uses full-day boundaries.
->>>>>>> f68d294f
+The jobs you run and the jobs run by other collaborators in the same instance count toward the reported usage for that instance. You can view an instance's usage on the [Instances](https://quantum.cloud.ibm.com/instances) page, or, for those with the proper authority, the [Analytics](https://quantum.cloud.ibm.com/analytics) page.  Note that the pages might show different usage numbers because the Instance page shows usage in a 28-day rolling window prior to the current timestamp, while the Analytics page uses full-day boundaries.
 </CloudContent>
 
 If an instance has been marked as "limited" by your administrator (you will see a "**Remaining**" column in the usage area) and the instance exceeds its allocation (defined by your administrator) within the 28-day rolling window, any active workload will continue running (including sessions) but pending workloads will remain in the queue until more time is available. If an instance is not limited and the instance exceeds its allocation, jobs run with that instance are likely to run at a lower priority and experience longer queue times.
