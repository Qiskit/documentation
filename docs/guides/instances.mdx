--- conflicted
+++ resolved
@@ -90,13 +90,7 @@
 ## How usage affects job priority within an instance
 <LegacyContent>
 *This section applies to Premium Plan users only, since their access includes multiple instances.*
-<<<<<<< HEAD
 When determining which jobs to run, the [fair-share scheduler](/guides/fair-share-scheduler) takes into account an instance's [usage](/guides/estimate-job-run-time) compared to its allocation. For example, an instance with a large allocation that has already run many jobs, or has run one very long job, might have a lower priority when compared to an instance with a smaller allocation but very low usage.
-=======
-</LegacyContent>
-When determining which jobs to run, the [fair-share scheduler](/docs/guides/fair-share-scheduler) takes into account an instance's [usage](/docs/guides/estimate-job-run-time) compared to its allocation. For example, an instance with a large allocation that has already run many jobs, or has run one very long job, might have a lower priority when compared to an instance with a smaller allocation but very low usage.
-<LegacyContent>
->>>>>>> 683980ec
 The jobs you run and the jobs run by other collaborators in the same instance count toward the reported usage for that instance. You can see the usage for an instance on your [dashboard](https://quantum.ibm.com/) (use the [instance switcher](#switch-instances) at the top of the page to change which instance is reflected on your dashboard).
 </LegacyContent>
 <CloudContent>
